//
//  ObjectiveCBridging.swift
//  ReactiveCocoa
//
//  Created by Justin Spahr-Summers on 2014-07-02.
//  Copyright (c) 2014 GitHub, Inc. All rights reserved.
//

 extension RACDisposable: Disposable {}
 extension RACScheduler: DateScheduler {
	public func schedule(action: () -> ()) -> Disposable? {
		return self.schedule(action)
	}

	public func scheduleAfter(date: NSDate, action: () -> ()) -> Disposable? {
		return self.after(date, schedule: action)
	}

	public func scheduleAfter(date: NSDate, repeatingEvery: NSTimeInterval, withLeeway: NSTimeInterval, action: () -> ()) -> Disposable? {
		return self.after(date, repeatingEvery: repeatingEvery, withLeeway: withLeeway, schedule: action)
	}
}

public extension ImmediateScheduler {
	public func asRACScheduler() -> RACScheduler {
		return RACScheduler.immediateScheduler()
	}
}

public extension MainScheduler {
	public func asRACScheduler() -> RACScheduler {
		return RACScheduler.mainThreadScheduler()
	}
}

public extension QueueScheduler {
	public func asRACScheduler() -> RACScheduler {
		return RACTargetQueueScheduler(name: "com.github.ReactiveCocoa.QueueScheduler.asRACScheduler()", targetQueue: _queue)
	}
}

<<<<<<< HEAD
// FIXME: Do something better with this.
internal let emptyError = NSError(domain: "RACErrorDomain", code: 1, userInfo: nil)

public extension RACSignal {
=======
extension RACSignal {
>>>>>>> 302c3455
	/// Creates an Producer that will produce events by subscribing to the
	/// RACSignal.
	public func asProducer() -> Producer<AnyObject?> {
		return Producer { consumer in
			let next = { (obj: AnyObject?) -> () in
				consumer.put(.Next(Box(obj)))
			}

			let error = { (maybeError: NSError?) -> () in
				let nsError = maybeError.orDefault(RACError.Empty.error)
				consumer.put(.Error(nsError))
			}

			let completed = {
				consumer.put(.Completed)
			}

			let disposable: RACDisposable? = self.subscribeNext(next, error: error, completed: completed)
			consumer.disposable.addDisposable(disposable)
		}
	}

	/// Creates a Signal that will immediately subscribe to a RACSignal,
	/// and observe its latest value.
	///
	/// The signal must not generate an `error` event.
	public func asSignalOfLatestValue(initialValue: AnyObject? = nil) -> Signal<AnyObject?> {
		let property = SignalingProperty(initialValue)
		asProducer().bindTo(property)

		return property
	}

	/// Creates a Promise that will subscribe to a RACSignal when started, and
	/// yield the signal's _last_ value (or the given default value, if none are
	/// sent) after it has completed successfully.
	public func asPromiseOfLastValue(defaultValue: AnyObject? = nil) -> Promise<Result<AnyObject?>> {
		return Promise { sink in
			let next = { (obj: AnyObject?) -> () in
				sink.put(.Success(Box(obj)))
			}

			let error = { (maybeError: NSError?) -> () in
				let nsError = maybeError.orDefault(RACError.Empty.error)
				sink.put(.Error(nsError))
			}

			let completed = { () -> () in
				// This will only take effect if we didn't get a `Next` event.
				sink.put(.Success(Box(defaultValue)))
			}

			self.takeLast(1).subscribeNext(next, error: error, completed: completed)
			return ()
		}
	}
}

public extension Producer {
	/// Creates a "cold" RACSignal that will produce events from the receiver
	/// upon each subscription.
	///
	/// evidence - Used to prove to the typechecker that the receiver is
	///            a producer of objects. Simply pass in the `identity` function.
	public func asDeferredRACSignal<U: AnyObject>(evidence: Producer<T> -> Producer<U?>) -> RACSignal {
		return RACSignal.createSignal { subscriber in
			let selfDisposable = evidence(self).produce { event in
				switch event {
				case let .Next(obj):
					subscriber.sendNext(obj)

				case let .Error(error):
					subscriber.sendError(error)

				case let .Completed:
					subscriber.sendCompleted()
				}
			}

			return RACDisposable {
				selfDisposable.dispose()
			}
		}
	}
}

public extension Signal {
	/// Creates a "hot" RACSignal that will forward values from the receiver.
	///
	/// evidence - Used to prove to the typechecker that the receiver is
	///            a signal of objects. Simply pass in the `identity` function.
	///
	/// Returns an infinite signal that will send the observable's current
	/// value, then all changes thereafter. The signal will never complete or
	/// error, so it must be disposed manually.
	public func asInfiniteRACSignal<U: AnyObject>(evidence: Signal<T> -> Signal<U?>) -> RACSignal {
		return RACSignal.createSignal { subscriber in
			evidence(self).observe { value in
				subscriber.sendNext(value)
			}

			return nil
		}
	}
}

public extension Promise {
	/// Creates a "warm" RACSignal that will start the promise upon the first
	/// subscription, and share the result with all subscribers.
	///
	/// evidence - Used to prove to the typechecker that the receiver will
	///            produce an object. Simply pass in the `identity` function.
	public func asReplayedRACSignal<U: AnyObject>(evidence: Promise<T> -> Promise<U>) -> RACSignal {
		return RACSignal.createSignal { subscriber in
			evidence(self).start().signal.observe { maybeResult in
				if let result = maybeResult {
					subscriber.sendNext(result)
					subscriber.sendCompleted()
				}
			}

			return nil
		}
	}
}

public extension RACCommand {
	/// Creates an Action that will execute the command, then forward the last
	/// value generated by the execution.
	public func asAction() -> Action<AnyObject?, AnyObject?> {
		let enabled: Signal<Bool> = self.enabled
			.asSignalOfLatestValue()
			.map { obj in
				if let num = obj as? NSNumber {
					return num.boolValue
				} else {
					return true
				}
			}

		return Action(enabledIf: enabled) { input in
			return RACSignal
				.defer { self.execute(input) }
				.asPromiseOfLastValue()
		}
	}
}

public extension Action {
	/// Creates a RACCommand that will execute the Action.
	///
	/// evidence - Used to prove to the typechecker that the receiver accepts
	///            and produces objects. Simply pass in the `identity` function.
	public func asCommand<ObjectOutput: AnyObject>(evidence: Action<Input, Output> -> Action<AnyObject?, ObjectOutput?>) -> RACCommand {
		let enabled = self.enabled
			.map { $0 as NSNumber? }
			.asInfiniteRACSignal(identity)

		return RACCommand(enabled: enabled) { input in
			return RACSignal.createSignal { subscriber in
				evidence(self).execute(input).observe { maybeResult in
					if !maybeResult {
						return
					}

					switch maybeResult! {
					case let .Success(obj):
						subscriber.sendNext(obj)
						subscriber.sendCompleted()

					case let .Error(error):
						subscriber.sendError(error)
					}
				}

				return nil
			}
		}
	}
}

// These definitions work around a weird bug where the `RACEvent.value` property
// is considered to be a Swift function on OS X and a Swift property on iOS.
private func _getValue(v: AnyObject?) -> AnyObject? {
	return v
}

private func _getValue(f: () -> AnyObject?) -> AnyObject? {
	return f()
}

public extension RACEvent {
	/// Creates an Event from the RACEvent.
	public func asEvent() -> Event<AnyObject?> {
		switch eventType {
		case .Next:
			let obj: AnyObject? = _getValue(value)
			return .Next(Box(obj))

		case .Error:
			return .Error(error)

		case .Completed:
			return .Completed
		}
	}
}

public extension Event {
	/// Creates a RACEvent from the Event.
	///
	/// evidence - Used to prove to the typechecker that the event can contain
	///            an object. Simply pass in the `identity` function.
	public func asRACEvent<U: AnyObject>(evidence: Event<T> -> Event<U>) -> RACEvent {
		switch evidence(self) {
		case let .Next(obj):
			return RACEvent(value: obj)

		case let .Error(error):
			return RACEvent(error: error)

		case let .Completed:
			return RACEvent.completedEvent()
		}
	}
}<|MERGE_RESOLUTION|>--- conflicted
+++ resolved
@@ -39,14 +39,7 @@
 	}
 }
 
-<<<<<<< HEAD
-// FIXME: Do something better with this.
-internal let emptyError = NSError(domain: "RACErrorDomain", code: 1, userInfo: nil)
-
 public extension RACSignal {
-=======
-extension RACSignal {
->>>>>>> 302c3455
 	/// Creates an Producer that will produce events by subscribing to the
 	/// RACSignal.
 	public func asProducer() -> Producer<AnyObject?> {
