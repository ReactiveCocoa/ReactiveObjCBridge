//
//  ObjectiveCBridging.swift
//  ReactiveCocoa
//
//  Created by Justin Spahr-Summers on 2014-07-02.
//  Copyright (c) 2014 GitHub, Inc. All rights reserved.
//

import LlamaKit

extension RACDisposable: Disposable {}
extension RACScheduler: DateSchedulerType {
	public var currentDate: NSDate {
		return NSDate()
	}

	public func schedule(action: () -> ()) -> Disposable? {
		return self.schedule(action)
	}

	public func scheduleAfter(date: NSDate, action: () -> ()) -> Disposable? {
		return self.after(date, schedule: action)
	}

	public func scheduleAfter(date: NSDate, repeatingEvery: NSTimeInterval, withLeeway: NSTimeInterval, action: () -> ()) -> Disposable? {
		return self.after(date, repeatingEvery: repeatingEvery, withLeeway: withLeeway, schedule: action)
	}
}

extension ImmediateScheduler {
	public func asRACScheduler() -> RACScheduler {
		return RACScheduler.immediateScheduler()
	}
}

extension UIScheduler {
	public func asRACScheduler() -> RACScheduler {
		return RACScheduler.mainThreadScheduler()
	}
}

extension QueueScheduler {
	public func asRACScheduler() -> RACScheduler {
		return RACTargetQueueScheduler(name: "org.reactivecocoa.ReactiveCocoa.QueueScheduler.asRACScheduler()", targetQueue: queue)
	}
}

private func defaultNSError(message: String, #file: String, #line: Int) -> NSError {
	// lol hax
	let result: Result<(), NSError> = failure(message, file: file, line: line)
	return result.error!
}

extension RACSignal {
	/// Creates a SignalProducer which will subscribe to the receiver once for
	/// each invocation of start().
	public func asSignalProducer(file: String = __FILE__, line: Int = __LINE__) -> SignalProducer<AnyObject?, NSError> {
		return SignalProducer { observer, disposable in
			let next = { (obj: AnyObject?) -> () in
				sendNext(observer, obj)
			}

<<<<<<< HEAD
			let error = { (maybeError: NSError?) -> () in
				sendError(observer, maybeError ?? RACError.Empty.error)
=======
			let error = { (nsError: NSError?) -> () in
				sendError(observer, nsError ?? defaultNSError("Nil RACSignal error", file: file, line: line))
>>>>>>> e62f58c2
			}

			let completed = {
				sendCompleted(observer)
			}

			let selfDisposable: RACDisposable? = self.subscribeNext(next, error: error, completed: completed)
			disposable.addDisposable(selfDisposable)
		}
	}
}

/// Turns each value into an Optional.
private func optionalize<T, E>(signal: Signal<T, E>) -> Signal<T?, E> {
	return signal |> map { Optional.Some($0) }
}

/// Creates a RACSignal that will start() the producer once for each
/// subscription.
public func asRACSignal<T: AnyObject, E>(producer: SignalProducer<T, E>) -> RACSignal {
	return asRACSignal(producer |> optionalize)
}

/// Creates a RACSignal that will start() the producer once for each
/// subscription.
public func asRACSignal<T: AnyObject, E>(producer: SignalProducer<T?, E>) -> RACSignal {
	return RACSignal.createSignal { subscriber in
		let selfDisposable = producer.start(next: { value in
			subscriber.sendNext(value)
		}, error: { error in
			subscriber.sendError(error.nsError)
		}, completed: {
			subscriber.sendCompleted()
		})

		return RACDisposable {
			selfDisposable.dispose()
		}
	}
}

/// Creates a RACSignal that will observe the given signal.
public func asRACSignal<T: AnyObject, E>(signal: Signal<T, E>) -> RACSignal {
	return asRACSignal(signal |> optionalize)
}

/// Creates a RACSignal that will observe the given signal.
public func asRACSignal<T: AnyObject, E>(signal: Signal<T?, E>) -> RACSignal {
	return RACSignal.createSignal { subscriber in
		let selfDisposable = signal.observe(next: { value in
			subscriber.sendNext(value)
		}, error: { error in
			subscriber.sendError(error.nsError)
		}, completed: {
			subscriber.sendCompleted()
		})

		return RACDisposable {
			selfDisposable.dispose()
		}
	}
}

extension RACCommand {
	/// Creates an Action that will execute the receiver.
	///
	/// Note that the returned Action will not necessarily be marked as
	/// executing when the command is. However, the reverse is always true:
	/// the RACCommand will always be marked as executing when the action is.
	public func asAction(file: String = __FILE__, line: Int = __LINE__) -> Action<AnyObject?, AnyObject?, NSError> {
		let enabledProperty = MutableProperty(true)

		self.enabled.asSignalProducer()
			|> map { $0 as Bool }
			|> catch { _ in SignalProducer<Bool, NoError>(value: false) }
			// FIXME: Workaround for <~ being disabled on SignalProducers.
			|> startWithSignal { signal, disposable in
				let bindDisposable = enabledProperty <~ signal
				disposable.addDisposable(bindDisposable)
			}

		return Action(enabledIf: enabledProperty) { (input: AnyObject?) -> SignalProducer<AnyObject?, NSError> in
			let executionSignal = RACSignal.defer {
				return self.execute(input)
			}

			return executionSignal.asSignalProducer(file: file, line: line)
		}
	}
}

extension Action {
	private var commandEnabled: RACSignal {
		let enabled = self.enabled.producer |> map { $0 as NSNumber }
		return asRACSignal(enabled)
	}
}

/// Creates a RACCommand that will execute the action.
///
/// Note that the returned command will not necessarily be marked as
/// executing when the action is. However, the reverse is always true:
/// the Action will always be marked as executing when the RACCommand is.
public func asRACCommand<Output: AnyObject, E>(action: Action<AnyObject?, Output, E>) -> RACCommand {
	return RACCommand(enabled: action.commandEnabled) { (input: AnyObject?) -> RACSignal in
		return asRACSignal(action.apply(input))
	}
}

/// Creates a RACCommand that will execute the action.
///
/// Note that the returned command will not necessarily be marked as
/// executing when the action is. However, the reverse is always true:
/// the Action will always be marked as executing when the RACCommand is.
public func asRACCommand<Output: AnyObject, E>(action: Action<AnyObject?, Output?, E>) -> RACCommand {
	return RACCommand(enabled: action.commandEnabled) { (input: AnyObject?) -> RACSignal in
		return asRACSignal(action.apply(input))
	}
}<|MERGE_RESOLUTION|>--- conflicted
+++ resolved
@@ -60,13 +60,8 @@
 				sendNext(observer, obj)
 			}
 
-<<<<<<< HEAD
-			let error = { (maybeError: NSError?) -> () in
-				sendError(observer, maybeError ?? RACError.Empty.error)
-=======
 			let error = { (nsError: NSError?) -> () in
 				sendError(observer, nsError ?? defaultNSError("Nil RACSignal error", file: file, line: line))
->>>>>>> e62f58c2
 			}
 
 			let completed = {
