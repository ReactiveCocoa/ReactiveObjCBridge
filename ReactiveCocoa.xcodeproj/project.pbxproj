// !$*UTF8*$!
{
	archiveVersion = 1;
	classes = {
	};
	objectVersion = 46;
	objects = {

/* Begin PBXBuildFile section */
<<<<<<< HEAD
		D011F1F319DD13F600A6F6C8 /* SignalSpec.swift in Sources */ = {isa = PBXBuildFile; fileRef = D011F1F219DD13F600A6F6C8 /* SignalSpec.swift */; };
		D011F1F419DD13F600A6F6C8 /* SignalSpec.swift in Sources */ = {isa = PBXBuildFile; fileRef = D011F1F219DD13F600A6F6C8 /* SignalSpec.swift */; };
		D0297D3619D67D42009986A9 /* Identity.swift in Sources */ = {isa = PBXBuildFile; fileRef = D0297D3519D67D42009986A9 /* Identity.swift */; };
		D0297D3719D67D42009986A9 /* Identity.swift in Sources */ = {isa = PBXBuildFile; fileRef = D0297D3519D67D42009986A9 /* Identity.swift */; };
		D0297D3C19D67EF5009986A9 /* LlamaKit.framework in Frameworks */ = {isa = PBXBuildFile; fileRef = D0297D3B19D67EF5009986A9 /* LlamaKit.framework */; };
		D0297D3E19D67F01009986A9 /* LlamaKit.framework in Frameworks */ = {isa = PBXBuildFile; fileRef = D0297D3D19D67F01009986A9 /* LlamaKit.framework */; };
		D02C14B1197243CB007127D4 /* OptionalExtensions.swift in Sources */ = {isa = PBXBuildFile; fileRef = D02C14B0197243CB007127D4 /* OptionalExtensions.swift */; };
		D02C14B2197243CB007127D4 /* OptionalExtensions.swift in Sources */ = {isa = PBXBuildFile; fileRef = D02C14B0197243CB007127D4 /* OptionalExtensions.swift */; };
		D036AA4B196FB7CB00B49B76 /* Bag.swift in Sources */ = {isa = PBXBuildFile; fileRef = D036AA4A196FB7CB00B49B76 /* Bag.swift */; };
		D036AA4C196FBCCD00B49B76 /* Bag.swift in Sources */ = {isa = PBXBuildFile; fileRef = D036AA4A196FB7CB00B49B76 /* Bag.swift */; };
		D047967919666BF30066B267 /* ReactiveCocoa.h in Headers */ = {isa = PBXBuildFile; fileRef = D047967819666BF30066B267 /* ReactiveCocoa.h */; settings = {ATTRIBUTES = (Public, ); }; };
		D047967F19666BF30066B267 /* ReactiveCocoa.framework in Frameworks */ = {isa = PBXBuildFile; fileRef = D047967319666BF30066B267 /* ReactiveCocoa.framework */; };
		D04796A519666CBF0066B267 /* ReactiveCocoa.framework in Frameworks */ = {isa = PBXBuildFile; fileRef = D047969A19666CBF0066B267 /* ReactiveCocoa.framework */; };
		D04797E1196670900066B267 /* Atomic.swift in Sources */ = {isa = PBXBuildFile; fileRef = D047970B196670900066B267 /* Atomic.swift */; };
		D04797E2196670900066B267 /* Atomic.swift in Sources */ = {isa = PBXBuildFile; fileRef = D047970B196670900066B267 /* Atomic.swift */; };
		D04797E9196670900066B267 /* Disposable.swift in Sources */ = {isa = PBXBuildFile; fileRef = D047970F196670900066B267 /* Disposable.swift */; };
		D04797EA196670900066B267 /* Disposable.swift in Sources */ = {isa = PBXBuildFile; fileRef = D047970F196670900066B267 /* Disposable.swift */; };
		D04797EB196670900066B267 /* Event.swift in Sources */ = {isa = PBXBuildFile; fileRef = D0479710196670900066B267 /* Event.swift */; };
		D04797EC196670900066B267 /* Event.swift in Sources */ = {isa = PBXBuildFile; fileRef = D0479710196670900066B267 /* Event.swift */; };
		D04797EF196670900066B267 /* NSArray+RACSequenceAdditions.h in Headers */ = {isa = PBXBuildFile; fileRef = D0479712196670900066B267 /* NSArray+RACSequenceAdditions.h */; settings = {ATTRIBUTES = (Public, ); }; };
		D04797F0196670900066B267 /* NSArray+RACSequenceAdditions.h in Headers */ = {isa = PBXBuildFile; fileRef = D0479712196670900066B267 /* NSArray+RACSequenceAdditions.h */; settings = {ATTRIBUTES = (Public, ); }; };
		D04797F1196670900066B267 /* NSArray+RACSequenceAdditions.m in Sources */ = {isa = PBXBuildFile; fileRef = D0479713196670900066B267 /* NSArray+RACSequenceAdditions.m */; };
		D04797F2196670900066B267 /* NSArray+RACSequenceAdditions.m in Sources */ = {isa = PBXBuildFile; fileRef = D0479713196670900066B267 /* NSArray+RACSequenceAdditions.m */; };
		D04797F3196670900066B267 /* NSControl+RACCommandSupport.h in Headers */ = {isa = PBXBuildFile; fileRef = D0479714196670900066B267 /* NSControl+RACCommandSupport.h */; settings = {ATTRIBUTES = (Public, ); }; };
		D04797F5196670900066B267 /* NSControl+RACCommandSupport.m in Sources */ = {isa = PBXBuildFile; fileRef = D0479715196670900066B267 /* NSControl+RACCommandSupport.m */; };
		D04797F7196670900066B267 /* NSControl+RACTextSignalSupport.h in Headers */ = {isa = PBXBuildFile; fileRef = D0479716196670900066B267 /* NSControl+RACTextSignalSupport.h */; settings = {ATTRIBUTES = (Public, ); }; };
		D04797F9196670900066B267 /* NSControl+RACTextSignalSupport.m in Sources */ = {isa = PBXBuildFile; fileRef = D0479717196670900066B267 /* NSControl+RACTextSignalSupport.m */; };
		D04797FB196670900066B267 /* NSData+RACSupport.h in Headers */ = {isa = PBXBuildFile; fileRef = D0479718196670900066B267 /* NSData+RACSupport.h */; settings = {ATTRIBUTES = (Public, ); }; };
		D04797FC196670900066B267 /* NSData+RACSupport.h in Headers */ = {isa = PBXBuildFile; fileRef = D0479718196670900066B267 /* NSData+RACSupport.h */; settings = {ATTRIBUTES = (Public, ); }; };
		D04797FD196670900066B267 /* NSData+RACSupport.m in Sources */ = {isa = PBXBuildFile; fileRef = D0479719196670900066B267 /* NSData+RACSupport.m */; };
		D04797FE196670900066B267 /* NSData+RACSupport.m in Sources */ = {isa = PBXBuildFile; fileRef = D0479719196670900066B267 /* NSData+RACSupport.m */; };
		D04797FF196670900066B267 /* NSDictionary+RACSequenceAdditions.h in Headers */ = {isa = PBXBuildFile; fileRef = D047971A196670900066B267 /* NSDictionary+RACSequenceAdditions.h */; settings = {ATTRIBUTES = (Public, ); }; };
		D0479800196670900066B267 /* NSDictionary+RACSequenceAdditions.h in Headers */ = {isa = PBXBuildFile; fileRef = D047971A196670900066B267 /* NSDictionary+RACSequenceAdditions.h */; settings = {ATTRIBUTES = (Public, ); }; };
		D0479801196670900066B267 /* NSDictionary+RACSequenceAdditions.m in Sources */ = {isa = PBXBuildFile; fileRef = D047971B196670900066B267 /* NSDictionary+RACSequenceAdditions.m */; };
		D0479802196670900066B267 /* NSDictionary+RACSequenceAdditions.m in Sources */ = {isa = PBXBuildFile; fileRef = D047971B196670900066B267 /* NSDictionary+RACSequenceAdditions.m */; };
		D0479803196670900066B267 /* NSEnumerator+RACSequenceAdditions.h in Headers */ = {isa = PBXBuildFile; fileRef = D047971C196670900066B267 /* NSEnumerator+RACSequenceAdditions.h */; settings = {ATTRIBUTES = (Public, ); }; };
		D0479804196670900066B267 /* NSEnumerator+RACSequenceAdditions.h in Headers */ = {isa = PBXBuildFile; fileRef = D047971C196670900066B267 /* NSEnumerator+RACSequenceAdditions.h */; settings = {ATTRIBUTES = (Public, ); }; };
		D0479805196670900066B267 /* NSEnumerator+RACSequenceAdditions.m in Sources */ = {isa = PBXBuildFile; fileRef = D047971D196670900066B267 /* NSEnumerator+RACSequenceAdditions.m */; };
		D0479806196670900066B267 /* NSEnumerator+RACSequenceAdditions.m in Sources */ = {isa = PBXBuildFile; fileRef = D047971D196670900066B267 /* NSEnumerator+RACSequenceAdditions.m */; };
		D0479807196670900066B267 /* NSFileHandle+RACSupport.h in Headers */ = {isa = PBXBuildFile; fileRef = D047971E196670900066B267 /* NSFileHandle+RACSupport.h */; settings = {ATTRIBUTES = (Public, ); }; };
		D0479808196670900066B267 /* NSFileHandle+RACSupport.h in Headers */ = {isa = PBXBuildFile; fileRef = D047971E196670900066B267 /* NSFileHandle+RACSupport.h */; settings = {ATTRIBUTES = (Public, ); }; };
		D0479809196670900066B267 /* NSFileHandle+RACSupport.m in Sources */ = {isa = PBXBuildFile; fileRef = D047971F196670900066B267 /* NSFileHandle+RACSupport.m */; };
		D047980A196670900066B267 /* NSFileHandle+RACSupport.m in Sources */ = {isa = PBXBuildFile; fileRef = D047971F196670900066B267 /* NSFileHandle+RACSupport.m */; };
		D047980B196670900066B267 /* NSIndexSet+RACSequenceAdditions.h in Headers */ = {isa = PBXBuildFile; fileRef = D0479720196670900066B267 /* NSIndexSet+RACSequenceAdditions.h */; settings = {ATTRIBUTES = (Public, ); }; };
		D047980C196670900066B267 /* NSIndexSet+RACSequenceAdditions.h in Headers */ = {isa = PBXBuildFile; fileRef = D0479720196670900066B267 /* NSIndexSet+RACSequenceAdditions.h */; settings = {ATTRIBUTES = (Public, ); }; };
		D047980D196670900066B267 /* NSIndexSet+RACSequenceAdditions.m in Sources */ = {isa = PBXBuildFile; fileRef = D0479721196670900066B267 /* NSIndexSet+RACSequenceAdditions.m */; };
		D047980E196670900066B267 /* NSIndexSet+RACSequenceAdditions.m in Sources */ = {isa = PBXBuildFile; fileRef = D0479721196670900066B267 /* NSIndexSet+RACSequenceAdditions.m */; };
		D047980F196670900066B267 /* NSInvocation+RACTypeParsing.h in Headers */ = {isa = PBXBuildFile; fileRef = D0479722196670900066B267 /* NSInvocation+RACTypeParsing.h */; settings = {ATTRIBUTES = (Public, ); }; };
		D0479810196670900066B267 /* NSInvocation+RACTypeParsing.h in Headers */ = {isa = PBXBuildFile; fileRef = D0479722196670900066B267 /* NSInvocation+RACTypeParsing.h */; settings = {ATTRIBUTES = (Public, ); }; };
		D0479811196670900066B267 /* NSInvocation+RACTypeParsing.m in Sources */ = {isa = PBXBuildFile; fileRef = D0479723196670900066B267 /* NSInvocation+RACTypeParsing.m */; };
		D0479812196670900066B267 /* NSInvocation+RACTypeParsing.m in Sources */ = {isa = PBXBuildFile; fileRef = D0479723196670900066B267 /* NSInvocation+RACTypeParsing.m */; };
		D0479815196670900066B267 /* NSNotificationCenter+RACSupport.h in Headers */ = {isa = PBXBuildFile; fileRef = D0479725196670900066B267 /* NSNotificationCenter+RACSupport.h */; settings = {ATTRIBUTES = (Public, ); }; };
		D0479816196670900066B267 /* NSNotificationCenter+RACSupport.h in Headers */ = {isa = PBXBuildFile; fileRef = D0479725196670900066B267 /* NSNotificationCenter+RACSupport.h */; settings = {ATTRIBUTES = (Public, ); }; };
		D0479817196670900066B267 /* NSNotificationCenter+RACSupport.m in Sources */ = {isa = PBXBuildFile; fileRef = D0479726196670900066B267 /* NSNotificationCenter+RACSupport.m */; };
		D0479818196670900066B267 /* NSNotificationCenter+RACSupport.m in Sources */ = {isa = PBXBuildFile; fileRef = D0479726196670900066B267 /* NSNotificationCenter+RACSupport.m */; };
		D047981B196670900066B267 /* NSObject+RACAppKitBindings.h in Headers */ = {isa = PBXBuildFile; fileRef = D0479728196670900066B267 /* NSObject+RACAppKitBindings.h */; settings = {ATTRIBUTES = (Public, ); }; };
		D047981D196670900066B267 /* NSObject+RACAppKitBindings.m in Sources */ = {isa = PBXBuildFile; fileRef = D0479729196670900066B267 /* NSObject+RACAppKitBindings.m */; };
		D047981F196670900066B267 /* NSObject+RACDeallocating.h in Headers */ = {isa = PBXBuildFile; fileRef = D047972A196670900066B267 /* NSObject+RACDeallocating.h */; settings = {ATTRIBUTES = (Public, ); }; };
		D0479820196670900066B267 /* NSObject+RACDeallocating.h in Headers */ = {isa = PBXBuildFile; fileRef = D047972A196670900066B267 /* NSObject+RACDeallocating.h */; settings = {ATTRIBUTES = (Public, ); }; };
		D0479821196670900066B267 /* NSObject+RACDeallocating.m in Sources */ = {isa = PBXBuildFile; fileRef = D047972B196670900066B267 /* NSObject+RACDeallocating.m */; };
		D0479822196670900066B267 /* NSObject+RACDeallocating.m in Sources */ = {isa = PBXBuildFile; fileRef = D047972B196670900066B267 /* NSObject+RACDeallocating.m */; };
		D0479823196670900066B267 /* NSObject+RACDescription.h in Headers */ = {isa = PBXBuildFile; fileRef = D047972C196670900066B267 /* NSObject+RACDescription.h */; settings = {ATTRIBUTES = (Public, ); }; };
		D0479824196670900066B267 /* NSObject+RACDescription.h in Headers */ = {isa = PBXBuildFile; fileRef = D047972C196670900066B267 /* NSObject+RACDescription.h */; settings = {ATTRIBUTES = (Public, ); }; };
		D0479825196670900066B267 /* NSObject+RACDescription.m in Sources */ = {isa = PBXBuildFile; fileRef = D047972D196670900066B267 /* NSObject+RACDescription.m */; };
		D0479826196670900066B267 /* NSObject+RACDescription.m in Sources */ = {isa = PBXBuildFile; fileRef = D047972D196670900066B267 /* NSObject+RACDescription.m */; };
		D0479827196670900066B267 /* NSObject+RACKVOWrapper.h in Headers */ = {isa = PBXBuildFile; fileRef = D047972E196670900066B267 /* NSObject+RACKVOWrapper.h */; settings = {ATTRIBUTES = (Public, ); }; };
		D0479828196670900066B267 /* NSObject+RACKVOWrapper.h in Headers */ = {isa = PBXBuildFile; fileRef = D047972E196670900066B267 /* NSObject+RACKVOWrapper.h */; settings = {ATTRIBUTES = (Public, ); }; };
		D0479829196670900066B267 /* NSObject+RACKVOWrapper.m in Sources */ = {isa = PBXBuildFile; fileRef = D047972F196670900066B267 /* NSObject+RACKVOWrapper.m */; };
		D047982A196670900066B267 /* NSObject+RACKVOWrapper.m in Sources */ = {isa = PBXBuildFile; fileRef = D047972F196670900066B267 /* NSObject+RACKVOWrapper.m */; };
		D047982B196670900066B267 /* NSObject+RACLifting.h in Headers */ = {isa = PBXBuildFile; fileRef = D0479730196670900066B267 /* NSObject+RACLifting.h */; settings = {ATTRIBUTES = (Public, ); }; };
		D047982C196670900066B267 /* NSObject+RACLifting.h in Headers */ = {isa = PBXBuildFile; fileRef = D0479730196670900066B267 /* NSObject+RACLifting.h */; settings = {ATTRIBUTES = (Public, ); }; };
		D047982D196670900066B267 /* NSObject+RACLifting.m in Sources */ = {isa = PBXBuildFile; fileRef = D0479731196670900066B267 /* NSObject+RACLifting.m */; };
		D047982E196670900066B267 /* NSObject+RACLifting.m in Sources */ = {isa = PBXBuildFile; fileRef = D0479731196670900066B267 /* NSObject+RACLifting.m */; };
		D047982F196670900066B267 /* NSObject+RACPropertySubscribing.h in Headers */ = {isa = PBXBuildFile; fileRef = D0479732196670900066B267 /* NSObject+RACPropertySubscribing.h */; settings = {ATTRIBUTES = (Public, ); }; };
		D0479830196670900066B267 /* NSObject+RACPropertySubscribing.h in Headers */ = {isa = PBXBuildFile; fileRef = D0479732196670900066B267 /* NSObject+RACPropertySubscribing.h */; settings = {ATTRIBUTES = (Public, ); }; };
		D0479831196670900066B267 /* NSObject+RACPropertySubscribing.m in Sources */ = {isa = PBXBuildFile; fileRef = D0479733196670900066B267 /* NSObject+RACPropertySubscribing.m */; };
		D0479832196670900066B267 /* NSObject+RACPropertySubscribing.m in Sources */ = {isa = PBXBuildFile; fileRef = D0479733196670900066B267 /* NSObject+RACPropertySubscribing.m */; };
		D0479833196670900066B267 /* NSObject+RACSelectorSignal.h in Headers */ = {isa = PBXBuildFile; fileRef = D0479734196670900066B267 /* NSObject+RACSelectorSignal.h */; settings = {ATTRIBUTES = (Public, ); }; };
		D0479834196670900066B267 /* NSObject+RACSelectorSignal.h in Headers */ = {isa = PBXBuildFile; fileRef = D0479734196670900066B267 /* NSObject+RACSelectorSignal.h */; settings = {ATTRIBUTES = (Public, ); }; };
		D0479835196670900066B267 /* NSObject+RACSelectorSignal.m in Sources */ = {isa = PBXBuildFile; fileRef = D0479735196670900066B267 /* NSObject+RACSelectorSignal.m */; };
		D0479836196670900066B267 /* NSObject+RACSelectorSignal.m in Sources */ = {isa = PBXBuildFile; fileRef = D0479735196670900066B267 /* NSObject+RACSelectorSignal.m */; };
		D0479837196670900066B267 /* NSOrderedSet+RACSequenceAdditions.h in Headers */ = {isa = PBXBuildFile; fileRef = D0479736196670900066B267 /* NSOrderedSet+RACSequenceAdditions.h */; settings = {ATTRIBUTES = (Public, ); }; };
		D0479838196670900066B267 /* NSOrderedSet+RACSequenceAdditions.h in Headers */ = {isa = PBXBuildFile; fileRef = D0479736196670900066B267 /* NSOrderedSet+RACSequenceAdditions.h */; settings = {ATTRIBUTES = (Public, ); }; };
		D0479839196670900066B267 /* NSOrderedSet+RACSequenceAdditions.m in Sources */ = {isa = PBXBuildFile; fileRef = D0479737196670900066B267 /* NSOrderedSet+RACSequenceAdditions.m */; };
		D047983A196670900066B267 /* NSOrderedSet+RACSequenceAdditions.m in Sources */ = {isa = PBXBuildFile; fileRef = D0479737196670900066B267 /* NSOrderedSet+RACSequenceAdditions.m */; };
		D047983B196670900066B267 /* NSSet+RACSequenceAdditions.h in Headers */ = {isa = PBXBuildFile; fileRef = D0479738196670900066B267 /* NSSet+RACSequenceAdditions.h */; settings = {ATTRIBUTES = (Public, ); }; };
		D047983C196670900066B267 /* NSSet+RACSequenceAdditions.h in Headers */ = {isa = PBXBuildFile; fileRef = D0479738196670900066B267 /* NSSet+RACSequenceAdditions.h */; settings = {ATTRIBUTES = (Public, ); }; };
		D047983D196670900066B267 /* NSSet+RACSequenceAdditions.m in Sources */ = {isa = PBXBuildFile; fileRef = D0479739196670900066B267 /* NSSet+RACSequenceAdditions.m */; };
		D047983E196670900066B267 /* NSSet+RACSequenceAdditions.m in Sources */ = {isa = PBXBuildFile; fileRef = D0479739196670900066B267 /* NSSet+RACSequenceAdditions.m */; };
		D047983F196670900066B267 /* NSString+RACKeyPathUtilities.h in Headers */ = {isa = PBXBuildFile; fileRef = D047973A196670900066B267 /* NSString+RACKeyPathUtilities.h */; settings = {ATTRIBUTES = (Public, ); }; };
		D0479840196670900066B267 /* NSString+RACKeyPathUtilities.h in Headers */ = {isa = PBXBuildFile; fileRef = D047973A196670900066B267 /* NSString+RACKeyPathUtilities.h */; settings = {ATTRIBUTES = (Public, ); }; };
		D0479841196670900066B267 /* NSString+RACKeyPathUtilities.m in Sources */ = {isa = PBXBuildFile; fileRef = D047973B196670900066B267 /* NSString+RACKeyPathUtilities.m */; };
		D0479842196670900066B267 /* NSString+RACKeyPathUtilities.m in Sources */ = {isa = PBXBuildFile; fileRef = D047973B196670900066B267 /* NSString+RACKeyPathUtilities.m */; };
		D0479843196670900066B267 /* NSString+RACSequenceAdditions.h in Headers */ = {isa = PBXBuildFile; fileRef = D047973C196670900066B267 /* NSString+RACSequenceAdditions.h */; settings = {ATTRIBUTES = (Public, ); }; };
		D0479844196670900066B267 /* NSString+RACSequenceAdditions.h in Headers */ = {isa = PBXBuildFile; fileRef = D047973C196670900066B267 /* NSString+RACSequenceAdditions.h */; settings = {ATTRIBUTES = (Public, ); }; };
		D0479845196670900066B267 /* NSString+RACSequenceAdditions.m in Sources */ = {isa = PBXBuildFile; fileRef = D047973D196670900066B267 /* NSString+RACSequenceAdditions.m */; };
		D0479846196670900066B267 /* NSString+RACSequenceAdditions.m in Sources */ = {isa = PBXBuildFile; fileRef = D047973D196670900066B267 /* NSString+RACSequenceAdditions.m */; };
		D0479847196670900066B267 /* NSString+RACSupport.h in Headers */ = {isa = PBXBuildFile; fileRef = D047973E196670900066B267 /* NSString+RACSupport.h */; settings = {ATTRIBUTES = (Public, ); }; };
		D0479848196670900066B267 /* NSString+RACSupport.h in Headers */ = {isa = PBXBuildFile; fileRef = D047973E196670900066B267 /* NSString+RACSupport.h */; settings = {ATTRIBUTES = (Public, ); }; };
		D0479849196670900066B267 /* NSString+RACSupport.m in Sources */ = {isa = PBXBuildFile; fileRef = D047973F196670900066B267 /* NSString+RACSupport.m */; };
		D047984A196670900066B267 /* NSString+RACSupport.m in Sources */ = {isa = PBXBuildFile; fileRef = D047973F196670900066B267 /* NSString+RACSupport.m */; };
		D047984B196670900066B267 /* NSText+RACSignalSupport.h in Headers */ = {isa = PBXBuildFile; fileRef = D0479740196670900066B267 /* NSText+RACSignalSupport.h */; settings = {ATTRIBUTES = (Public, ); }; };
		D047984D196670900066B267 /* NSText+RACSignalSupport.m in Sources */ = {isa = PBXBuildFile; fileRef = D0479741196670900066B267 /* NSText+RACSignalSupport.m */; };
		D047984F196670900066B267 /* NSURLConnection+RACSupport.h in Headers */ = {isa = PBXBuildFile; fileRef = D0479742196670900066B267 /* NSURLConnection+RACSupport.h */; settings = {ATTRIBUTES = (Public, ); }; };
		D0479850196670900066B267 /* NSURLConnection+RACSupport.h in Headers */ = {isa = PBXBuildFile; fileRef = D0479742196670900066B267 /* NSURLConnection+RACSupport.h */; settings = {ATTRIBUTES = (Public, ); }; };
		D0479851196670900066B267 /* NSURLConnection+RACSupport.m in Sources */ = {isa = PBXBuildFile; fileRef = D0479743196670900066B267 /* NSURLConnection+RACSupport.m */; };
		D0479852196670900066B267 /* NSURLConnection+RACSupport.m in Sources */ = {isa = PBXBuildFile; fileRef = D0479743196670900066B267 /* NSURLConnection+RACSupport.m */; };
		D0479855196670900066B267 /* NSUserDefaults+RACSupport.h in Headers */ = {isa = PBXBuildFile; fileRef = D0479745196670900066B267 /* NSUserDefaults+RACSupport.h */; settings = {ATTRIBUTES = (Public, ); }; };
		D0479856196670900066B267 /* NSUserDefaults+RACSupport.h in Headers */ = {isa = PBXBuildFile; fileRef = D0479745196670900066B267 /* NSUserDefaults+RACSupport.h */; settings = {ATTRIBUTES = (Public, ); }; };
		D0479857196670900066B267 /* NSUserDefaults+RACSupport.m in Sources */ = {isa = PBXBuildFile; fileRef = D0479746196670900066B267 /* NSUserDefaults+RACSupport.m */; };
		D0479858196670900066B267 /* NSUserDefaults+RACSupport.m in Sources */ = {isa = PBXBuildFile; fileRef = D0479746196670900066B267 /* NSUserDefaults+RACSupport.m */; };
		D047985F196670900066B267 /* RACArraySequence.h in Headers */ = {isa = PBXBuildFile; fileRef = D047974A196670900066B267 /* RACArraySequence.h */; settings = {ATTRIBUTES = (Public, ); }; };
		D0479860196670900066B267 /* RACArraySequence.h in Headers */ = {isa = PBXBuildFile; fileRef = D047974A196670900066B267 /* RACArraySequence.h */; settings = {ATTRIBUTES = (Public, ); }; };
		D0479861196670900066B267 /* RACArraySequence.m in Sources */ = {isa = PBXBuildFile; fileRef = D047974B196670900066B267 /* RACArraySequence.m */; };
		D0479862196670900066B267 /* RACArraySequence.m in Sources */ = {isa = PBXBuildFile; fileRef = D047974B196670900066B267 /* RACArraySequence.m */; };
		D0479863196670900066B267 /* RACBacktrace.h in Headers */ = {isa = PBXBuildFile; fileRef = D047974C196670900066B267 /* RACBacktrace.h */; settings = {ATTRIBUTES = (Public, ); }; };
		D0479864196670900066B267 /* RACBacktrace.h in Headers */ = {isa = PBXBuildFile; fileRef = D047974C196670900066B267 /* RACBacktrace.h */; settings = {ATTRIBUTES = (Public, ); }; };
		D0479865196670900066B267 /* RACBacktrace.m in Sources */ = {isa = PBXBuildFile; fileRef = D047974D196670900066B267 /* RACBacktrace.m */; };
		D0479866196670900066B267 /* RACBacktrace.m in Sources */ = {isa = PBXBuildFile; fileRef = D047974D196670900066B267 /* RACBacktrace.m */; };
		D0479867196670900066B267 /* RACBehaviorSubject.h in Headers */ = {isa = PBXBuildFile; fileRef = D047974E196670900066B267 /* RACBehaviorSubject.h */; settings = {ATTRIBUTES = (Public, ); }; };
		D0479868196670900066B267 /* RACBehaviorSubject.h in Headers */ = {isa = PBXBuildFile; fileRef = D047974E196670900066B267 /* RACBehaviorSubject.h */; settings = {ATTRIBUTES = (Public, ); }; };
		D0479869196670900066B267 /* RACBehaviorSubject.m in Sources */ = {isa = PBXBuildFile; fileRef = D047974F196670900066B267 /* RACBehaviorSubject.m */; };
		D047986A196670900066B267 /* RACBehaviorSubject.m in Sources */ = {isa = PBXBuildFile; fileRef = D047974F196670900066B267 /* RACBehaviorSubject.m */; };
		D047986B196670900066B267 /* RACBlockTrampoline.h in Headers */ = {isa = PBXBuildFile; fileRef = D0479750196670900066B267 /* RACBlockTrampoline.h */; settings = {ATTRIBUTES = (Public, ); }; };
		D047986C196670900066B267 /* RACBlockTrampoline.h in Headers */ = {isa = PBXBuildFile; fileRef = D0479750196670900066B267 /* RACBlockTrampoline.h */; settings = {ATTRIBUTES = (Public, ); }; };
		D047986D196670900066B267 /* RACBlockTrampoline.m in Sources */ = {isa = PBXBuildFile; fileRef = D0479751196670900066B267 /* RACBlockTrampoline.m */; };
		D047986E196670900066B267 /* RACBlockTrampoline.m in Sources */ = {isa = PBXBuildFile; fileRef = D0479751196670900066B267 /* RACBlockTrampoline.m */; };
		D047986F196670900066B267 /* RACChannel.h in Headers */ = {isa = PBXBuildFile; fileRef = D0479752196670900066B267 /* RACChannel.h */; settings = {ATTRIBUTES = (Public, ); }; };
		D0479870196670900066B267 /* RACChannel.h in Headers */ = {isa = PBXBuildFile; fileRef = D0479752196670900066B267 /* RACChannel.h */; settings = {ATTRIBUTES = (Public, ); }; };
		D0479871196670900066B267 /* RACChannel.m in Sources */ = {isa = PBXBuildFile; fileRef = D0479753196670900066B267 /* RACChannel.m */; };
		D0479872196670900066B267 /* RACChannel.m in Sources */ = {isa = PBXBuildFile; fileRef = D0479753196670900066B267 /* RACChannel.m */; };
		D0479873196670900066B267 /* RACCommand.h in Headers */ = {isa = PBXBuildFile; fileRef = D0479754196670900066B267 /* RACCommand.h */; settings = {ATTRIBUTES = (Public, ); }; };
		D0479874196670900066B267 /* RACCommand.h in Headers */ = {isa = PBXBuildFile; fileRef = D0479754196670900066B267 /* RACCommand.h */; settings = {ATTRIBUTES = (Public, ); }; };
		D0479875196670900066B267 /* RACCommand.m in Sources */ = {isa = PBXBuildFile; fileRef = D0479755196670900066B267 /* RACCommand.m */; };
		D0479876196670900066B267 /* RACCommand.m in Sources */ = {isa = PBXBuildFile; fileRef = D0479755196670900066B267 /* RACCommand.m */; };
		D0479877196670900066B267 /* RACCompoundDisposable.h in Headers */ = {isa = PBXBuildFile; fileRef = D0479756196670900066B267 /* RACCompoundDisposable.h */; settings = {ATTRIBUTES = (Public, ); }; };
		D0479878196670900066B267 /* RACCompoundDisposable.h in Headers */ = {isa = PBXBuildFile; fileRef = D0479756196670900066B267 /* RACCompoundDisposable.h */; settings = {ATTRIBUTES = (Public, ); }; };
		D0479879196670900066B267 /* RACCompoundDisposable.m in Sources */ = {isa = PBXBuildFile; fileRef = D0479757196670900066B267 /* RACCompoundDisposable.m */; };
		D047987A196670900066B267 /* RACCompoundDisposable.m in Sources */ = {isa = PBXBuildFile; fileRef = D0479757196670900066B267 /* RACCompoundDisposable.m */; };
		D047987B196670900066B267 /* RACCompoundDisposableProvider.d in Sources */ = {isa = PBXBuildFile; fileRef = D0479758196670900066B267 /* RACCompoundDisposableProvider.d */; };
		D047987C196670900066B267 /* RACCompoundDisposableProvider.d in Sources */ = {isa = PBXBuildFile; fileRef = D0479758196670900066B267 /* RACCompoundDisposableProvider.d */; };
		D047987D196670900066B267 /* RACDelegateProxy.h in Headers */ = {isa = PBXBuildFile; fileRef = D0479759196670900066B267 /* RACDelegateProxy.h */; settings = {ATTRIBUTES = (Public, ); }; };
		D047987E196670900066B267 /* RACDelegateProxy.h in Headers */ = {isa = PBXBuildFile; fileRef = D0479759196670900066B267 /* RACDelegateProxy.h */; settings = {ATTRIBUTES = (Public, ); }; };
		D047987F196670900066B267 /* RACDelegateProxy.m in Sources */ = {isa = PBXBuildFile; fileRef = D047975A196670900066B267 /* RACDelegateProxy.m */; };
		D0479880196670900066B267 /* RACDelegateProxy.m in Sources */ = {isa = PBXBuildFile; fileRef = D047975A196670900066B267 /* RACDelegateProxy.m */; };
		D0479881196670900066B267 /* RACDisposable.h in Headers */ = {isa = PBXBuildFile; fileRef = D047975B196670900066B267 /* RACDisposable.h */; settings = {ATTRIBUTES = (Public, ); }; };
		D0479882196670900066B267 /* RACDisposable.h in Headers */ = {isa = PBXBuildFile; fileRef = D047975B196670900066B267 /* RACDisposable.h */; settings = {ATTRIBUTES = (Public, ); }; };
		D0479883196670900066B267 /* RACDisposable.m in Sources */ = {isa = PBXBuildFile; fileRef = D047975C196670900066B267 /* RACDisposable.m */; };
		D0479884196670900066B267 /* RACDisposable.m in Sources */ = {isa = PBXBuildFile; fileRef = D047975C196670900066B267 /* RACDisposable.m */; };
		D0479885196670900066B267 /* RACDynamicSequence.h in Headers */ = {isa = PBXBuildFile; fileRef = D047975D196670900066B267 /* RACDynamicSequence.h */; settings = {ATTRIBUTES = (Public, ); }; };
		D0479886196670900066B267 /* RACDynamicSequence.h in Headers */ = {isa = PBXBuildFile; fileRef = D047975D196670900066B267 /* RACDynamicSequence.h */; settings = {ATTRIBUTES = (Public, ); }; };
		D0479887196670900066B267 /* RACDynamicSequence.m in Sources */ = {isa = PBXBuildFile; fileRef = D047975E196670900066B267 /* RACDynamicSequence.m */; };
		D0479888196670900066B267 /* RACDynamicSequence.m in Sources */ = {isa = PBXBuildFile; fileRef = D047975E196670900066B267 /* RACDynamicSequence.m */; };
		D0479889196670900066B267 /* RACDynamicSignal.h in Headers */ = {isa = PBXBuildFile; fileRef = D047975F196670900066B267 /* RACDynamicSignal.h */; settings = {ATTRIBUTES = (Public, ); }; };
		D047988A196670900066B267 /* RACDynamicSignal.h in Headers */ = {isa = PBXBuildFile; fileRef = D047975F196670900066B267 /* RACDynamicSignal.h */; settings = {ATTRIBUTES = (Public, ); }; };
		D047988B196670900066B267 /* RACDynamicSignal.m in Sources */ = {isa = PBXBuildFile; fileRef = D0479760196670900066B267 /* RACDynamicSignal.m */; };
		D047988C196670900066B267 /* RACDynamicSignal.m in Sources */ = {isa = PBXBuildFile; fileRef = D0479760196670900066B267 /* RACDynamicSignal.m */; };
		D047988D196670900066B267 /* RACEagerSequence.h in Headers */ = {isa = PBXBuildFile; fileRef = D0479761196670900066B267 /* RACEagerSequence.h */; settings = {ATTRIBUTES = (Public, ); }; };
		D047988E196670900066B267 /* RACEagerSequence.h in Headers */ = {isa = PBXBuildFile; fileRef = D0479761196670900066B267 /* RACEagerSequence.h */; settings = {ATTRIBUTES = (Public, ); }; };
		D047988F196670900066B267 /* RACEagerSequence.m in Sources */ = {isa = PBXBuildFile; fileRef = D0479762196670900066B267 /* RACEagerSequence.m */; };
		D0479890196670900066B267 /* RACEagerSequence.m in Sources */ = {isa = PBXBuildFile; fileRef = D0479762196670900066B267 /* RACEagerSequence.m */; };
		D0479891196670900066B267 /* RACEmptySequence.h in Headers */ = {isa = PBXBuildFile; fileRef = D0479763196670900066B267 /* RACEmptySequence.h */; settings = {ATTRIBUTES = (Public, ); }; };
		D0479892196670900066B267 /* RACEmptySequence.h in Headers */ = {isa = PBXBuildFile; fileRef = D0479763196670900066B267 /* RACEmptySequence.h */; settings = {ATTRIBUTES = (Public, ); }; };
		D0479893196670900066B267 /* RACEmptySequence.m in Sources */ = {isa = PBXBuildFile; fileRef = D0479764196670900066B267 /* RACEmptySequence.m */; };
		D0479894196670900066B267 /* RACEmptySequence.m in Sources */ = {isa = PBXBuildFile; fileRef = D0479764196670900066B267 /* RACEmptySequence.m */; };
		D0479895196670900066B267 /* RACEmptySignal.h in Headers */ = {isa = PBXBuildFile; fileRef = D0479765196670900066B267 /* RACEmptySignal.h */; settings = {ATTRIBUTES = (Public, ); }; };
		D0479896196670900066B267 /* RACEmptySignal.h in Headers */ = {isa = PBXBuildFile; fileRef = D0479765196670900066B267 /* RACEmptySignal.h */; settings = {ATTRIBUTES = (Public, ); }; };
		D0479897196670900066B267 /* RACEmptySignal.m in Sources */ = {isa = PBXBuildFile; fileRef = D0479766196670900066B267 /* RACEmptySignal.m */; };
		D0479898196670900066B267 /* RACEmptySignal.m in Sources */ = {isa = PBXBuildFile; fileRef = D0479766196670900066B267 /* RACEmptySignal.m */; };
		D0479899196670900066B267 /* RACErrorSignal.h in Headers */ = {isa = PBXBuildFile; fileRef = D0479767196670900066B267 /* RACErrorSignal.h */; settings = {ATTRIBUTES = (Public, ); }; };
		D047989A196670900066B267 /* RACErrorSignal.h in Headers */ = {isa = PBXBuildFile; fileRef = D0479767196670900066B267 /* RACErrorSignal.h */; settings = {ATTRIBUTES = (Public, ); }; };
		D047989B196670900066B267 /* RACErrorSignal.m in Sources */ = {isa = PBXBuildFile; fileRef = D0479768196670900066B267 /* RACErrorSignal.m */; };
		D047989C196670900066B267 /* RACErrorSignal.m in Sources */ = {isa = PBXBuildFile; fileRef = D0479768196670900066B267 /* RACErrorSignal.m */; };
		D047989D196670900066B267 /* RACEvent.h in Headers */ = {isa = PBXBuildFile; fileRef = D0479769196670900066B267 /* RACEvent.h */; settings = {ATTRIBUTES = (Public, ); }; };
		D047989E196670900066B267 /* RACEvent.h in Headers */ = {isa = PBXBuildFile; fileRef = D0479769196670900066B267 /* RACEvent.h */; settings = {ATTRIBUTES = (Public, ); }; };
		D047989F196670900066B267 /* RACEvent.m in Sources */ = {isa = PBXBuildFile; fileRef = D047976A196670900066B267 /* RACEvent.m */; };
		D04798A0196670900066B267 /* RACEvent.m in Sources */ = {isa = PBXBuildFile; fileRef = D047976A196670900066B267 /* RACEvent.m */; };
		D04798A1196670900066B267 /* RACGroupedSignal.h in Headers */ = {isa = PBXBuildFile; fileRef = D047976B196670900066B267 /* RACGroupedSignal.h */; settings = {ATTRIBUTES = (Public, ); }; };
		D04798A2196670900066B267 /* RACGroupedSignal.h in Headers */ = {isa = PBXBuildFile; fileRef = D047976B196670900066B267 /* RACGroupedSignal.h */; settings = {ATTRIBUTES = (Public, ); }; };
		D04798A3196670900066B267 /* RACGroupedSignal.m in Sources */ = {isa = PBXBuildFile; fileRef = D047976C196670900066B267 /* RACGroupedSignal.m */; };
		D04798A4196670900066B267 /* RACGroupedSignal.m in Sources */ = {isa = PBXBuildFile; fileRef = D047976C196670900066B267 /* RACGroupedSignal.m */; };
		D04798A5196670900066B267 /* RACImmediateScheduler.h in Headers */ = {isa = PBXBuildFile; fileRef = D047976D196670900066B267 /* RACImmediateScheduler.h */; settings = {ATTRIBUTES = (Public, ); }; };
		D04798A6196670900066B267 /* RACImmediateScheduler.h in Headers */ = {isa = PBXBuildFile; fileRef = D047976D196670900066B267 /* RACImmediateScheduler.h */; settings = {ATTRIBUTES = (Public, ); }; };
		D04798A7196670900066B267 /* RACImmediateScheduler.m in Sources */ = {isa = PBXBuildFile; fileRef = D047976E196670900066B267 /* RACImmediateScheduler.m */; };
		D04798A8196670900066B267 /* RACImmediateScheduler.m in Sources */ = {isa = PBXBuildFile; fileRef = D047976E196670900066B267 /* RACImmediateScheduler.m */; };
		D04798A9196670900066B267 /* RACIndexSetSequence.h in Headers */ = {isa = PBXBuildFile; fileRef = D047976F196670900066B267 /* RACIndexSetSequence.h */; settings = {ATTRIBUTES = (Public, ); }; };
		D04798AA196670900066B267 /* RACIndexSetSequence.h in Headers */ = {isa = PBXBuildFile; fileRef = D047976F196670900066B267 /* RACIndexSetSequence.h */; settings = {ATTRIBUTES = (Public, ); }; };
		D04798AB196670900066B267 /* RACIndexSetSequence.m in Sources */ = {isa = PBXBuildFile; fileRef = D0479770196670900066B267 /* RACIndexSetSequence.m */; };
		D04798AC196670900066B267 /* RACIndexSetSequence.m in Sources */ = {isa = PBXBuildFile; fileRef = D0479770196670900066B267 /* RACIndexSetSequence.m */; };
		D04798AD196670900066B267 /* RACKVOChannel.h in Headers */ = {isa = PBXBuildFile; fileRef = D0479771196670900066B267 /* RACKVOChannel.h */; settings = {ATTRIBUTES = (Public, ); }; };
		D04798AE196670900066B267 /* RACKVOChannel.h in Headers */ = {isa = PBXBuildFile; fileRef = D0479771196670900066B267 /* RACKVOChannel.h */; settings = {ATTRIBUTES = (Public, ); }; };
		D04798AF196670900066B267 /* RACKVOChannel.m in Sources */ = {isa = PBXBuildFile; fileRef = D0479772196670900066B267 /* RACKVOChannel.m */; };
		D04798B0196670900066B267 /* RACKVOChannel.m in Sources */ = {isa = PBXBuildFile; fileRef = D0479772196670900066B267 /* RACKVOChannel.m */; };
		D04798B1196670900066B267 /* RACKVOTrampoline.h in Headers */ = {isa = PBXBuildFile; fileRef = D0479773196670900066B267 /* RACKVOTrampoline.h */; settings = {ATTRIBUTES = (Public, ); }; };
		D04798B2196670900066B267 /* RACKVOTrampoline.h in Headers */ = {isa = PBXBuildFile; fileRef = D0479773196670900066B267 /* RACKVOTrampoline.h */; settings = {ATTRIBUTES = (Public, ); }; };
		D04798B3196670900066B267 /* RACKVOTrampoline.m in Sources */ = {isa = PBXBuildFile; fileRef = D0479774196670900066B267 /* RACKVOTrampoline.m */; };
		D04798B4196670900066B267 /* RACKVOTrampoline.m in Sources */ = {isa = PBXBuildFile; fileRef = D0479774196670900066B267 /* RACKVOTrampoline.m */; };
		D04798B5196670900066B267 /* RACMulticastConnection.h in Headers */ = {isa = PBXBuildFile; fileRef = D0479775196670900066B267 /* RACMulticastConnection.h */; settings = {ATTRIBUTES = (Public, ); }; };
		D04798B6196670900066B267 /* RACMulticastConnection.h in Headers */ = {isa = PBXBuildFile; fileRef = D0479775196670900066B267 /* RACMulticastConnection.h */; settings = {ATTRIBUTES = (Public, ); }; };
		D04798B7196670900066B267 /* RACMulticastConnection.m in Sources */ = {isa = PBXBuildFile; fileRef = D0479776196670900066B267 /* RACMulticastConnection.m */; };
		D04798B8196670900066B267 /* RACMulticastConnection.m in Sources */ = {isa = PBXBuildFile; fileRef = D0479776196670900066B267 /* RACMulticastConnection.m */; };
		D04798B9196670900066B267 /* RACMulticastConnection+Private.h in Headers */ = {isa = PBXBuildFile; fileRef = D0479777196670900066B267 /* RACMulticastConnection+Private.h */; settings = {ATTRIBUTES = (Public, ); }; };
		D04798BA196670900066B267 /* RACMulticastConnection+Private.h in Headers */ = {isa = PBXBuildFile; fileRef = D0479777196670900066B267 /* RACMulticastConnection+Private.h */; settings = {ATTRIBUTES = (Public, ); }; };
		D04798BB196670900066B267 /* RACObjCRuntime.h in Headers */ = {isa = PBXBuildFile; fileRef = D0479778196670900066B267 /* RACObjCRuntime.h */; settings = {ATTRIBUTES = (Public, ); }; };
		D04798BC196670900066B267 /* RACObjCRuntime.h in Headers */ = {isa = PBXBuildFile; fileRef = D0479778196670900066B267 /* RACObjCRuntime.h */; settings = {ATTRIBUTES = (Public, ); }; };
		D04798BD196670900066B267 /* RACObjCRuntime.m in Sources */ = {isa = PBXBuildFile; fileRef = D0479779196670900066B267 /* RACObjCRuntime.m */; settings = {COMPILER_FLAGS = "-fno-objc-arc"; }; };
		D04798BE196670900066B267 /* RACObjCRuntime.m in Sources */ = {isa = PBXBuildFile; fileRef = D0479779196670900066B267 /* RACObjCRuntime.m */; settings = {COMPILER_FLAGS = "-fno-objc-arc"; }; };
		D04798BF196670900066B267 /* RACPassthroughSubscriber.h in Headers */ = {isa = PBXBuildFile; fileRef = D047977A196670900066B267 /* RACPassthroughSubscriber.h */; settings = {ATTRIBUTES = (Public, ); }; };
		D04798C0196670900066B267 /* RACPassthroughSubscriber.h in Headers */ = {isa = PBXBuildFile; fileRef = D047977A196670900066B267 /* RACPassthroughSubscriber.h */; settings = {ATTRIBUTES = (Public, ); }; };
		D04798C1196670900066B267 /* RACPassthroughSubscriber.m in Sources */ = {isa = PBXBuildFile; fileRef = D047977B196670900066B267 /* RACPassthroughSubscriber.m */; };
		D04798C2196670900066B267 /* RACPassthroughSubscriber.m in Sources */ = {isa = PBXBuildFile; fileRef = D047977B196670900066B267 /* RACPassthroughSubscriber.m */; };
		D04798C3196670900066B267 /* RACQueueScheduler.h in Headers */ = {isa = PBXBuildFile; fileRef = D047977C196670900066B267 /* RACQueueScheduler.h */; settings = {ATTRIBUTES = (Public, ); }; };
		D04798C4196670900066B267 /* RACQueueScheduler.h in Headers */ = {isa = PBXBuildFile; fileRef = D047977C196670900066B267 /* RACQueueScheduler.h */; settings = {ATTRIBUTES = (Public, ); }; };
		D04798C5196670900066B267 /* RACQueueScheduler.m in Sources */ = {isa = PBXBuildFile; fileRef = D047977D196670900066B267 /* RACQueueScheduler.m */; };
		D04798C6196670900066B267 /* RACQueueScheduler.m in Sources */ = {isa = PBXBuildFile; fileRef = D047977D196670900066B267 /* RACQueueScheduler.m */; };
		D04798C7196670900066B267 /* RACQueueScheduler+Subclass.h in Headers */ = {isa = PBXBuildFile; fileRef = D047977E196670900066B267 /* RACQueueScheduler+Subclass.h */; settings = {ATTRIBUTES = (Public, ); }; };
		D04798C8196670900066B267 /* RACQueueScheduler+Subclass.h in Headers */ = {isa = PBXBuildFile; fileRef = D047977E196670900066B267 /* RACQueueScheduler+Subclass.h */; settings = {ATTRIBUTES = (Public, ); }; };
		D04798C9196670900066B267 /* RACReplaySubject.h in Headers */ = {isa = PBXBuildFile; fileRef = D047977F196670900066B267 /* RACReplaySubject.h */; settings = {ATTRIBUTES = (Public, ); }; };
		D04798CA196670900066B267 /* RACReplaySubject.h in Headers */ = {isa = PBXBuildFile; fileRef = D047977F196670900066B267 /* RACReplaySubject.h */; settings = {ATTRIBUTES = (Public, ); }; };
		D04798CB196670900066B267 /* RACReplaySubject.m in Sources */ = {isa = PBXBuildFile; fileRef = D0479780196670900066B267 /* RACReplaySubject.m */; };
		D04798CC196670900066B267 /* RACReplaySubject.m in Sources */ = {isa = PBXBuildFile; fileRef = D0479780196670900066B267 /* RACReplaySubject.m */; };
		D04798CD196670900066B267 /* RACReturnSignal.h in Headers */ = {isa = PBXBuildFile; fileRef = D0479781196670900066B267 /* RACReturnSignal.h */; settings = {ATTRIBUTES = (Public, ); }; };
		D04798CE196670900066B267 /* RACReturnSignal.h in Headers */ = {isa = PBXBuildFile; fileRef = D0479781196670900066B267 /* RACReturnSignal.h */; settings = {ATTRIBUTES = (Public, ); }; };
		D04798CF196670900066B267 /* RACReturnSignal.m in Sources */ = {isa = PBXBuildFile; fileRef = D0479782196670900066B267 /* RACReturnSignal.m */; };
		D04798D0196670900066B267 /* RACReturnSignal.m in Sources */ = {isa = PBXBuildFile; fileRef = D0479782196670900066B267 /* RACReturnSignal.m */; };
		D04798D1196670900066B267 /* RACScheduler.h in Headers */ = {isa = PBXBuildFile; fileRef = D0479783196670900066B267 /* RACScheduler.h */; settings = {ATTRIBUTES = (Public, ); }; };
		D04798D2196670900066B267 /* RACScheduler.h in Headers */ = {isa = PBXBuildFile; fileRef = D0479783196670900066B267 /* RACScheduler.h */; settings = {ATTRIBUTES = (Public, ); }; };
		D04798D3196670900066B267 /* RACScheduler.m in Sources */ = {isa = PBXBuildFile; fileRef = D0479784196670900066B267 /* RACScheduler.m */; };
		D04798D4196670900066B267 /* RACScheduler.m in Sources */ = {isa = PBXBuildFile; fileRef = D0479784196670900066B267 /* RACScheduler.m */; };
		D04798D5196670900066B267 /* RACScheduler+Private.h in Headers */ = {isa = PBXBuildFile; fileRef = D0479785196670900066B267 /* RACScheduler+Private.h */; settings = {ATTRIBUTES = (Public, ); }; };
		D04798D6196670900066B267 /* RACScheduler+Private.h in Headers */ = {isa = PBXBuildFile; fileRef = D0479785196670900066B267 /* RACScheduler+Private.h */; settings = {ATTRIBUTES = (Public, ); }; };
		D04798D7196670900066B267 /* RACScheduler+Subclass.h in Headers */ = {isa = PBXBuildFile; fileRef = D0479786196670900066B267 /* RACScheduler+Subclass.h */; settings = {ATTRIBUTES = (Public, ); }; };
		D04798D8196670900066B267 /* RACScheduler+Subclass.h in Headers */ = {isa = PBXBuildFile; fileRef = D0479786196670900066B267 /* RACScheduler+Subclass.h */; settings = {ATTRIBUTES = (Public, ); }; };
		D04798D9196670900066B267 /* RACScopedDisposable.h in Headers */ = {isa = PBXBuildFile; fileRef = D0479787196670900066B267 /* RACScopedDisposable.h */; settings = {ATTRIBUTES = (Public, ); }; };
		D04798DA196670900066B267 /* RACScopedDisposable.h in Headers */ = {isa = PBXBuildFile; fileRef = D0479787196670900066B267 /* RACScopedDisposable.h */; settings = {ATTRIBUTES = (Public, ); }; };
		D04798DB196670900066B267 /* RACScopedDisposable.m in Sources */ = {isa = PBXBuildFile; fileRef = D0479788196670900066B267 /* RACScopedDisposable.m */; };
		D04798DC196670900066B267 /* RACScopedDisposable.m in Sources */ = {isa = PBXBuildFile; fileRef = D0479788196670900066B267 /* RACScopedDisposable.m */; };
		D04798DD196670900066B267 /* RACSequence.h in Headers */ = {isa = PBXBuildFile; fileRef = D0479789196670900066B267 /* RACSequence.h */; settings = {ATTRIBUTES = (Public, ); }; };
		D04798DE196670900066B267 /* RACSequence.h in Headers */ = {isa = PBXBuildFile; fileRef = D0479789196670900066B267 /* RACSequence.h */; settings = {ATTRIBUTES = (Public, ); }; };
		D04798DF196670900066B267 /* RACSequence.m in Sources */ = {isa = PBXBuildFile; fileRef = D047978A196670900066B267 /* RACSequence.m */; };
		D04798E0196670900066B267 /* RACSequence.m in Sources */ = {isa = PBXBuildFile; fileRef = D047978A196670900066B267 /* RACSequence.m */; };
		D04798E1196670900066B267 /* RACSerialDisposable.h in Headers */ = {isa = PBXBuildFile; fileRef = D047978B196670900066B267 /* RACSerialDisposable.h */; settings = {ATTRIBUTES = (Public, ); }; };
		D04798E2196670900066B267 /* RACSerialDisposable.h in Headers */ = {isa = PBXBuildFile; fileRef = D047978B196670900066B267 /* RACSerialDisposable.h */; settings = {ATTRIBUTES = (Public, ); }; };
		D04798E3196670900066B267 /* RACSerialDisposable.m in Sources */ = {isa = PBXBuildFile; fileRef = D047978C196670900066B267 /* RACSerialDisposable.m */; };
		D04798E4196670900066B267 /* RACSerialDisposable.m in Sources */ = {isa = PBXBuildFile; fileRef = D047978C196670900066B267 /* RACSerialDisposable.m */; };
		D04798E5196670900066B267 /* RACSignal.h in Headers */ = {isa = PBXBuildFile; fileRef = D047978D196670900066B267 /* RACSignal.h */; settings = {ATTRIBUTES = (Public, ); }; };
		D04798E6196670900066B267 /* RACSignal.h in Headers */ = {isa = PBXBuildFile; fileRef = D047978D196670900066B267 /* RACSignal.h */; settings = {ATTRIBUTES = (Public, ); }; };
		D04798E7196670900066B267 /* RACSignal.m in Sources */ = {isa = PBXBuildFile; fileRef = D047978E196670900066B267 /* RACSignal.m */; };
		D04798E8196670900066B267 /* RACSignal.m in Sources */ = {isa = PBXBuildFile; fileRef = D047978E196670900066B267 /* RACSignal.m */; };
		D04798E9196670900066B267 /* RACSignal+Operations.h in Headers */ = {isa = PBXBuildFile; fileRef = D047978F196670900066B267 /* RACSignal+Operations.h */; settings = {ATTRIBUTES = (Public, ); }; };
		D04798EA196670900066B267 /* RACSignal+Operations.h in Headers */ = {isa = PBXBuildFile; fileRef = D047978F196670900066B267 /* RACSignal+Operations.h */; settings = {ATTRIBUTES = (Public, ); }; };
		D04798EB196670900066B267 /* RACSignal+Operations.m in Sources */ = {isa = PBXBuildFile; fileRef = D0479790196670900066B267 /* RACSignal+Operations.m */; };
		D04798EC196670900066B267 /* RACSignal+Operations.m in Sources */ = {isa = PBXBuildFile; fileRef = D0479790196670900066B267 /* RACSignal+Operations.m */; };
		D04798ED196670900066B267 /* RACSignalProvider.d in Sources */ = {isa = PBXBuildFile; fileRef = D0479791196670900066B267 /* RACSignalProvider.d */; };
		D04798EE196670900066B267 /* RACSignalProvider.d in Sources */ = {isa = PBXBuildFile; fileRef = D0479791196670900066B267 /* RACSignalProvider.d */; };
		D04798EF196670900066B267 /* RACSignalSequence.h in Headers */ = {isa = PBXBuildFile; fileRef = D0479792196670900066B267 /* RACSignalSequence.h */; settings = {ATTRIBUTES = (Public, ); }; };
		D04798F0196670900066B267 /* RACSignalSequence.h in Headers */ = {isa = PBXBuildFile; fileRef = D0479792196670900066B267 /* RACSignalSequence.h */; settings = {ATTRIBUTES = (Public, ); }; };
		D04798F1196670900066B267 /* RACSignalSequence.m in Sources */ = {isa = PBXBuildFile; fileRef = D0479793196670900066B267 /* RACSignalSequence.m */; };
		D04798F2196670900066B267 /* RACSignalSequence.m in Sources */ = {isa = PBXBuildFile; fileRef = D0479793196670900066B267 /* RACSignalSequence.m */; };
		D04798F3196670900066B267 /* RACStream.h in Headers */ = {isa = PBXBuildFile; fileRef = D0479794196670900066B267 /* RACStream.h */; settings = {ATTRIBUTES = (Public, ); }; };
		D04798F4196670900066B267 /* RACStream.h in Headers */ = {isa = PBXBuildFile; fileRef = D0479794196670900066B267 /* RACStream.h */; settings = {ATTRIBUTES = (Public, ); }; };
		D04798F5196670900066B267 /* RACStream.m in Sources */ = {isa = PBXBuildFile; fileRef = D0479795196670900066B267 /* RACStream.m */; };
		D04798F6196670900066B267 /* RACStream.m in Sources */ = {isa = PBXBuildFile; fileRef = D0479795196670900066B267 /* RACStream.m */; };
		D04798F7196670900066B267 /* RACStream+Private.h in Headers */ = {isa = PBXBuildFile; fileRef = D0479796196670900066B267 /* RACStream+Private.h */; settings = {ATTRIBUTES = (Public, ); }; };
		D04798F8196670900066B267 /* RACStream+Private.h in Headers */ = {isa = PBXBuildFile; fileRef = D0479796196670900066B267 /* RACStream+Private.h */; settings = {ATTRIBUTES = (Public, ); }; };
		D04798F9196670900066B267 /* RACStringSequence.h in Headers */ = {isa = PBXBuildFile; fileRef = D0479797196670900066B267 /* RACStringSequence.h */; settings = {ATTRIBUTES = (Public, ); }; };
		D04798FA196670900066B267 /* RACStringSequence.h in Headers */ = {isa = PBXBuildFile; fileRef = D0479797196670900066B267 /* RACStringSequence.h */; settings = {ATTRIBUTES = (Public, ); }; };
		D04798FB196670900066B267 /* RACStringSequence.m in Sources */ = {isa = PBXBuildFile; fileRef = D0479798196670900066B267 /* RACStringSequence.m */; };
		D04798FC196670900066B267 /* RACStringSequence.m in Sources */ = {isa = PBXBuildFile; fileRef = D0479798196670900066B267 /* RACStringSequence.m */; };
		D04798FD196670900066B267 /* RACSubject.h in Headers */ = {isa = PBXBuildFile; fileRef = D0479799196670900066B267 /* RACSubject.h */; settings = {ATTRIBUTES = (Public, ); }; };
		D04798FE196670900066B267 /* RACSubject.h in Headers */ = {isa = PBXBuildFile; fileRef = D0479799196670900066B267 /* RACSubject.h */; settings = {ATTRIBUTES = (Public, ); }; };
		D04798FF196670900066B267 /* RACSubject.m in Sources */ = {isa = PBXBuildFile; fileRef = D047979A196670900066B267 /* RACSubject.m */; };
		D0479900196670900066B267 /* RACSubject.m in Sources */ = {isa = PBXBuildFile; fileRef = D047979A196670900066B267 /* RACSubject.m */; };
		D0479901196670900066B267 /* RACSubscriber.h in Headers */ = {isa = PBXBuildFile; fileRef = D047979B196670900066B267 /* RACSubscriber.h */; settings = {ATTRIBUTES = (Public, ); }; };
		D0479902196670900066B267 /* RACSubscriber.h in Headers */ = {isa = PBXBuildFile; fileRef = D047979B196670900066B267 /* RACSubscriber.h */; settings = {ATTRIBUTES = (Public, ); }; };
		D0479903196670900066B267 /* RACSubscriber.m in Sources */ = {isa = PBXBuildFile; fileRef = D047979C196670900066B267 /* RACSubscriber.m */; };
		D0479904196670900066B267 /* RACSubscriber.m in Sources */ = {isa = PBXBuildFile; fileRef = D047979C196670900066B267 /* RACSubscriber.m */; };
		D0479905196670900066B267 /* RACSubscriber+Private.h in Headers */ = {isa = PBXBuildFile; fileRef = D047979D196670900066B267 /* RACSubscriber+Private.h */; settings = {ATTRIBUTES = (Public, ); }; };
		D0479906196670900066B267 /* RACSubscriber+Private.h in Headers */ = {isa = PBXBuildFile; fileRef = D047979D196670900066B267 /* RACSubscriber+Private.h */; settings = {ATTRIBUTES = (Public, ); }; };
		D0479907196670900066B267 /* RACSubscriptingAssignmentTrampoline.h in Headers */ = {isa = PBXBuildFile; fileRef = D047979E196670900066B267 /* RACSubscriptingAssignmentTrampoline.h */; settings = {ATTRIBUTES = (Public, ); }; };
		D0479908196670900066B267 /* RACSubscriptingAssignmentTrampoline.h in Headers */ = {isa = PBXBuildFile; fileRef = D047979E196670900066B267 /* RACSubscriptingAssignmentTrampoline.h */; settings = {ATTRIBUTES = (Public, ); }; };
		D0479909196670900066B267 /* RACSubscriptingAssignmentTrampoline.m in Sources */ = {isa = PBXBuildFile; fileRef = D047979F196670900066B267 /* RACSubscriptingAssignmentTrampoline.m */; };
		D047990A196670900066B267 /* RACSubscriptingAssignmentTrampoline.m in Sources */ = {isa = PBXBuildFile; fileRef = D047979F196670900066B267 /* RACSubscriptingAssignmentTrampoline.m */; };
		D047990B196670900066B267 /* RACSubscriptionScheduler.h in Headers */ = {isa = PBXBuildFile; fileRef = D04797A0196670900066B267 /* RACSubscriptionScheduler.h */; settings = {ATTRIBUTES = (Public, ); }; };
		D047990C196670900066B267 /* RACSubscriptionScheduler.h in Headers */ = {isa = PBXBuildFile; fileRef = D04797A0196670900066B267 /* RACSubscriptionScheduler.h */; settings = {ATTRIBUTES = (Public, ); }; };
		D047990D196670900066B267 /* RACSubscriptionScheduler.m in Sources */ = {isa = PBXBuildFile; fileRef = D04797A1196670900066B267 /* RACSubscriptionScheduler.m */; };
		D047990E196670900066B267 /* RACSubscriptionScheduler.m in Sources */ = {isa = PBXBuildFile; fileRef = D04797A1196670900066B267 /* RACSubscriptionScheduler.m */; };
		D047990F196670900066B267 /* RACTargetQueueScheduler.h in Headers */ = {isa = PBXBuildFile; fileRef = D04797A2196670900066B267 /* RACTargetQueueScheduler.h */; settings = {ATTRIBUTES = (Public, ); }; };
		D0479910196670900066B267 /* RACTargetQueueScheduler.h in Headers */ = {isa = PBXBuildFile; fileRef = D04797A2196670900066B267 /* RACTargetQueueScheduler.h */; settings = {ATTRIBUTES = (Public, ); }; };
		D0479911196670900066B267 /* RACTargetQueueScheduler.m in Sources */ = {isa = PBXBuildFile; fileRef = D04797A3196670900066B267 /* RACTargetQueueScheduler.m */; };
		D0479912196670900066B267 /* RACTargetQueueScheduler.m in Sources */ = {isa = PBXBuildFile; fileRef = D04797A3196670900066B267 /* RACTargetQueueScheduler.m */; };
		D0479913196670900066B267 /* RACTestScheduler.h in Headers */ = {isa = PBXBuildFile; fileRef = D04797A4196670900066B267 /* RACTestScheduler.h */; settings = {ATTRIBUTES = (Public, ); }; };
		D0479914196670900066B267 /* RACTestScheduler.h in Headers */ = {isa = PBXBuildFile; fileRef = D04797A4196670900066B267 /* RACTestScheduler.h */; settings = {ATTRIBUTES = (Public, ); }; };
		D0479915196670900066B267 /* RACTestScheduler.m in Sources */ = {isa = PBXBuildFile; fileRef = D04797A5196670900066B267 /* RACTestScheduler.m */; };
		D0479916196670900066B267 /* RACTestScheduler.m in Sources */ = {isa = PBXBuildFile; fileRef = D04797A5196670900066B267 /* RACTestScheduler.m */; };
		D0479917196670900066B267 /* RACTuple.h in Headers */ = {isa = PBXBuildFile; fileRef = D04797A6196670900066B267 /* RACTuple.h */; settings = {ATTRIBUTES = (Public, ); }; };
		D0479918196670900066B267 /* RACTuple.h in Headers */ = {isa = PBXBuildFile; fileRef = D04797A6196670900066B267 /* RACTuple.h */; settings = {ATTRIBUTES = (Public, ); }; };
		D0479919196670900066B267 /* RACTuple.m in Sources */ = {isa = PBXBuildFile; fileRef = D04797A7196670900066B267 /* RACTuple.m */; };
		D047991A196670900066B267 /* RACTuple.m in Sources */ = {isa = PBXBuildFile; fileRef = D04797A7196670900066B267 /* RACTuple.m */; };
		D047991B196670900066B267 /* RACTupleSequence.h in Headers */ = {isa = PBXBuildFile; fileRef = D04797A8196670900066B267 /* RACTupleSequence.h */; settings = {ATTRIBUTES = (Public, ); }; };
		D047991C196670900066B267 /* RACTupleSequence.h in Headers */ = {isa = PBXBuildFile; fileRef = D04797A8196670900066B267 /* RACTupleSequence.h */; settings = {ATTRIBUTES = (Public, ); }; };
		D047991D196670900066B267 /* RACTupleSequence.m in Sources */ = {isa = PBXBuildFile; fileRef = D04797A9196670900066B267 /* RACTupleSequence.m */; };
		D047991E196670900066B267 /* RACTupleSequence.m in Sources */ = {isa = PBXBuildFile; fileRef = D04797A9196670900066B267 /* RACTupleSequence.m */; };
		D047991F196670900066B267 /* RACUnarySequence.h in Headers */ = {isa = PBXBuildFile; fileRef = D04797AA196670900066B267 /* RACUnarySequence.h */; settings = {ATTRIBUTES = (Public, ); }; };
		D0479920196670900066B267 /* RACUnarySequence.h in Headers */ = {isa = PBXBuildFile; fileRef = D04797AA196670900066B267 /* RACUnarySequence.h */; settings = {ATTRIBUTES = (Public, ); }; };
		D0479921196670900066B267 /* RACUnarySequence.m in Sources */ = {isa = PBXBuildFile; fileRef = D04797AB196670900066B267 /* RACUnarySequence.m */; };
		D0479922196670900066B267 /* RACUnarySequence.m in Sources */ = {isa = PBXBuildFile; fileRef = D04797AB196670900066B267 /* RACUnarySequence.m */; };
		D0479923196670900066B267 /* RACUnit.h in Headers */ = {isa = PBXBuildFile; fileRef = D04797AC196670900066B267 /* RACUnit.h */; settings = {ATTRIBUTES = (Public, ); }; };
		D0479924196670900066B267 /* RACUnit.h in Headers */ = {isa = PBXBuildFile; fileRef = D04797AC196670900066B267 /* RACUnit.h */; settings = {ATTRIBUTES = (Public, ); }; };
		D0479925196670900066B267 /* RACUnit.m in Sources */ = {isa = PBXBuildFile; fileRef = D04797AD196670900066B267 /* RACUnit.m */; };
		D0479926196670900066B267 /* RACUnit.m in Sources */ = {isa = PBXBuildFile; fileRef = D04797AD196670900066B267 /* RACUnit.m */; };
		D0479927196670900066B267 /* RACValueTransformer.h in Headers */ = {isa = PBXBuildFile; fileRef = D04797AE196670900066B267 /* RACValueTransformer.h */; settings = {ATTRIBUTES = (Public, ); }; };
		D0479928196670900066B267 /* RACValueTransformer.h in Headers */ = {isa = PBXBuildFile; fileRef = D04797AE196670900066B267 /* RACValueTransformer.h */; settings = {ATTRIBUTES = (Public, ); }; };
		D0479929196670900066B267 /* RACValueTransformer.m in Sources */ = {isa = PBXBuildFile; fileRef = D04797AF196670900066B267 /* RACValueTransformer.m */; };
		D047992A196670900066B267 /* RACValueTransformer.m in Sources */ = {isa = PBXBuildFile; fileRef = D04797AF196670900066B267 /* RACValueTransformer.m */; };
		D047992B196670900066B267 /* ReactiveCocoa-Bridging-Header.h in Headers */ = {isa = PBXBuildFile; fileRef = D04797B0196670900066B267 /* ReactiveCocoa-Bridging-Header.h */; settings = {ATTRIBUTES = (Public, ); }; };
		D047992C196670900066B267 /* ReactiveCocoa-Bridging-Header.h in Headers */ = {isa = PBXBuildFile; fileRef = D04797B0196670900066B267 /* ReactiveCocoa-Bridging-Header.h */; settings = {ATTRIBUTES = (Public, ); }; };
		D0479931196670900066B267 /* Scheduler.swift in Sources */ = {isa = PBXBuildFile; fileRef = D04797B3196670900066B267 /* Scheduler.swift */; };
		D0479932196670900066B267 /* Scheduler.swift in Sources */ = {isa = PBXBuildFile; fileRef = D04797B3196670900066B267 /* Scheduler.swift */; };
		D0479933196670900066B267 /* HotSignal.swift in Sources */ = {isa = PBXBuildFile; fileRef = D04797B4196670900066B267 /* HotSignal.swift */; };
		D0479934196670900066B267 /* HotSignal.swift in Sources */ = {isa = PBXBuildFile; fileRef = D04797B4196670900066B267 /* HotSignal.swift */; };
		D047993A196670900066B267 /* UIActionSheet+RACSignalSupport.h in Headers */ = {isa = PBXBuildFile; fileRef = D04797B7196670900066B267 /* UIActionSheet+RACSignalSupport.h */; settings = {ATTRIBUTES = (Public, ); }; };
		D047993C196670900066B267 /* UIActionSheet+RACSignalSupport.m in Sources */ = {isa = PBXBuildFile; fileRef = D04797B8196670900066B267 /* UIActionSheet+RACSignalSupport.m */; };
		D047993E196670900066B267 /* UIAlertView+RACSignalSupport.h in Headers */ = {isa = PBXBuildFile; fileRef = D04797B9196670900066B267 /* UIAlertView+RACSignalSupport.h */; settings = {ATTRIBUTES = (Public, ); }; };
		D0479940196670900066B267 /* UIAlertView+RACSignalSupport.m in Sources */ = {isa = PBXBuildFile; fileRef = D04797BA196670900066B267 /* UIAlertView+RACSignalSupport.m */; };
		D0479942196670900066B267 /* UIBarButtonItem+RACCommandSupport.h in Headers */ = {isa = PBXBuildFile; fileRef = D04797BB196670900066B267 /* UIBarButtonItem+RACCommandSupport.h */; settings = {ATTRIBUTES = (Public, ); }; };
		D0479944196670900066B267 /* UIBarButtonItem+RACCommandSupport.m in Sources */ = {isa = PBXBuildFile; fileRef = D04797BC196670900066B267 /* UIBarButtonItem+RACCommandSupport.m */; };
		D0479946196670900066B267 /* UIButton+RACCommandSupport.h in Headers */ = {isa = PBXBuildFile; fileRef = D04797BD196670900066B267 /* UIButton+RACCommandSupport.h */; settings = {ATTRIBUTES = (Public, ); }; };
		D0479948196670900066B267 /* UIButton+RACCommandSupport.m in Sources */ = {isa = PBXBuildFile; fileRef = D04797BE196670900066B267 /* UIButton+RACCommandSupport.m */; };
		D047994A196670900066B267 /* UICollectionReusableView+RACSignalSupport.h in Headers */ = {isa = PBXBuildFile; fileRef = D04797BF196670900066B267 /* UICollectionReusableView+RACSignalSupport.h */; settings = {ATTRIBUTES = (Public, ); }; };
		D047994C196670900066B267 /* UICollectionReusableView+RACSignalSupport.m in Sources */ = {isa = PBXBuildFile; fileRef = D04797C0196670900066B267 /* UICollectionReusableView+RACSignalSupport.m */; };
		D047994E196670900066B267 /* UIControl+RACSignalSupport.h in Headers */ = {isa = PBXBuildFile; fileRef = D04797C1196670900066B267 /* UIControl+RACSignalSupport.h */; settings = {ATTRIBUTES = (Public, ); }; };
		D0479950196670900066B267 /* UIControl+RACSignalSupport.m in Sources */ = {isa = PBXBuildFile; fileRef = D04797C2196670900066B267 /* UIControl+RACSignalSupport.m */; };
		D0479952196670900066B267 /* UIControl+RACSignalSupportPrivate.h in Headers */ = {isa = PBXBuildFile; fileRef = D04797C3196670900066B267 /* UIControl+RACSignalSupportPrivate.h */; settings = {ATTRIBUTES = (Public, ); }; };
		D0479954196670900066B267 /* UIControl+RACSignalSupportPrivate.m in Sources */ = {isa = PBXBuildFile; fileRef = D04797C4196670900066B267 /* UIControl+RACSignalSupportPrivate.m */; };
		D0479956196670900066B267 /* UIDatePicker+RACSignalSupport.h in Headers */ = {isa = PBXBuildFile; fileRef = D04797C5196670900066B267 /* UIDatePicker+RACSignalSupport.h */; settings = {ATTRIBUTES = (Public, ); }; };
		D0479958196670900066B267 /* UIDatePicker+RACSignalSupport.m in Sources */ = {isa = PBXBuildFile; fileRef = D04797C6196670900066B267 /* UIDatePicker+RACSignalSupport.m */; };
		D047995A196670900066B267 /* UIGestureRecognizer+RACSignalSupport.h in Headers */ = {isa = PBXBuildFile; fileRef = D04797C7196670900066B267 /* UIGestureRecognizer+RACSignalSupport.h */; settings = {ATTRIBUTES = (Public, ); }; };
		D047995C196670900066B267 /* UIGestureRecognizer+RACSignalSupport.m in Sources */ = {isa = PBXBuildFile; fileRef = D04797C8196670900066B267 /* UIGestureRecognizer+RACSignalSupport.m */; };
		D047995E196670900066B267 /* UIImagePickerController+RACSignalSupport.h in Headers */ = {isa = PBXBuildFile; fileRef = D04797C9196670900066B267 /* UIImagePickerController+RACSignalSupport.h */; settings = {ATTRIBUTES = (Public, ); }; };
		D0479960196670900066B267 /* UIImagePickerController+RACSignalSupport.m in Sources */ = {isa = PBXBuildFile; fileRef = D04797CA196670900066B267 /* UIImagePickerController+RACSignalSupport.m */; };
		D0479962196670900066B267 /* UIRefreshControl+RACCommandSupport.h in Headers */ = {isa = PBXBuildFile; fileRef = D04797CB196670900066B267 /* UIRefreshControl+RACCommandSupport.h */; settings = {ATTRIBUTES = (Public, ); }; };
		D0479964196670900066B267 /* UIRefreshControl+RACCommandSupport.m in Sources */ = {isa = PBXBuildFile; fileRef = D04797CC196670900066B267 /* UIRefreshControl+RACCommandSupport.m */; };
		D0479966196670900066B267 /* UISegmentedControl+RACSignalSupport.h in Headers */ = {isa = PBXBuildFile; fileRef = D04797CD196670900066B267 /* UISegmentedControl+RACSignalSupport.h */; settings = {ATTRIBUTES = (Public, ); }; };
		D0479968196670900066B267 /* UISegmentedControl+RACSignalSupport.m in Sources */ = {isa = PBXBuildFile; fileRef = D04797CE196670900066B267 /* UISegmentedControl+RACSignalSupport.m */; };
		D047996A196670900066B267 /* UISlider+RACSignalSupport.h in Headers */ = {isa = PBXBuildFile; fileRef = D04797CF196670900066B267 /* UISlider+RACSignalSupport.h */; settings = {ATTRIBUTES = (Public, ); }; };
		D047996C196670900066B267 /* UISlider+RACSignalSupport.m in Sources */ = {isa = PBXBuildFile; fileRef = D04797D0196670900066B267 /* UISlider+RACSignalSupport.m */; };
		D047996E196670900066B267 /* UIStepper+RACSignalSupport.h in Headers */ = {isa = PBXBuildFile; fileRef = D04797D1196670900066B267 /* UIStepper+RACSignalSupport.h */; settings = {ATTRIBUTES = (Public, ); }; };
		D0479970196670900066B267 /* UIStepper+RACSignalSupport.m in Sources */ = {isa = PBXBuildFile; fileRef = D04797D2196670900066B267 /* UIStepper+RACSignalSupport.m */; };
		D0479972196670900066B267 /* UISwitch+RACSignalSupport.h in Headers */ = {isa = PBXBuildFile; fileRef = D04797D3196670900066B267 /* UISwitch+RACSignalSupport.h */; settings = {ATTRIBUTES = (Public, ); }; };
		D0479974196670900066B267 /* UISwitch+RACSignalSupport.m in Sources */ = {isa = PBXBuildFile; fileRef = D04797D4196670900066B267 /* UISwitch+RACSignalSupport.m */; };
		D0479976196670900066B267 /* UITableViewCell+RACSignalSupport.h in Headers */ = {isa = PBXBuildFile; fileRef = D04797D5196670900066B267 /* UITableViewCell+RACSignalSupport.h */; settings = {ATTRIBUTES = (Public, ); }; };
		D0479978196670900066B267 /* UITableViewCell+RACSignalSupport.m in Sources */ = {isa = PBXBuildFile; fileRef = D04797D6196670900066B267 /* UITableViewCell+RACSignalSupport.m */; };
		D047997A196670900066B267 /* UITableViewHeaderFooterView+RACSignalSupport.h in Headers */ = {isa = PBXBuildFile; fileRef = D04797D7196670900066B267 /* UITableViewHeaderFooterView+RACSignalSupport.h */; settings = {ATTRIBUTES = (Public, ); }; };
		D047997C196670900066B267 /* UITableViewHeaderFooterView+RACSignalSupport.m in Sources */ = {isa = PBXBuildFile; fileRef = D04797D8196670900066B267 /* UITableViewHeaderFooterView+RACSignalSupport.m */; };
		D047997E196670900066B267 /* UITextField+RACSignalSupport.h in Headers */ = {isa = PBXBuildFile; fileRef = D04797D9196670900066B267 /* UITextField+RACSignalSupport.h */; settings = {ATTRIBUTES = (Public, ); }; };
		D0479980196670900066B267 /* UITextField+RACSignalSupport.m in Sources */ = {isa = PBXBuildFile; fileRef = D04797DA196670900066B267 /* UITextField+RACSignalSupport.m */; };
		D0479982196670900066B267 /* UITextView+RACSignalSupport.h in Headers */ = {isa = PBXBuildFile; fileRef = D04797DB196670900066B267 /* UITextView+RACSignalSupport.h */; settings = {ATTRIBUTES = (Public, ); }; };
		D0479984196670900066B267 /* UITextView+RACSignalSupport.m in Sources */ = {isa = PBXBuildFile; fileRef = D04797DC196670900066B267 /* UITextView+RACSignalSupport.m */; };
		D0479985196670F50066B267 /* ReactiveCocoa.h in Headers */ = {isa = PBXBuildFile; fileRef = D047967819666BF30066B267 /* ReactiveCocoa.h */; settings = {ATTRIBUTES = (Public, ); }; };
		D047998B196671DF0066B267 /* EXTKeyPathCoding.h in Headers */ = {isa = PBXBuildFile; fileRef = D0479986196671DF0066B267 /* EXTKeyPathCoding.h */; settings = {ATTRIBUTES = (Public, ); }; };
		D047998C196671DF0066B267 /* EXTKeyPathCoding.h in Headers */ = {isa = PBXBuildFile; fileRef = D0479986196671DF0066B267 /* EXTKeyPathCoding.h */; settings = {ATTRIBUTES = (Public, ); }; };
		D047998D196671DF0066B267 /* EXTRuntimeExtensions.h in Headers */ = {isa = PBXBuildFile; fileRef = D0479987196671DF0066B267 /* EXTRuntimeExtensions.h */; settings = {ATTRIBUTES = (Public, ); }; };
		D047998E196671DF0066B267 /* EXTRuntimeExtensions.h in Headers */ = {isa = PBXBuildFile; fileRef = D0479987196671DF0066B267 /* EXTRuntimeExtensions.h */; settings = {ATTRIBUTES = (Public, ); }; };
		D047998F196671DF0066B267 /* EXTRuntimeExtensions.m in Sources */ = {isa = PBXBuildFile; fileRef = D0479988196671DF0066B267 /* EXTRuntimeExtensions.m */; };
		D0479990196671DF0066B267 /* EXTRuntimeExtensions.m in Sources */ = {isa = PBXBuildFile; fileRef = D0479988196671DF0066B267 /* EXTRuntimeExtensions.m */; };
		D0479991196671DF0066B267 /* EXTScope.h in Headers */ = {isa = PBXBuildFile; fileRef = D0479989196671DF0066B267 /* EXTScope.h */; settings = {ATTRIBUTES = (Public, ); }; };
		D0479992196671DF0066B267 /* EXTScope.h in Headers */ = {isa = PBXBuildFile; fileRef = D0479989196671DF0066B267 /* EXTScope.h */; settings = {ATTRIBUTES = (Public, ); }; };
		D0479993196671DF0066B267 /* metamacros.h in Headers */ = {isa = PBXBuildFile; fileRef = D047998A196671DF0066B267 /* metamacros.h */; settings = {ATTRIBUTES = (Public, ); }; };
		D0479994196671DF0066B267 /* metamacros.h in Headers */ = {isa = PBXBuildFile; fileRef = D047998A196671DF0066B267 /* metamacros.h */; settings = {ATTRIBUTES = (Public, ); }; };
		D047999F196678F20066B267 /* ObjectiveCBridgingSpec.swift in Sources */ = {isa = PBXBuildFile; fileRef = D047999E196678F20066B267 /* ObjectiveCBridgingSpec.swift */; };
		D04799A0196678F20066B267 /* ObjectiveCBridgingSpec.swift in Sources */ = {isa = PBXBuildFile; fileRef = D047999E196678F20066B267 /* ObjectiveCBridgingSpec.swift */; };
		D095745E197344E3002D44C1 /* DisposableSpec.swift in Sources */ = {isa = PBXBuildFile; fileRef = D095745D197344E3002D44C1 /* DisposableSpec.swift */; };
		D095745F197344E3002D44C1 /* DisposableSpec.swift in Sources */ = {isa = PBXBuildFile; fileRef = D095745D197344E3002D44C1 /* DisposableSpec.swift */; };
		D09574611973506C002D44C1 /* SchedulerSpec.swift in Sources */ = {isa = PBXBuildFile; fileRef = D09574601973506C002D44C1 /* SchedulerSpec.swift */; };
		D09574621973506C002D44C1 /* SchedulerSpec.swift in Sources */ = {isa = PBXBuildFile; fileRef = D09574601973506C002D44C1 /* SchedulerSpec.swift */; };
		D09C6CBC198F4931008E129B /* Quick.framework in Frameworks */ = {isa = PBXBuildFile; fileRef = D09C6CBB198F4931008E129B /* Quick.framework */; };
		D09C6CBD198F4934008E129B /* Quick.framework in Frameworks */ = {isa = PBXBuildFile; fileRef = D09C6CBB198F4931008E129B /* Quick.framework */; };
		D0AFFF1A19CF2EF70078D030 /* Nimble.framework in Frameworks */ = {isa = PBXBuildFile; fileRef = D0AFFF1919CF2EF70078D030 /* Nimble.framework */; };
		D0AFFF1C19CF2EFC0078D030 /* Nimble.framework in Frameworks */ = {isa = PBXBuildFile; fileRef = D0AFFF1B19CF2EFC0078D030 /* Nimble.framework */; };
		D0CBD3F219EC8AB70049520D /* ColdSignal.swift in Sources */ = {isa = PBXBuildFile; fileRef = D0479748196670900066B267 /* ColdSignal.swift */; };
		D0CBD3F319EC8AB80049520D /* ColdSignal.swift in Sources */ = {isa = PBXBuildFile; fileRef = D0479748196670900066B267 /* ColdSignal.swift */; };
		D0CBD3F619EC8F290049520D /* ObjectiveCBridging.swift in Sources */ = {isa = PBXBuildFile; fileRef = D0479747196670900066B267 /* ObjectiveCBridging.swift */; };
		D0CBD3F719EC8F290049520D /* ObjectiveCBridging.swift in Sources */ = {isa = PBXBuildFile; fileRef = D0479747196670900066B267 /* ObjectiveCBridging.swift */; };
		D0CBD3FB19EC93E60049520D /* ObservableProperty.swift in Sources */ = {isa = PBXBuildFile; fileRef = D0CBD3FA19EC93E60049520D /* ObservableProperty.swift */; };
		D0CBD3FC19EC93E60049520D /* ObservableProperty.swift in Sources */ = {isa = PBXBuildFile; fileRef = D0CBD3FA19EC93E60049520D /* ObservableProperty.swift */; };
		D0E3CF551973AFC7004FD181 /* Errors.swift in Sources */ = {isa = PBXBuildFile; fileRef = D0E3CF541973AFC7004FD181 /* Errors.swift */; };
		D0E3CF561973AFC7004FD181 /* Errors.swift in Sources */ = {isa = PBXBuildFile; fileRef = D0E3CF541973AFC7004FD181 /* Errors.swift */; };
=======
		D01B7B6219EDD8FE00D26E01 /* Nimble.framework in Copy Frameworks */ = {isa = PBXBuildFile; fileRef = D05E662419EDD82000904ACA /* Nimble.framework */; settings = {ATTRIBUTES = (RemoveHeadersOnCopy, ); }; };
		D01B7B6319EDD8FE00D26E01 /* Quick.framework in Copy Frameworks */ = {isa = PBXBuildFile; fileRef = D037672B19EDA75D00A782A9 /* Quick.framework */; settings = {ATTRIBUTES = (RemoveHeadersOnCopy, ); }; };
		D01B7B6419EDD94B00D26E01 /* ReactiveCocoa.framework in Copy Frameworks */ = {isa = PBXBuildFile; fileRef = D047260C19E49F82006002AA /* ReactiveCocoa.framework */; settings = {ATTRIBUTES = (RemoveHeadersOnCopy, ); }; };
		D03764E819EDA41200A782A9 /* NSArray+RACSequenceAdditions.h in Headers */ = {isa = PBXBuildFile; fileRef = D037642A19EDA41200A782A9 /* NSArray+RACSequenceAdditions.h */; settings = {ATTRIBUTES = (Public, ); }; };
		D03764E919EDA41200A782A9 /* NSArray+RACSequenceAdditions.h in Headers */ = {isa = PBXBuildFile; fileRef = D037642A19EDA41200A782A9 /* NSArray+RACSequenceAdditions.h */; settings = {ATTRIBUTES = (Public, ); }; };
		D03764EA19EDA41200A782A9 /* NSArray+RACSequenceAdditions.m in Sources */ = {isa = PBXBuildFile; fileRef = D037642B19EDA41200A782A9 /* NSArray+RACSequenceAdditions.m */; };
		D03764EB19EDA41200A782A9 /* NSArray+RACSequenceAdditions.m in Sources */ = {isa = PBXBuildFile; fileRef = D037642B19EDA41200A782A9 /* NSArray+RACSequenceAdditions.m */; };
		D03764EC19EDA41200A782A9 /* NSControl+RACCommandSupport.h in Headers */ = {isa = PBXBuildFile; fileRef = D037642C19EDA41200A782A9 /* NSControl+RACCommandSupport.h */; settings = {ATTRIBUTES = (Public, ); }; };
		D03764EE19EDA41200A782A9 /* NSControl+RACCommandSupport.m in Sources */ = {isa = PBXBuildFile; fileRef = D037642D19EDA41200A782A9 /* NSControl+RACCommandSupport.m */; };
		D03764F019EDA41200A782A9 /* NSControl+RACTextSignalSupport.h in Headers */ = {isa = PBXBuildFile; fileRef = D037642E19EDA41200A782A9 /* NSControl+RACTextSignalSupport.h */; settings = {ATTRIBUTES = (Public, ); }; };
		D03764F219EDA41200A782A9 /* NSControl+RACTextSignalSupport.m in Sources */ = {isa = PBXBuildFile; fileRef = D037642F19EDA41200A782A9 /* NSControl+RACTextSignalSupport.m */; };
		D03764F419EDA41200A782A9 /* NSData+RACSupport.h in Headers */ = {isa = PBXBuildFile; fileRef = D037643019EDA41200A782A9 /* NSData+RACSupport.h */; settings = {ATTRIBUTES = (Public, ); }; };
		D03764F519EDA41200A782A9 /* NSData+RACSupport.h in Headers */ = {isa = PBXBuildFile; fileRef = D037643019EDA41200A782A9 /* NSData+RACSupport.h */; settings = {ATTRIBUTES = (Public, ); }; };
		D03764F619EDA41200A782A9 /* NSData+RACSupport.m in Sources */ = {isa = PBXBuildFile; fileRef = D037643119EDA41200A782A9 /* NSData+RACSupport.m */; };
		D03764F719EDA41200A782A9 /* NSData+RACSupport.m in Sources */ = {isa = PBXBuildFile; fileRef = D037643119EDA41200A782A9 /* NSData+RACSupport.m */; };
		D03764F819EDA41200A782A9 /* NSDictionary+RACSequenceAdditions.h in Headers */ = {isa = PBXBuildFile; fileRef = D037643219EDA41200A782A9 /* NSDictionary+RACSequenceAdditions.h */; settings = {ATTRIBUTES = (Public, ); }; };
		D03764F919EDA41200A782A9 /* NSDictionary+RACSequenceAdditions.h in Headers */ = {isa = PBXBuildFile; fileRef = D037643219EDA41200A782A9 /* NSDictionary+RACSequenceAdditions.h */; settings = {ATTRIBUTES = (Public, ); }; };
		D03764FA19EDA41200A782A9 /* NSDictionary+RACSequenceAdditions.m in Sources */ = {isa = PBXBuildFile; fileRef = D037643319EDA41200A782A9 /* NSDictionary+RACSequenceAdditions.m */; };
		D03764FB19EDA41200A782A9 /* NSDictionary+RACSequenceAdditions.m in Sources */ = {isa = PBXBuildFile; fileRef = D037643319EDA41200A782A9 /* NSDictionary+RACSequenceAdditions.m */; };
		D03764FC19EDA41200A782A9 /* NSEnumerator+RACSequenceAdditions.h in Headers */ = {isa = PBXBuildFile; fileRef = D037643419EDA41200A782A9 /* NSEnumerator+RACSequenceAdditions.h */; settings = {ATTRIBUTES = (Public, ); }; };
		D03764FD19EDA41200A782A9 /* NSEnumerator+RACSequenceAdditions.h in Headers */ = {isa = PBXBuildFile; fileRef = D037643419EDA41200A782A9 /* NSEnumerator+RACSequenceAdditions.h */; settings = {ATTRIBUTES = (Public, ); }; };
		D03764FE19EDA41200A782A9 /* NSEnumerator+RACSequenceAdditions.m in Sources */ = {isa = PBXBuildFile; fileRef = D037643519EDA41200A782A9 /* NSEnumerator+RACSequenceAdditions.m */; };
		D03764FF19EDA41200A782A9 /* NSEnumerator+RACSequenceAdditions.m in Sources */ = {isa = PBXBuildFile; fileRef = D037643519EDA41200A782A9 /* NSEnumerator+RACSequenceAdditions.m */; };
		D037650019EDA41200A782A9 /* NSFileHandle+RACSupport.h in Headers */ = {isa = PBXBuildFile; fileRef = D037643619EDA41200A782A9 /* NSFileHandle+RACSupport.h */; settings = {ATTRIBUTES = (Public, ); }; };
		D037650119EDA41200A782A9 /* NSFileHandle+RACSupport.h in Headers */ = {isa = PBXBuildFile; fileRef = D037643619EDA41200A782A9 /* NSFileHandle+RACSupport.h */; settings = {ATTRIBUTES = (Public, ); }; };
		D037650219EDA41200A782A9 /* NSFileHandle+RACSupport.m in Sources */ = {isa = PBXBuildFile; fileRef = D037643719EDA41200A782A9 /* NSFileHandle+RACSupport.m */; };
		D037650319EDA41200A782A9 /* NSFileHandle+RACSupport.m in Sources */ = {isa = PBXBuildFile; fileRef = D037643719EDA41200A782A9 /* NSFileHandle+RACSupport.m */; };
		D037650419EDA41200A782A9 /* NSIndexSet+RACSequenceAdditions.h in Headers */ = {isa = PBXBuildFile; fileRef = D037643819EDA41200A782A9 /* NSIndexSet+RACSequenceAdditions.h */; settings = {ATTRIBUTES = (Public, ); }; };
		D037650519EDA41200A782A9 /* NSIndexSet+RACSequenceAdditions.h in Headers */ = {isa = PBXBuildFile; fileRef = D037643819EDA41200A782A9 /* NSIndexSet+RACSequenceAdditions.h */; settings = {ATTRIBUTES = (Public, ); }; };
		D037650619EDA41200A782A9 /* NSIndexSet+RACSequenceAdditions.m in Sources */ = {isa = PBXBuildFile; fileRef = D037643919EDA41200A782A9 /* NSIndexSet+RACSequenceAdditions.m */; };
		D037650719EDA41200A782A9 /* NSIndexSet+RACSequenceAdditions.m in Sources */ = {isa = PBXBuildFile; fileRef = D037643919EDA41200A782A9 /* NSIndexSet+RACSequenceAdditions.m */; };
		D037650A19EDA41200A782A9 /* NSInvocation+RACTypeParsing.m in Sources */ = {isa = PBXBuildFile; fileRef = D037643B19EDA41200A782A9 /* NSInvocation+RACTypeParsing.m */; };
		D037650B19EDA41200A782A9 /* NSInvocation+RACTypeParsing.m in Sources */ = {isa = PBXBuildFile; fileRef = D037643B19EDA41200A782A9 /* NSInvocation+RACTypeParsing.m */; };
		D037650C19EDA41200A782A9 /* NSNotificationCenter+RACSupport.h in Headers */ = {isa = PBXBuildFile; fileRef = D037643C19EDA41200A782A9 /* NSNotificationCenter+RACSupport.h */; settings = {ATTRIBUTES = (Public, ); }; };
		D037650D19EDA41200A782A9 /* NSNotificationCenter+RACSupport.h in Headers */ = {isa = PBXBuildFile; fileRef = D037643C19EDA41200A782A9 /* NSNotificationCenter+RACSupport.h */; settings = {ATTRIBUTES = (Public, ); }; };
		D037650E19EDA41200A782A9 /* NSNotificationCenter+RACSupport.m in Sources */ = {isa = PBXBuildFile; fileRef = D037643D19EDA41200A782A9 /* NSNotificationCenter+RACSupport.m */; };
		D037650F19EDA41200A782A9 /* NSNotificationCenter+RACSupport.m in Sources */ = {isa = PBXBuildFile; fileRef = D037643D19EDA41200A782A9 /* NSNotificationCenter+RACSupport.m */; };
		D037651019EDA41200A782A9 /* NSObject+RACAppKitBindings.h in Headers */ = {isa = PBXBuildFile; fileRef = D037643E19EDA41200A782A9 /* NSObject+RACAppKitBindings.h */; settings = {ATTRIBUTES = (Public, ); }; };
		D037651219EDA41200A782A9 /* NSObject+RACAppKitBindings.m in Sources */ = {isa = PBXBuildFile; fileRef = D037643F19EDA41200A782A9 /* NSObject+RACAppKitBindings.m */; };
		D037651419EDA41200A782A9 /* NSObject+RACDeallocating.h in Headers */ = {isa = PBXBuildFile; fileRef = D037644019EDA41200A782A9 /* NSObject+RACDeallocating.h */; settings = {ATTRIBUTES = (Public, ); }; };
		D037651519EDA41200A782A9 /* NSObject+RACDeallocating.h in Headers */ = {isa = PBXBuildFile; fileRef = D037644019EDA41200A782A9 /* NSObject+RACDeallocating.h */; settings = {ATTRIBUTES = (Public, ); }; };
		D037651619EDA41200A782A9 /* NSObject+RACDeallocating.m in Sources */ = {isa = PBXBuildFile; fileRef = D037644119EDA41200A782A9 /* NSObject+RACDeallocating.m */; };
		D037651719EDA41200A782A9 /* NSObject+RACDeallocating.m in Sources */ = {isa = PBXBuildFile; fileRef = D037644119EDA41200A782A9 /* NSObject+RACDeallocating.m */; };
		D037651A19EDA41200A782A9 /* NSObject+RACDescription.m in Sources */ = {isa = PBXBuildFile; fileRef = D037644319EDA41200A782A9 /* NSObject+RACDescription.m */; };
		D037651B19EDA41200A782A9 /* NSObject+RACDescription.m in Sources */ = {isa = PBXBuildFile; fileRef = D037644319EDA41200A782A9 /* NSObject+RACDescription.m */; };
		D037651E19EDA41200A782A9 /* NSObject+RACKVOWrapper.m in Sources */ = {isa = PBXBuildFile; fileRef = D037644519EDA41200A782A9 /* NSObject+RACKVOWrapper.m */; };
		D037651F19EDA41200A782A9 /* NSObject+RACKVOWrapper.m in Sources */ = {isa = PBXBuildFile; fileRef = D037644519EDA41200A782A9 /* NSObject+RACKVOWrapper.m */; };
		D037652019EDA41200A782A9 /* NSObject+RACLifting.h in Headers */ = {isa = PBXBuildFile; fileRef = D037644619EDA41200A782A9 /* NSObject+RACLifting.h */; settings = {ATTRIBUTES = (Public, ); }; };
		D037652119EDA41200A782A9 /* NSObject+RACLifting.h in Headers */ = {isa = PBXBuildFile; fileRef = D037644619EDA41200A782A9 /* NSObject+RACLifting.h */; settings = {ATTRIBUTES = (Public, ); }; };
		D037652219EDA41200A782A9 /* NSObject+RACLifting.m in Sources */ = {isa = PBXBuildFile; fileRef = D037644719EDA41200A782A9 /* NSObject+RACLifting.m */; };
		D037652319EDA41200A782A9 /* NSObject+RACLifting.m in Sources */ = {isa = PBXBuildFile; fileRef = D037644719EDA41200A782A9 /* NSObject+RACLifting.m */; };
		D037652419EDA41200A782A9 /* NSObject+RACPropertySubscribing.h in Headers */ = {isa = PBXBuildFile; fileRef = D037644819EDA41200A782A9 /* NSObject+RACPropertySubscribing.h */; settings = {ATTRIBUTES = (Public, ); }; };
		D037652519EDA41200A782A9 /* NSObject+RACPropertySubscribing.h in Headers */ = {isa = PBXBuildFile; fileRef = D037644819EDA41200A782A9 /* NSObject+RACPropertySubscribing.h */; settings = {ATTRIBUTES = (Public, ); }; };
		D037652619EDA41200A782A9 /* NSObject+RACPropertySubscribing.m in Sources */ = {isa = PBXBuildFile; fileRef = D037644919EDA41200A782A9 /* NSObject+RACPropertySubscribing.m */; };
		D037652719EDA41200A782A9 /* NSObject+RACPropertySubscribing.m in Sources */ = {isa = PBXBuildFile; fileRef = D037644919EDA41200A782A9 /* NSObject+RACPropertySubscribing.m */; };
		D037652819EDA41200A782A9 /* NSObject+RACSelectorSignal.h in Headers */ = {isa = PBXBuildFile; fileRef = D037644A19EDA41200A782A9 /* NSObject+RACSelectorSignal.h */; settings = {ATTRIBUTES = (Public, ); }; };
		D037652919EDA41200A782A9 /* NSObject+RACSelectorSignal.h in Headers */ = {isa = PBXBuildFile; fileRef = D037644A19EDA41200A782A9 /* NSObject+RACSelectorSignal.h */; settings = {ATTRIBUTES = (Public, ); }; };
		D037652A19EDA41200A782A9 /* NSObject+RACSelectorSignal.m in Sources */ = {isa = PBXBuildFile; fileRef = D037644B19EDA41200A782A9 /* NSObject+RACSelectorSignal.m */; };
		D037652B19EDA41200A782A9 /* NSObject+RACSelectorSignal.m in Sources */ = {isa = PBXBuildFile; fileRef = D037644B19EDA41200A782A9 /* NSObject+RACSelectorSignal.m */; };
		D037652C19EDA41200A782A9 /* NSOrderedSet+RACSequenceAdditions.h in Headers */ = {isa = PBXBuildFile; fileRef = D037644C19EDA41200A782A9 /* NSOrderedSet+RACSequenceAdditions.h */; settings = {ATTRIBUTES = (Public, ); }; };
		D037652D19EDA41200A782A9 /* NSOrderedSet+RACSequenceAdditions.h in Headers */ = {isa = PBXBuildFile; fileRef = D037644C19EDA41200A782A9 /* NSOrderedSet+RACSequenceAdditions.h */; settings = {ATTRIBUTES = (Public, ); }; };
		D037652E19EDA41200A782A9 /* NSOrderedSet+RACSequenceAdditions.m in Sources */ = {isa = PBXBuildFile; fileRef = D037644D19EDA41200A782A9 /* NSOrderedSet+RACSequenceAdditions.m */; };
		D037652F19EDA41200A782A9 /* NSOrderedSet+RACSequenceAdditions.m in Sources */ = {isa = PBXBuildFile; fileRef = D037644D19EDA41200A782A9 /* NSOrderedSet+RACSequenceAdditions.m */; };
		D037653019EDA41200A782A9 /* NSSet+RACSequenceAdditions.h in Headers */ = {isa = PBXBuildFile; fileRef = D037644E19EDA41200A782A9 /* NSSet+RACSequenceAdditions.h */; settings = {ATTRIBUTES = (Public, ); }; };
		D037653119EDA41200A782A9 /* NSSet+RACSequenceAdditions.h in Headers */ = {isa = PBXBuildFile; fileRef = D037644E19EDA41200A782A9 /* NSSet+RACSequenceAdditions.h */; settings = {ATTRIBUTES = (Public, ); }; };
		D037653219EDA41200A782A9 /* NSSet+RACSequenceAdditions.m in Sources */ = {isa = PBXBuildFile; fileRef = D037644F19EDA41200A782A9 /* NSSet+RACSequenceAdditions.m */; };
		D037653319EDA41200A782A9 /* NSSet+RACSequenceAdditions.m in Sources */ = {isa = PBXBuildFile; fileRef = D037644F19EDA41200A782A9 /* NSSet+RACSequenceAdditions.m */; };
		D037653619EDA41200A782A9 /* NSString+RACKeyPathUtilities.m in Sources */ = {isa = PBXBuildFile; fileRef = D037645119EDA41200A782A9 /* NSString+RACKeyPathUtilities.m */; };
		D037653719EDA41200A782A9 /* NSString+RACKeyPathUtilities.m in Sources */ = {isa = PBXBuildFile; fileRef = D037645119EDA41200A782A9 /* NSString+RACKeyPathUtilities.m */; };
		D037653819EDA41200A782A9 /* NSString+RACSequenceAdditions.h in Headers */ = {isa = PBXBuildFile; fileRef = D037645219EDA41200A782A9 /* NSString+RACSequenceAdditions.h */; settings = {ATTRIBUTES = (Public, ); }; };
		D037653919EDA41200A782A9 /* NSString+RACSequenceAdditions.h in Headers */ = {isa = PBXBuildFile; fileRef = D037645219EDA41200A782A9 /* NSString+RACSequenceAdditions.h */; settings = {ATTRIBUTES = (Public, ); }; };
		D037653A19EDA41200A782A9 /* NSString+RACSequenceAdditions.m in Sources */ = {isa = PBXBuildFile; fileRef = D037645319EDA41200A782A9 /* NSString+RACSequenceAdditions.m */; };
		D037653B19EDA41200A782A9 /* NSString+RACSequenceAdditions.m in Sources */ = {isa = PBXBuildFile; fileRef = D037645319EDA41200A782A9 /* NSString+RACSequenceAdditions.m */; };
		D037653C19EDA41200A782A9 /* NSString+RACSupport.h in Headers */ = {isa = PBXBuildFile; fileRef = D037645419EDA41200A782A9 /* NSString+RACSupport.h */; settings = {ATTRIBUTES = (Public, ); }; };
		D037653D19EDA41200A782A9 /* NSString+RACSupport.h in Headers */ = {isa = PBXBuildFile; fileRef = D037645419EDA41200A782A9 /* NSString+RACSupport.h */; settings = {ATTRIBUTES = (Public, ); }; };
		D037653E19EDA41200A782A9 /* NSString+RACSupport.m in Sources */ = {isa = PBXBuildFile; fileRef = D037645519EDA41200A782A9 /* NSString+RACSupport.m */; };
		D037653F19EDA41200A782A9 /* NSString+RACSupport.m in Sources */ = {isa = PBXBuildFile; fileRef = D037645519EDA41200A782A9 /* NSString+RACSupport.m */; };
		D037654019EDA41200A782A9 /* NSText+RACSignalSupport.h in Headers */ = {isa = PBXBuildFile; fileRef = D037645619EDA41200A782A9 /* NSText+RACSignalSupport.h */; settings = {ATTRIBUTES = (Public, ); }; };
		D037654219EDA41200A782A9 /* NSText+RACSignalSupport.m in Sources */ = {isa = PBXBuildFile; fileRef = D037645719EDA41200A782A9 /* NSText+RACSignalSupport.m */; };
		D037654419EDA41200A782A9 /* NSURLConnection+RACSupport.h in Headers */ = {isa = PBXBuildFile; fileRef = D037645819EDA41200A782A9 /* NSURLConnection+RACSupport.h */; settings = {ATTRIBUTES = (Public, ); }; };
		D037654519EDA41200A782A9 /* NSURLConnection+RACSupport.h in Headers */ = {isa = PBXBuildFile; fileRef = D037645819EDA41200A782A9 /* NSURLConnection+RACSupport.h */; settings = {ATTRIBUTES = (Public, ); }; };
		D037654619EDA41200A782A9 /* NSURLConnection+RACSupport.m in Sources */ = {isa = PBXBuildFile; fileRef = D037645919EDA41200A782A9 /* NSURLConnection+RACSupport.m */; };
		D037654719EDA41200A782A9 /* NSURLConnection+RACSupport.m in Sources */ = {isa = PBXBuildFile; fileRef = D037645919EDA41200A782A9 /* NSURLConnection+RACSupport.m */; };
		D037654819EDA41200A782A9 /* NSUserDefaults+RACSupport.h in Headers */ = {isa = PBXBuildFile; fileRef = D037645A19EDA41200A782A9 /* NSUserDefaults+RACSupport.h */; settings = {ATTRIBUTES = (Public, ); }; };
		D037654919EDA41200A782A9 /* NSUserDefaults+RACSupport.h in Headers */ = {isa = PBXBuildFile; fileRef = D037645A19EDA41200A782A9 /* NSUserDefaults+RACSupport.h */; settings = {ATTRIBUTES = (Public, ); }; };
		D037654A19EDA41200A782A9 /* NSUserDefaults+RACSupport.m in Sources */ = {isa = PBXBuildFile; fileRef = D037645B19EDA41200A782A9 /* NSUserDefaults+RACSupport.m */; };
		D037654B19EDA41200A782A9 /* NSUserDefaults+RACSupport.m in Sources */ = {isa = PBXBuildFile; fileRef = D037645B19EDA41200A782A9 /* NSUserDefaults+RACSupport.m */; };
		D037654E19EDA41200A782A9 /* RACArraySequence.m in Sources */ = {isa = PBXBuildFile; fileRef = D037645D19EDA41200A782A9 /* RACArraySequence.m */; };
		D037654F19EDA41200A782A9 /* RACArraySequence.m in Sources */ = {isa = PBXBuildFile; fileRef = D037645D19EDA41200A782A9 /* RACArraySequence.m */; };
		D037655019EDA41200A782A9 /* RACBacktrace.h in Headers */ = {isa = PBXBuildFile; fileRef = D037645E19EDA41200A782A9 /* RACBacktrace.h */; settings = {ATTRIBUTES = (Public, ); }; };
		D037655119EDA41200A782A9 /* RACBacktrace.h in Headers */ = {isa = PBXBuildFile; fileRef = D037645E19EDA41200A782A9 /* RACBacktrace.h */; settings = {ATTRIBUTES = (Public, ); }; };
		D037655219EDA41200A782A9 /* RACBacktrace.m in Sources */ = {isa = PBXBuildFile; fileRef = D037645F19EDA41200A782A9 /* RACBacktrace.m */; };
		D037655319EDA41200A782A9 /* RACBacktrace.m in Sources */ = {isa = PBXBuildFile; fileRef = D037645F19EDA41200A782A9 /* RACBacktrace.m */; };
		D037655619EDA41200A782A9 /* RACBehaviorSubject.m in Sources */ = {isa = PBXBuildFile; fileRef = D037646119EDA41200A782A9 /* RACBehaviorSubject.m */; };
		D037655719EDA41200A782A9 /* RACBehaviorSubject.m in Sources */ = {isa = PBXBuildFile; fileRef = D037646119EDA41200A782A9 /* RACBehaviorSubject.m */; };
		D037655A19EDA41200A782A9 /* RACBlockTrampoline.m in Sources */ = {isa = PBXBuildFile; fileRef = D037646319EDA41200A782A9 /* RACBlockTrampoline.m */; };
		D037655B19EDA41200A782A9 /* RACBlockTrampoline.m in Sources */ = {isa = PBXBuildFile; fileRef = D037646319EDA41200A782A9 /* RACBlockTrampoline.m */; };
		D037655C19EDA41200A782A9 /* RACChannel.h in Headers */ = {isa = PBXBuildFile; fileRef = D037646419EDA41200A782A9 /* RACChannel.h */; settings = {ATTRIBUTES = (Public, ); }; };
		D037655D19EDA41200A782A9 /* RACChannel.h in Headers */ = {isa = PBXBuildFile; fileRef = D037646419EDA41200A782A9 /* RACChannel.h */; settings = {ATTRIBUTES = (Public, ); }; };
		D037655E19EDA41200A782A9 /* RACChannel.m in Sources */ = {isa = PBXBuildFile; fileRef = D037646519EDA41200A782A9 /* RACChannel.m */; };
		D037655F19EDA41200A782A9 /* RACChannel.m in Sources */ = {isa = PBXBuildFile; fileRef = D037646519EDA41200A782A9 /* RACChannel.m */; };
		D037656019EDA41200A782A9 /* RACCommand.h in Headers */ = {isa = PBXBuildFile; fileRef = D037646619EDA41200A782A9 /* RACCommand.h */; settings = {ATTRIBUTES = (Public, ); }; };
		D037656119EDA41200A782A9 /* RACCommand.h in Headers */ = {isa = PBXBuildFile; fileRef = D037646619EDA41200A782A9 /* RACCommand.h */; settings = {ATTRIBUTES = (Public, ); }; };
		D037656219EDA41200A782A9 /* RACCommand.m in Sources */ = {isa = PBXBuildFile; fileRef = D037646719EDA41200A782A9 /* RACCommand.m */; };
		D037656319EDA41200A782A9 /* RACCommand.m in Sources */ = {isa = PBXBuildFile; fileRef = D037646719EDA41200A782A9 /* RACCommand.m */; };
		D037656419EDA41200A782A9 /* RACCompoundDisposable.h in Headers */ = {isa = PBXBuildFile; fileRef = D037646819EDA41200A782A9 /* RACCompoundDisposable.h */; settings = {ATTRIBUTES = (Public, ); }; };
		D037656519EDA41200A782A9 /* RACCompoundDisposable.h in Headers */ = {isa = PBXBuildFile; fileRef = D037646819EDA41200A782A9 /* RACCompoundDisposable.h */; settings = {ATTRIBUTES = (Public, ); }; };
		D037656619EDA41200A782A9 /* RACCompoundDisposable.m in Sources */ = {isa = PBXBuildFile; fileRef = D037646919EDA41200A782A9 /* RACCompoundDisposable.m */; };
		D037656719EDA41200A782A9 /* RACCompoundDisposable.m in Sources */ = {isa = PBXBuildFile; fileRef = D037646919EDA41200A782A9 /* RACCompoundDisposable.m */; };
		D037656819EDA41200A782A9 /* RACCompoundDisposableProvider.d in Sources */ = {isa = PBXBuildFile; fileRef = D037646A19EDA41200A782A9 /* RACCompoundDisposableProvider.d */; };
		D037656919EDA41200A782A9 /* RACCompoundDisposableProvider.d in Sources */ = {isa = PBXBuildFile; fileRef = D037646A19EDA41200A782A9 /* RACCompoundDisposableProvider.d */; };
		D037656C19EDA41200A782A9 /* RACDelegateProxy.m in Sources */ = {isa = PBXBuildFile; fileRef = D037646C19EDA41200A782A9 /* RACDelegateProxy.m */; };
		D037656D19EDA41200A782A9 /* RACDelegateProxy.m in Sources */ = {isa = PBXBuildFile; fileRef = D037646C19EDA41200A782A9 /* RACDelegateProxy.m */; };
		D037656E19EDA41200A782A9 /* RACDisposable.h in Headers */ = {isa = PBXBuildFile; fileRef = D037646D19EDA41200A782A9 /* RACDisposable.h */; settings = {ATTRIBUTES = (Public, ); }; };
		D037656F19EDA41200A782A9 /* RACDisposable.h in Headers */ = {isa = PBXBuildFile; fileRef = D037646D19EDA41200A782A9 /* RACDisposable.h */; settings = {ATTRIBUTES = (Public, ); }; };
		D037657019EDA41200A782A9 /* RACDisposable.m in Sources */ = {isa = PBXBuildFile; fileRef = D037646E19EDA41200A782A9 /* RACDisposable.m */; };
		D037657119EDA41200A782A9 /* RACDisposable.m in Sources */ = {isa = PBXBuildFile; fileRef = D037646E19EDA41200A782A9 /* RACDisposable.m */; };
		D037657419EDA41200A782A9 /* RACDynamicSequence.m in Sources */ = {isa = PBXBuildFile; fileRef = D037647019EDA41200A782A9 /* RACDynamicSequence.m */; };
		D037657519EDA41200A782A9 /* RACDynamicSequence.m in Sources */ = {isa = PBXBuildFile; fileRef = D037647019EDA41200A782A9 /* RACDynamicSequence.m */; };
		D037657819EDA41200A782A9 /* RACDynamicSignal.m in Sources */ = {isa = PBXBuildFile; fileRef = D037647219EDA41200A782A9 /* RACDynamicSignal.m */; };
		D037657919EDA41200A782A9 /* RACDynamicSignal.m in Sources */ = {isa = PBXBuildFile; fileRef = D037647219EDA41200A782A9 /* RACDynamicSignal.m */; };
		D037657C19EDA41200A782A9 /* RACEagerSequence.m in Sources */ = {isa = PBXBuildFile; fileRef = D037647419EDA41200A782A9 /* RACEagerSequence.m */; };
		D037657D19EDA41200A782A9 /* RACEagerSequence.m in Sources */ = {isa = PBXBuildFile; fileRef = D037647419EDA41200A782A9 /* RACEagerSequence.m */; };
		D037658019EDA41200A782A9 /* RACEmptySequence.m in Sources */ = {isa = PBXBuildFile; fileRef = D037647619EDA41200A782A9 /* RACEmptySequence.m */; };
		D037658119EDA41200A782A9 /* RACEmptySequence.m in Sources */ = {isa = PBXBuildFile; fileRef = D037647619EDA41200A782A9 /* RACEmptySequence.m */; };
		D037658419EDA41200A782A9 /* RACEmptySignal.m in Sources */ = {isa = PBXBuildFile; fileRef = D037647819EDA41200A782A9 /* RACEmptySignal.m */; };
		D037658519EDA41200A782A9 /* RACEmptySignal.m in Sources */ = {isa = PBXBuildFile; fileRef = D037647819EDA41200A782A9 /* RACEmptySignal.m */; };
		D037658819EDA41200A782A9 /* RACErrorSignal.m in Sources */ = {isa = PBXBuildFile; fileRef = D037647A19EDA41200A782A9 /* RACErrorSignal.m */; };
		D037658919EDA41200A782A9 /* RACErrorSignal.m in Sources */ = {isa = PBXBuildFile; fileRef = D037647A19EDA41200A782A9 /* RACErrorSignal.m */; };
		D037658A19EDA41200A782A9 /* RACEvent.h in Headers */ = {isa = PBXBuildFile; fileRef = D037647B19EDA41200A782A9 /* RACEvent.h */; settings = {ATTRIBUTES = (Public, ); }; };
		D037658B19EDA41200A782A9 /* RACEvent.h in Headers */ = {isa = PBXBuildFile; fileRef = D037647B19EDA41200A782A9 /* RACEvent.h */; settings = {ATTRIBUTES = (Public, ); }; };
		D037658C19EDA41200A782A9 /* RACEvent.m in Sources */ = {isa = PBXBuildFile; fileRef = D037647C19EDA41200A782A9 /* RACEvent.m */; };
		D037658D19EDA41200A782A9 /* RACEvent.m in Sources */ = {isa = PBXBuildFile; fileRef = D037647C19EDA41200A782A9 /* RACEvent.m */; };
		D037658E19EDA41200A782A9 /* RACGroupedSignal.h in Headers */ = {isa = PBXBuildFile; fileRef = D037647D19EDA41200A782A9 /* RACGroupedSignal.h */; settings = {ATTRIBUTES = (Public, ); }; };
		D037658F19EDA41200A782A9 /* RACGroupedSignal.h in Headers */ = {isa = PBXBuildFile; fileRef = D037647D19EDA41200A782A9 /* RACGroupedSignal.h */; settings = {ATTRIBUTES = (Public, ); }; };
		D037659019EDA41200A782A9 /* RACGroupedSignal.m in Sources */ = {isa = PBXBuildFile; fileRef = D037647E19EDA41200A782A9 /* RACGroupedSignal.m */; };
		D037659119EDA41200A782A9 /* RACGroupedSignal.m in Sources */ = {isa = PBXBuildFile; fileRef = D037647E19EDA41200A782A9 /* RACGroupedSignal.m */; };
		D037659419EDA41200A782A9 /* RACImmediateScheduler.m in Sources */ = {isa = PBXBuildFile; fileRef = D037648019EDA41200A782A9 /* RACImmediateScheduler.m */; };
		D037659519EDA41200A782A9 /* RACImmediateScheduler.m in Sources */ = {isa = PBXBuildFile; fileRef = D037648019EDA41200A782A9 /* RACImmediateScheduler.m */; };
		D037659819EDA41200A782A9 /* RACIndexSetSequence.m in Sources */ = {isa = PBXBuildFile; fileRef = D037648219EDA41200A782A9 /* RACIndexSetSequence.m */; };
		D037659919EDA41200A782A9 /* RACIndexSetSequence.m in Sources */ = {isa = PBXBuildFile; fileRef = D037648219EDA41200A782A9 /* RACIndexSetSequence.m */; };
		D037659A19EDA41200A782A9 /* RACKVOChannel.h in Headers */ = {isa = PBXBuildFile; fileRef = D037648319EDA41200A782A9 /* RACKVOChannel.h */; settings = {ATTRIBUTES = (Public, ); }; };
		D037659B19EDA41200A782A9 /* RACKVOChannel.h in Headers */ = {isa = PBXBuildFile; fileRef = D037648319EDA41200A782A9 /* RACKVOChannel.h */; settings = {ATTRIBUTES = (Public, ); }; };
		D037659C19EDA41200A782A9 /* RACKVOChannel.m in Sources */ = {isa = PBXBuildFile; fileRef = D037648419EDA41200A782A9 /* RACKVOChannel.m */; };
		D037659D19EDA41200A782A9 /* RACKVOChannel.m in Sources */ = {isa = PBXBuildFile; fileRef = D037648419EDA41200A782A9 /* RACKVOChannel.m */; };
		D03765A019EDA41200A782A9 /* RACKVOTrampoline.m in Sources */ = {isa = PBXBuildFile; fileRef = D037648619EDA41200A782A9 /* RACKVOTrampoline.m */; };
		D03765A119EDA41200A782A9 /* RACKVOTrampoline.m in Sources */ = {isa = PBXBuildFile; fileRef = D037648619EDA41200A782A9 /* RACKVOTrampoline.m */; };
		D03765A219EDA41200A782A9 /* RACMulticastConnection.h in Headers */ = {isa = PBXBuildFile; fileRef = D037648719EDA41200A782A9 /* RACMulticastConnection.h */; settings = {ATTRIBUTES = (Public, ); }; };
		D03765A319EDA41200A782A9 /* RACMulticastConnection.h in Headers */ = {isa = PBXBuildFile; fileRef = D037648719EDA41200A782A9 /* RACMulticastConnection.h */; settings = {ATTRIBUTES = (Public, ); }; };
		D03765A419EDA41200A782A9 /* RACMulticastConnection.m in Sources */ = {isa = PBXBuildFile; fileRef = D037648819EDA41200A782A9 /* RACMulticastConnection.m */; };
		D03765A519EDA41200A782A9 /* RACMulticastConnection.m in Sources */ = {isa = PBXBuildFile; fileRef = D037648819EDA41200A782A9 /* RACMulticastConnection.m */; };
		D03765AA19EDA41200A782A9 /* RACObjCRuntime.m in Sources */ = {isa = PBXBuildFile; fileRef = D037648B19EDA41200A782A9 /* RACObjCRuntime.m */; settings = {COMPILER_FLAGS = "-fno-objc-arc"; }; };
		D03765AB19EDA41200A782A9 /* RACObjCRuntime.m in Sources */ = {isa = PBXBuildFile; fileRef = D037648B19EDA41200A782A9 /* RACObjCRuntime.m */; settings = {COMPILER_FLAGS = "-fno-objc-arc"; }; };
		D03765AE19EDA41200A782A9 /* RACPassthroughSubscriber.m in Sources */ = {isa = PBXBuildFile; fileRef = D037648D19EDA41200A782A9 /* RACPassthroughSubscriber.m */; };
		D03765AF19EDA41200A782A9 /* RACPassthroughSubscriber.m in Sources */ = {isa = PBXBuildFile; fileRef = D037648D19EDA41200A782A9 /* RACPassthroughSubscriber.m */; };
		D03765B019EDA41200A782A9 /* RACQueueScheduler.h in Headers */ = {isa = PBXBuildFile; fileRef = D037648E19EDA41200A782A9 /* RACQueueScheduler.h */; settings = {ATTRIBUTES = (Public, ); }; };
		D03765B119EDA41200A782A9 /* RACQueueScheduler.h in Headers */ = {isa = PBXBuildFile; fileRef = D037648E19EDA41200A782A9 /* RACQueueScheduler.h */; settings = {ATTRIBUTES = (Public, ); }; };
		D03765B219EDA41200A782A9 /* RACQueueScheduler.m in Sources */ = {isa = PBXBuildFile; fileRef = D037648F19EDA41200A782A9 /* RACQueueScheduler.m */; };
		D03765B319EDA41200A782A9 /* RACQueueScheduler.m in Sources */ = {isa = PBXBuildFile; fileRef = D037648F19EDA41200A782A9 /* RACQueueScheduler.m */; };
		D03765B419EDA41200A782A9 /* RACQueueScheduler+Subclass.h in Headers */ = {isa = PBXBuildFile; fileRef = D037649019EDA41200A782A9 /* RACQueueScheduler+Subclass.h */; settings = {ATTRIBUTES = (Public, ); }; };
		D03765B519EDA41200A782A9 /* RACQueueScheduler+Subclass.h in Headers */ = {isa = PBXBuildFile; fileRef = D037649019EDA41200A782A9 /* RACQueueScheduler+Subclass.h */; settings = {ATTRIBUTES = (Public, ); }; };
		D03765B619EDA41200A782A9 /* RACReplaySubject.h in Headers */ = {isa = PBXBuildFile; fileRef = D037649119EDA41200A782A9 /* RACReplaySubject.h */; settings = {ATTRIBUTES = (Public, ); }; };
		D03765B719EDA41200A782A9 /* RACReplaySubject.h in Headers */ = {isa = PBXBuildFile; fileRef = D037649119EDA41200A782A9 /* RACReplaySubject.h */; settings = {ATTRIBUTES = (Public, ); }; };
		D03765B819EDA41200A782A9 /* RACReplaySubject.m in Sources */ = {isa = PBXBuildFile; fileRef = D037649219EDA41200A782A9 /* RACReplaySubject.m */; };
		D03765B919EDA41200A782A9 /* RACReplaySubject.m in Sources */ = {isa = PBXBuildFile; fileRef = D037649219EDA41200A782A9 /* RACReplaySubject.m */; };
		D03765BC19EDA41200A782A9 /* RACReturnSignal.m in Sources */ = {isa = PBXBuildFile; fileRef = D037649419EDA41200A782A9 /* RACReturnSignal.m */; };
		D03765BD19EDA41200A782A9 /* RACReturnSignal.m in Sources */ = {isa = PBXBuildFile; fileRef = D037649419EDA41200A782A9 /* RACReturnSignal.m */; };
		D03765BE19EDA41200A782A9 /* RACScheduler.h in Headers */ = {isa = PBXBuildFile; fileRef = D037649519EDA41200A782A9 /* RACScheduler.h */; settings = {ATTRIBUTES = (Public, ); }; };
		D03765BF19EDA41200A782A9 /* RACScheduler.h in Headers */ = {isa = PBXBuildFile; fileRef = D037649519EDA41200A782A9 /* RACScheduler.h */; settings = {ATTRIBUTES = (Public, ); }; };
		D03765C019EDA41200A782A9 /* RACScheduler.m in Sources */ = {isa = PBXBuildFile; fileRef = D037649619EDA41200A782A9 /* RACScheduler.m */; };
		D03765C119EDA41200A782A9 /* RACScheduler.m in Sources */ = {isa = PBXBuildFile; fileRef = D037649619EDA41200A782A9 /* RACScheduler.m */; };
		D03765C419EDA41200A782A9 /* RACScheduler+Subclass.h in Headers */ = {isa = PBXBuildFile; fileRef = D037649819EDA41200A782A9 /* RACScheduler+Subclass.h */; settings = {ATTRIBUTES = (Public, ); }; };
		D03765C519EDA41200A782A9 /* RACScheduler+Subclass.h in Headers */ = {isa = PBXBuildFile; fileRef = D037649819EDA41200A782A9 /* RACScheduler+Subclass.h */; settings = {ATTRIBUTES = (Public, ); }; };
		D03765C619EDA41200A782A9 /* RACScopedDisposable.h in Headers */ = {isa = PBXBuildFile; fileRef = D037649919EDA41200A782A9 /* RACScopedDisposable.h */; settings = {ATTRIBUTES = (Public, ); }; };
		D03765C719EDA41200A782A9 /* RACScopedDisposable.h in Headers */ = {isa = PBXBuildFile; fileRef = D037649919EDA41200A782A9 /* RACScopedDisposable.h */; settings = {ATTRIBUTES = (Public, ); }; };
		D03765C819EDA41200A782A9 /* RACScopedDisposable.m in Sources */ = {isa = PBXBuildFile; fileRef = D037649A19EDA41200A782A9 /* RACScopedDisposable.m */; };
		D03765C919EDA41200A782A9 /* RACScopedDisposable.m in Sources */ = {isa = PBXBuildFile; fileRef = D037649A19EDA41200A782A9 /* RACScopedDisposable.m */; };
		D03765CA19EDA41200A782A9 /* RACSequence.h in Headers */ = {isa = PBXBuildFile; fileRef = D037649B19EDA41200A782A9 /* RACSequence.h */; settings = {ATTRIBUTES = (Public, ); }; };
		D03765CB19EDA41200A782A9 /* RACSequence.h in Headers */ = {isa = PBXBuildFile; fileRef = D037649B19EDA41200A782A9 /* RACSequence.h */; settings = {ATTRIBUTES = (Public, ); }; };
		D03765CC19EDA41200A782A9 /* RACSequence.m in Sources */ = {isa = PBXBuildFile; fileRef = D037649C19EDA41200A782A9 /* RACSequence.m */; };
		D03765CD19EDA41200A782A9 /* RACSequence.m in Sources */ = {isa = PBXBuildFile; fileRef = D037649C19EDA41200A782A9 /* RACSequence.m */; };
		D03765CE19EDA41200A782A9 /* RACSerialDisposable.h in Headers */ = {isa = PBXBuildFile; fileRef = D037649D19EDA41200A782A9 /* RACSerialDisposable.h */; settings = {ATTRIBUTES = (Public, ); }; };
		D03765CF19EDA41200A782A9 /* RACSerialDisposable.h in Headers */ = {isa = PBXBuildFile; fileRef = D037649D19EDA41200A782A9 /* RACSerialDisposable.h */; settings = {ATTRIBUTES = (Public, ); }; };
		D03765D019EDA41200A782A9 /* RACSerialDisposable.m in Sources */ = {isa = PBXBuildFile; fileRef = D037649E19EDA41200A782A9 /* RACSerialDisposable.m */; };
		D03765D119EDA41200A782A9 /* RACSerialDisposable.m in Sources */ = {isa = PBXBuildFile; fileRef = D037649E19EDA41200A782A9 /* RACSerialDisposable.m */; };
		D03765D219EDA41200A782A9 /* RACSignal.h in Headers */ = {isa = PBXBuildFile; fileRef = D037649F19EDA41200A782A9 /* RACSignal.h */; settings = {ATTRIBUTES = (Public, ); }; };
		D03765D319EDA41200A782A9 /* RACSignal.h in Headers */ = {isa = PBXBuildFile; fileRef = D037649F19EDA41200A782A9 /* RACSignal.h */; settings = {ATTRIBUTES = (Public, ); }; };
		D03765D419EDA41200A782A9 /* RACSignal.m in Sources */ = {isa = PBXBuildFile; fileRef = D03764A019EDA41200A782A9 /* RACSignal.m */; };
		D03765D519EDA41200A782A9 /* RACSignal.m in Sources */ = {isa = PBXBuildFile; fileRef = D03764A019EDA41200A782A9 /* RACSignal.m */; };
		D03765D619EDA41200A782A9 /* RACSignal+Operations.h in Headers */ = {isa = PBXBuildFile; fileRef = D03764A119EDA41200A782A9 /* RACSignal+Operations.h */; settings = {ATTRIBUTES = (Public, ); }; };
		D03765D719EDA41200A782A9 /* RACSignal+Operations.h in Headers */ = {isa = PBXBuildFile; fileRef = D03764A119EDA41200A782A9 /* RACSignal+Operations.h */; settings = {ATTRIBUTES = (Public, ); }; };
		D03765D819EDA41200A782A9 /* RACSignal+Operations.m in Sources */ = {isa = PBXBuildFile; fileRef = D03764A219EDA41200A782A9 /* RACSignal+Operations.m */; };
		D03765D919EDA41200A782A9 /* RACSignal+Operations.m in Sources */ = {isa = PBXBuildFile; fileRef = D03764A219EDA41200A782A9 /* RACSignal+Operations.m */; };
		D03765DA19EDA41200A782A9 /* RACSignalProvider.d in Sources */ = {isa = PBXBuildFile; fileRef = D03764A319EDA41200A782A9 /* RACSignalProvider.d */; };
		D03765DB19EDA41200A782A9 /* RACSignalProvider.d in Sources */ = {isa = PBXBuildFile; fileRef = D03764A319EDA41200A782A9 /* RACSignalProvider.d */; };
		D03765DE19EDA41200A782A9 /* RACSignalSequence.m in Sources */ = {isa = PBXBuildFile; fileRef = D03764A519EDA41200A782A9 /* RACSignalSequence.m */; };
		D03765DF19EDA41200A782A9 /* RACSignalSequence.m in Sources */ = {isa = PBXBuildFile; fileRef = D03764A519EDA41200A782A9 /* RACSignalSequence.m */; };
		D03765E019EDA41200A782A9 /* RACStream.h in Headers */ = {isa = PBXBuildFile; fileRef = D03764A619EDA41200A782A9 /* RACStream.h */; settings = {ATTRIBUTES = (Public, ); }; };
		D03765E119EDA41200A782A9 /* RACStream.h in Headers */ = {isa = PBXBuildFile; fileRef = D03764A619EDA41200A782A9 /* RACStream.h */; settings = {ATTRIBUTES = (Public, ); }; };
		D03765E219EDA41200A782A9 /* RACStream.m in Sources */ = {isa = PBXBuildFile; fileRef = D03764A719EDA41200A782A9 /* RACStream.m */; };
		D03765E319EDA41200A782A9 /* RACStream.m in Sources */ = {isa = PBXBuildFile; fileRef = D03764A719EDA41200A782A9 /* RACStream.m */; };
		D03765E819EDA41200A782A9 /* RACStringSequence.m in Sources */ = {isa = PBXBuildFile; fileRef = D03764AA19EDA41200A782A9 /* RACStringSequence.m */; };
		D03765E919EDA41200A782A9 /* RACStringSequence.m in Sources */ = {isa = PBXBuildFile; fileRef = D03764AA19EDA41200A782A9 /* RACStringSequence.m */; };
		D03765EA19EDA41200A782A9 /* RACSubject.h in Headers */ = {isa = PBXBuildFile; fileRef = D03764AB19EDA41200A782A9 /* RACSubject.h */; settings = {ATTRIBUTES = (Public, ); }; };
		D03765EB19EDA41200A782A9 /* RACSubject.h in Headers */ = {isa = PBXBuildFile; fileRef = D03764AB19EDA41200A782A9 /* RACSubject.h */; settings = {ATTRIBUTES = (Public, ); }; };
		D03765EC19EDA41200A782A9 /* RACSubject.m in Sources */ = {isa = PBXBuildFile; fileRef = D03764AC19EDA41200A782A9 /* RACSubject.m */; };
		D03765ED19EDA41200A782A9 /* RACSubject.m in Sources */ = {isa = PBXBuildFile; fileRef = D03764AC19EDA41200A782A9 /* RACSubject.m */; };
		D03765EE19EDA41200A782A9 /* RACSubscriber.h in Headers */ = {isa = PBXBuildFile; fileRef = D03764AD19EDA41200A782A9 /* RACSubscriber.h */; settings = {ATTRIBUTES = (Public, ); }; };
		D03765EF19EDA41200A782A9 /* RACSubscriber.h in Headers */ = {isa = PBXBuildFile; fileRef = D03764AD19EDA41200A782A9 /* RACSubscriber.h */; settings = {ATTRIBUTES = (Public, ); }; };
		D03765F019EDA41200A782A9 /* RACSubscriber.m in Sources */ = {isa = PBXBuildFile; fileRef = D03764AE19EDA41200A782A9 /* RACSubscriber.m */; };
		D03765F119EDA41200A782A9 /* RACSubscriber.m in Sources */ = {isa = PBXBuildFile; fileRef = D03764AE19EDA41200A782A9 /* RACSubscriber.m */; };
		D03765F419EDA41200A782A9 /* RACSubscriptingAssignmentTrampoline.h in Headers */ = {isa = PBXBuildFile; fileRef = D03764B019EDA41200A782A9 /* RACSubscriptingAssignmentTrampoline.h */; settings = {ATTRIBUTES = (Public, ); }; };
		D03765F519EDA41200A782A9 /* RACSubscriptingAssignmentTrampoline.h in Headers */ = {isa = PBXBuildFile; fileRef = D03764B019EDA41200A782A9 /* RACSubscriptingAssignmentTrampoline.h */; settings = {ATTRIBUTES = (Public, ); }; };
		D03765F619EDA41200A782A9 /* RACSubscriptingAssignmentTrampoline.m in Sources */ = {isa = PBXBuildFile; fileRef = D03764B119EDA41200A782A9 /* RACSubscriptingAssignmentTrampoline.m */; };
		D03765F719EDA41200A782A9 /* RACSubscriptingAssignmentTrampoline.m in Sources */ = {isa = PBXBuildFile; fileRef = D03764B119EDA41200A782A9 /* RACSubscriptingAssignmentTrampoline.m */; };
		D03765FA19EDA41200A782A9 /* RACSubscriptionScheduler.m in Sources */ = {isa = PBXBuildFile; fileRef = D03764B319EDA41200A782A9 /* RACSubscriptionScheduler.m */; };
		D03765FB19EDA41200A782A9 /* RACSubscriptionScheduler.m in Sources */ = {isa = PBXBuildFile; fileRef = D03764B319EDA41200A782A9 /* RACSubscriptionScheduler.m */; };
		D03765FC19EDA41200A782A9 /* RACTargetQueueScheduler.h in Headers */ = {isa = PBXBuildFile; fileRef = D03764B419EDA41200A782A9 /* RACTargetQueueScheduler.h */; settings = {ATTRIBUTES = (Public, ); }; };
		D03765FD19EDA41200A782A9 /* RACTargetQueueScheduler.h in Headers */ = {isa = PBXBuildFile; fileRef = D03764B419EDA41200A782A9 /* RACTargetQueueScheduler.h */; settings = {ATTRIBUTES = (Public, ); }; };
		D03765FE19EDA41200A782A9 /* RACTargetQueueScheduler.m in Sources */ = {isa = PBXBuildFile; fileRef = D03764B519EDA41200A782A9 /* RACTargetQueueScheduler.m */; };
		D03765FF19EDA41200A782A9 /* RACTargetQueueScheduler.m in Sources */ = {isa = PBXBuildFile; fileRef = D03764B519EDA41200A782A9 /* RACTargetQueueScheduler.m */; };
		D037660019EDA41200A782A9 /* RACTestScheduler.h in Headers */ = {isa = PBXBuildFile; fileRef = D03764B619EDA41200A782A9 /* RACTestScheduler.h */; settings = {ATTRIBUTES = (Public, ); }; };
		D037660119EDA41200A782A9 /* RACTestScheduler.h in Headers */ = {isa = PBXBuildFile; fileRef = D03764B619EDA41200A782A9 /* RACTestScheduler.h */; settings = {ATTRIBUTES = (Public, ); }; };
		D037660219EDA41200A782A9 /* RACTestScheduler.m in Sources */ = {isa = PBXBuildFile; fileRef = D03764B719EDA41200A782A9 /* RACTestScheduler.m */; };
		D037660319EDA41200A782A9 /* RACTestScheduler.m in Sources */ = {isa = PBXBuildFile; fileRef = D03764B719EDA41200A782A9 /* RACTestScheduler.m */; };
		D037660419EDA41200A782A9 /* RACTuple.h in Headers */ = {isa = PBXBuildFile; fileRef = D03764B819EDA41200A782A9 /* RACTuple.h */; settings = {ATTRIBUTES = (Public, ); }; };
		D037660519EDA41200A782A9 /* RACTuple.h in Headers */ = {isa = PBXBuildFile; fileRef = D03764B819EDA41200A782A9 /* RACTuple.h */; settings = {ATTRIBUTES = (Public, ); }; };
		D037660619EDA41200A782A9 /* RACTuple.m in Sources */ = {isa = PBXBuildFile; fileRef = D03764B919EDA41200A782A9 /* RACTuple.m */; };
		D037660719EDA41200A782A9 /* RACTuple.m in Sources */ = {isa = PBXBuildFile; fileRef = D03764B919EDA41200A782A9 /* RACTuple.m */; };
		D037660A19EDA41200A782A9 /* RACTupleSequence.m in Sources */ = {isa = PBXBuildFile; fileRef = D03764BB19EDA41200A782A9 /* RACTupleSequence.m */; };
		D037660B19EDA41200A782A9 /* RACTupleSequence.m in Sources */ = {isa = PBXBuildFile; fileRef = D03764BB19EDA41200A782A9 /* RACTupleSequence.m */; };
		D037660E19EDA41200A782A9 /* RACUnarySequence.m in Sources */ = {isa = PBXBuildFile; fileRef = D03764BD19EDA41200A782A9 /* RACUnarySequence.m */; };
		D037660F19EDA41200A782A9 /* RACUnarySequence.m in Sources */ = {isa = PBXBuildFile; fileRef = D03764BD19EDA41200A782A9 /* RACUnarySequence.m */; };
		D037661019EDA41200A782A9 /* RACUnit.h in Headers */ = {isa = PBXBuildFile; fileRef = D03764BE19EDA41200A782A9 /* RACUnit.h */; settings = {ATTRIBUTES = (Public, ); }; };
		D037661119EDA41200A782A9 /* RACUnit.h in Headers */ = {isa = PBXBuildFile; fileRef = D03764BE19EDA41200A782A9 /* RACUnit.h */; settings = {ATTRIBUTES = (Public, ); }; };
		D037661219EDA41200A782A9 /* RACUnit.m in Sources */ = {isa = PBXBuildFile; fileRef = D03764BF19EDA41200A782A9 /* RACUnit.m */; };
		D037661319EDA41200A782A9 /* RACUnit.m in Sources */ = {isa = PBXBuildFile; fileRef = D03764BF19EDA41200A782A9 /* RACUnit.m */; };
		D037661619EDA41200A782A9 /* RACValueTransformer.m in Sources */ = {isa = PBXBuildFile; fileRef = D03764C119EDA41200A782A9 /* RACValueTransformer.m */; };
		D037661719EDA41200A782A9 /* RACValueTransformer.m in Sources */ = {isa = PBXBuildFile; fileRef = D03764C119EDA41200A782A9 /* RACValueTransformer.m */; };
		D037661919EDA41200A782A9 /* UIActionSheet+RACSignalSupport.h in Headers */ = {isa = PBXBuildFile; fileRef = D03764C219EDA41200A782A9 /* UIActionSheet+RACSignalSupport.h */; settings = {ATTRIBUTES = (Public, ); }; };
		D037661B19EDA41200A782A9 /* UIActionSheet+RACSignalSupport.m in Sources */ = {isa = PBXBuildFile; fileRef = D03764C319EDA41200A782A9 /* UIActionSheet+RACSignalSupport.m */; };
		D037661D19EDA41200A782A9 /* UIAlertView+RACSignalSupport.h in Headers */ = {isa = PBXBuildFile; fileRef = D03764C419EDA41200A782A9 /* UIAlertView+RACSignalSupport.h */; settings = {ATTRIBUTES = (Public, ); }; };
		D037661F19EDA41200A782A9 /* UIAlertView+RACSignalSupport.m in Sources */ = {isa = PBXBuildFile; fileRef = D03764C519EDA41200A782A9 /* UIAlertView+RACSignalSupport.m */; };
		D037662119EDA41200A782A9 /* UIBarButtonItem+RACCommandSupport.h in Headers */ = {isa = PBXBuildFile; fileRef = D03764C619EDA41200A782A9 /* UIBarButtonItem+RACCommandSupport.h */; settings = {ATTRIBUTES = (Public, ); }; };
		D037662319EDA41200A782A9 /* UIBarButtonItem+RACCommandSupport.m in Sources */ = {isa = PBXBuildFile; fileRef = D03764C719EDA41200A782A9 /* UIBarButtonItem+RACCommandSupport.m */; };
		D037662519EDA41200A782A9 /* UIButton+RACCommandSupport.h in Headers */ = {isa = PBXBuildFile; fileRef = D03764C819EDA41200A782A9 /* UIButton+RACCommandSupport.h */; settings = {ATTRIBUTES = (Public, ); }; };
		D037662719EDA41200A782A9 /* UIButton+RACCommandSupport.m in Sources */ = {isa = PBXBuildFile; fileRef = D03764C919EDA41200A782A9 /* UIButton+RACCommandSupport.m */; };
		D037662919EDA41200A782A9 /* UICollectionReusableView+RACSignalSupport.h in Headers */ = {isa = PBXBuildFile; fileRef = D03764CA19EDA41200A782A9 /* UICollectionReusableView+RACSignalSupport.h */; settings = {ATTRIBUTES = (Public, ); }; };
		D037662B19EDA41200A782A9 /* UICollectionReusableView+RACSignalSupport.m in Sources */ = {isa = PBXBuildFile; fileRef = D03764CB19EDA41200A782A9 /* UICollectionReusableView+RACSignalSupport.m */; };
		D037662D19EDA41200A782A9 /* UIControl+RACSignalSupport.h in Headers */ = {isa = PBXBuildFile; fileRef = D03764CC19EDA41200A782A9 /* UIControl+RACSignalSupport.h */; settings = {ATTRIBUTES = (Public, ); }; };
		D037662F19EDA41200A782A9 /* UIControl+RACSignalSupport.m in Sources */ = {isa = PBXBuildFile; fileRef = D03764CD19EDA41200A782A9 /* UIControl+RACSignalSupport.m */; };
		D037663319EDA41200A782A9 /* UIControl+RACSignalSupportPrivate.m in Sources */ = {isa = PBXBuildFile; fileRef = D03764CF19EDA41200A782A9 /* UIControl+RACSignalSupportPrivate.m */; };
		D037663519EDA41200A782A9 /* UIDatePicker+RACSignalSupport.h in Headers */ = {isa = PBXBuildFile; fileRef = D03764D019EDA41200A782A9 /* UIDatePicker+RACSignalSupport.h */; settings = {ATTRIBUTES = (Public, ); }; };
		D037663719EDA41200A782A9 /* UIDatePicker+RACSignalSupport.m in Sources */ = {isa = PBXBuildFile; fileRef = D03764D119EDA41200A782A9 /* UIDatePicker+RACSignalSupport.m */; };
		D037663919EDA41200A782A9 /* UIGestureRecognizer+RACSignalSupport.h in Headers */ = {isa = PBXBuildFile; fileRef = D03764D219EDA41200A782A9 /* UIGestureRecognizer+RACSignalSupport.h */; settings = {ATTRIBUTES = (Public, ); }; };
		D037663B19EDA41200A782A9 /* UIGestureRecognizer+RACSignalSupport.m in Sources */ = {isa = PBXBuildFile; fileRef = D03764D319EDA41200A782A9 /* UIGestureRecognizer+RACSignalSupport.m */; };
		D037663D19EDA41200A782A9 /* UIImagePickerController+RACSignalSupport.h in Headers */ = {isa = PBXBuildFile; fileRef = D03764D419EDA41200A782A9 /* UIImagePickerController+RACSignalSupport.h */; settings = {ATTRIBUTES = (Public, ); }; };
		D037663F19EDA41200A782A9 /* UIImagePickerController+RACSignalSupport.m in Sources */ = {isa = PBXBuildFile; fileRef = D03764D519EDA41200A782A9 /* UIImagePickerController+RACSignalSupport.m */; };
		D037664119EDA41200A782A9 /* UIRefreshControl+RACCommandSupport.h in Headers */ = {isa = PBXBuildFile; fileRef = D03764D619EDA41200A782A9 /* UIRefreshControl+RACCommandSupport.h */; settings = {ATTRIBUTES = (Public, ); }; };
		D037664319EDA41200A782A9 /* UIRefreshControl+RACCommandSupport.m in Sources */ = {isa = PBXBuildFile; fileRef = D03764D719EDA41200A782A9 /* UIRefreshControl+RACCommandSupport.m */; };
		D037664519EDA41200A782A9 /* UISegmentedControl+RACSignalSupport.h in Headers */ = {isa = PBXBuildFile; fileRef = D03764D819EDA41200A782A9 /* UISegmentedControl+RACSignalSupport.h */; settings = {ATTRIBUTES = (Public, ); }; };
		D037664719EDA41200A782A9 /* UISegmentedControl+RACSignalSupport.m in Sources */ = {isa = PBXBuildFile; fileRef = D03764D919EDA41200A782A9 /* UISegmentedControl+RACSignalSupport.m */; };
		D037664919EDA41200A782A9 /* UISlider+RACSignalSupport.h in Headers */ = {isa = PBXBuildFile; fileRef = D03764DA19EDA41200A782A9 /* UISlider+RACSignalSupport.h */; settings = {ATTRIBUTES = (Public, ); }; };
		D037664B19EDA41200A782A9 /* UISlider+RACSignalSupport.m in Sources */ = {isa = PBXBuildFile; fileRef = D03764DB19EDA41200A782A9 /* UISlider+RACSignalSupport.m */; };
		D037664D19EDA41200A782A9 /* UIStepper+RACSignalSupport.h in Headers */ = {isa = PBXBuildFile; fileRef = D03764DC19EDA41200A782A9 /* UIStepper+RACSignalSupport.h */; settings = {ATTRIBUTES = (Public, ); }; };
		D037664F19EDA41200A782A9 /* UIStepper+RACSignalSupport.m in Sources */ = {isa = PBXBuildFile; fileRef = D03764DD19EDA41200A782A9 /* UIStepper+RACSignalSupport.m */; };
		D037665119EDA41200A782A9 /* UISwitch+RACSignalSupport.h in Headers */ = {isa = PBXBuildFile; fileRef = D03764DE19EDA41200A782A9 /* UISwitch+RACSignalSupport.h */; settings = {ATTRIBUTES = (Public, ); }; };
		D037665319EDA41200A782A9 /* UISwitch+RACSignalSupport.m in Sources */ = {isa = PBXBuildFile; fileRef = D03764DF19EDA41200A782A9 /* UISwitch+RACSignalSupport.m */; };
		D037665519EDA41200A782A9 /* UITableViewCell+RACSignalSupport.h in Headers */ = {isa = PBXBuildFile; fileRef = D03764E019EDA41200A782A9 /* UITableViewCell+RACSignalSupport.h */; settings = {ATTRIBUTES = (Public, ); }; };
		D037665719EDA41200A782A9 /* UITableViewCell+RACSignalSupport.m in Sources */ = {isa = PBXBuildFile; fileRef = D03764E119EDA41200A782A9 /* UITableViewCell+RACSignalSupport.m */; };
		D037665919EDA41200A782A9 /* UITableViewHeaderFooterView+RACSignalSupport.h in Headers */ = {isa = PBXBuildFile; fileRef = D03764E219EDA41200A782A9 /* UITableViewHeaderFooterView+RACSignalSupport.h */; settings = {ATTRIBUTES = (Public, ); }; };
		D037665B19EDA41200A782A9 /* UITableViewHeaderFooterView+RACSignalSupport.m in Sources */ = {isa = PBXBuildFile; fileRef = D03764E319EDA41200A782A9 /* UITableViewHeaderFooterView+RACSignalSupport.m */; };
		D037665D19EDA41200A782A9 /* UITextField+RACSignalSupport.h in Headers */ = {isa = PBXBuildFile; fileRef = D03764E419EDA41200A782A9 /* UITextField+RACSignalSupport.h */; settings = {ATTRIBUTES = (Public, ); }; };
		D037665F19EDA41200A782A9 /* UITextField+RACSignalSupport.m in Sources */ = {isa = PBXBuildFile; fileRef = D03764E519EDA41200A782A9 /* UITextField+RACSignalSupport.m */; };
		D037666119EDA41200A782A9 /* UITextView+RACSignalSupport.h in Headers */ = {isa = PBXBuildFile; fileRef = D03764E619EDA41200A782A9 /* UITextView+RACSignalSupport.h */; settings = {ATTRIBUTES = (Public, ); }; };
		D037666319EDA41200A782A9 /* UITextView+RACSignalSupport.m in Sources */ = {isa = PBXBuildFile; fileRef = D03764E719EDA41200A782A9 /* UITextView+RACSignalSupport.m */; };
		D037666419EDA43C00A782A9 /* ReactiveCocoa.h in Headers */ = {isa = PBXBuildFile; fileRef = D04725EF19E49ED7006002AA /* ReactiveCocoa.h */; settings = {ATTRIBUTES = (Public, ); }; };
		D037666B19EDA57100A782A9 /* EXTKeyPathCoding.h in Headers */ = {isa = PBXBuildFile; fileRef = D037666619EDA57100A782A9 /* EXTKeyPathCoding.h */; settings = {ATTRIBUTES = (Public, ); }; };
		D037666C19EDA57100A782A9 /* EXTKeyPathCoding.h in Headers */ = {isa = PBXBuildFile; fileRef = D037666619EDA57100A782A9 /* EXTKeyPathCoding.h */; settings = {ATTRIBUTES = (Public, ); }; };
		D037666F19EDA57100A782A9 /* EXTRuntimeExtensions.m in Sources */ = {isa = PBXBuildFile; fileRef = D037666819EDA57100A782A9 /* EXTRuntimeExtensions.m */; };
		D037667019EDA57100A782A9 /* EXTRuntimeExtensions.m in Sources */ = {isa = PBXBuildFile; fileRef = D037666819EDA57100A782A9 /* EXTRuntimeExtensions.m */; };
		D037667119EDA57100A782A9 /* EXTScope.h in Headers */ = {isa = PBXBuildFile; fileRef = D037666919EDA57100A782A9 /* EXTScope.h */; settings = {ATTRIBUTES = (Public, ); }; };
		D037667219EDA57100A782A9 /* EXTScope.h in Headers */ = {isa = PBXBuildFile; fileRef = D037666919EDA57100A782A9 /* EXTScope.h */; settings = {ATTRIBUTES = (Public, ); }; };
		D037667319EDA57100A782A9 /* metamacros.h in Headers */ = {isa = PBXBuildFile; fileRef = D037666A19EDA57100A782A9 /* metamacros.h */; settings = {ATTRIBUTES = (Public, ); }; };
		D037667419EDA57100A782A9 /* metamacros.h in Headers */ = {isa = PBXBuildFile; fileRef = D037666A19EDA57100A782A9 /* metamacros.h */; settings = {ATTRIBUTES = (Public, ); }; };
		D03766B919EDA60000A782A9 /* NSControllerRACSupportSpec.m in Sources */ = {isa = PBXBuildFile; fileRef = D037667619EDA60000A782A9 /* NSControllerRACSupportSpec.m */; };
		D03766BD19EDA60000A782A9 /* NSEnumeratorRACSequenceAdditionsSpec.m in Sources */ = {isa = PBXBuildFile; fileRef = D037667819EDA60000A782A9 /* NSEnumeratorRACSequenceAdditionsSpec.m */; };
		D03766BE19EDA60000A782A9 /* NSEnumeratorRACSequenceAdditionsSpec.m in Sources */ = {isa = PBXBuildFile; fileRef = D037667819EDA60000A782A9 /* NSEnumeratorRACSequenceAdditionsSpec.m */; };
		D03766BF19EDA60000A782A9 /* NSNotificationCenterRACSupportSpec.m in Sources */ = {isa = PBXBuildFile; fileRef = D037667919EDA60000A782A9 /* NSNotificationCenterRACSupportSpec.m */; };
		D03766C019EDA60000A782A9 /* NSNotificationCenterRACSupportSpec.m in Sources */ = {isa = PBXBuildFile; fileRef = D037667919EDA60000A782A9 /* NSNotificationCenterRACSupportSpec.m */; };
		D03766C119EDA60000A782A9 /* NSObjectRACAppKitBindingsSpec.m in Sources */ = {isa = PBXBuildFile; fileRef = D037667A19EDA60000A782A9 /* NSObjectRACAppKitBindingsSpec.m */; };
		D03766C319EDA60000A782A9 /* NSObjectRACDeallocatingSpec.m in Sources */ = {isa = PBXBuildFile; fileRef = D037667B19EDA60000A782A9 /* NSObjectRACDeallocatingSpec.m */; };
		D03766C419EDA60000A782A9 /* NSObjectRACDeallocatingSpec.m in Sources */ = {isa = PBXBuildFile; fileRef = D037667B19EDA60000A782A9 /* NSObjectRACDeallocatingSpec.m */; };
		D03766C519EDA60000A782A9 /* NSObjectRACLiftingSpec.m in Sources */ = {isa = PBXBuildFile; fileRef = D037667C19EDA60000A782A9 /* NSObjectRACLiftingSpec.m */; };
		D03766C619EDA60000A782A9 /* NSObjectRACLiftingSpec.m in Sources */ = {isa = PBXBuildFile; fileRef = D037667C19EDA60000A782A9 /* NSObjectRACLiftingSpec.m */; };
		D03766C719EDA60000A782A9 /* NSObjectRACPropertySubscribingExamples.m in Sources */ = {isa = PBXBuildFile; fileRef = D037667E19EDA60000A782A9 /* NSObjectRACPropertySubscribingExamples.m */; };
		D03766C819EDA60000A782A9 /* NSObjectRACPropertySubscribingExamples.m in Sources */ = {isa = PBXBuildFile; fileRef = D037667E19EDA60000A782A9 /* NSObjectRACPropertySubscribingExamples.m */; };
		D03766C919EDA60000A782A9 /* NSObjectRACPropertySubscribingSpec.m in Sources */ = {isa = PBXBuildFile; fileRef = D037667F19EDA60000A782A9 /* NSObjectRACPropertySubscribingSpec.m */; };
		D03766CA19EDA60000A782A9 /* NSObjectRACPropertySubscribingSpec.m in Sources */ = {isa = PBXBuildFile; fileRef = D037667F19EDA60000A782A9 /* NSObjectRACPropertySubscribingSpec.m */; };
		D03766CB19EDA60000A782A9 /* NSObjectRACSelectorSignalSpec.m in Sources */ = {isa = PBXBuildFile; fileRef = D037668019EDA60000A782A9 /* NSObjectRACSelectorSignalSpec.m */; };
		D03766CC19EDA60000A782A9 /* NSObjectRACSelectorSignalSpec.m in Sources */ = {isa = PBXBuildFile; fileRef = D037668019EDA60000A782A9 /* NSObjectRACSelectorSignalSpec.m */; };
		D03766CD19EDA60000A782A9 /* NSStringRACKeyPathUtilitiesSpec.m in Sources */ = {isa = PBXBuildFile; fileRef = D037668119EDA60000A782A9 /* NSStringRACKeyPathUtilitiesSpec.m */; };
		D03766CE19EDA60000A782A9 /* NSStringRACKeyPathUtilitiesSpec.m in Sources */ = {isa = PBXBuildFile; fileRef = D037668119EDA60000A782A9 /* NSStringRACKeyPathUtilitiesSpec.m */; };
		D03766D119EDA60000A782A9 /* NSURLConnectionRACSupportSpec.m in Sources */ = {isa = PBXBuildFile; fileRef = D037668319EDA60000A782A9 /* NSURLConnectionRACSupportSpec.m */; };
		D03766D219EDA60000A782A9 /* NSURLConnectionRACSupportSpec.m in Sources */ = {isa = PBXBuildFile; fileRef = D037668319EDA60000A782A9 /* NSURLConnectionRACSupportSpec.m */; };
		D03766D319EDA60000A782A9 /* NSUserDefaultsRACSupportSpec.m in Sources */ = {isa = PBXBuildFile; fileRef = D037668419EDA60000A782A9 /* NSUserDefaultsRACSupportSpec.m */; };
		D03766D419EDA60000A782A9 /* NSUserDefaultsRACSupportSpec.m in Sources */ = {isa = PBXBuildFile; fileRef = D037668419EDA60000A782A9 /* NSUserDefaultsRACSupportSpec.m */; };
		D03766D519EDA60000A782A9 /* RACBacktraceSpec.m in Sources */ = {isa = PBXBuildFile; fileRef = D037668519EDA60000A782A9 /* RACBacktraceSpec.m */; };
		D03766D619EDA60000A782A9 /* RACBacktraceSpec.m in Sources */ = {isa = PBXBuildFile; fileRef = D037668519EDA60000A782A9 /* RACBacktraceSpec.m */; };
		D03766D719EDA60000A782A9 /* RACBlockTrampolineSpec.m in Sources */ = {isa = PBXBuildFile; fileRef = D037668619EDA60000A782A9 /* RACBlockTrampolineSpec.m */; };
		D03766D819EDA60000A782A9 /* RACBlockTrampolineSpec.m in Sources */ = {isa = PBXBuildFile; fileRef = D037668619EDA60000A782A9 /* RACBlockTrampolineSpec.m */; };
		D03766D919EDA60000A782A9 /* RACChannelExamples.m in Sources */ = {isa = PBXBuildFile; fileRef = D037668819EDA60000A782A9 /* RACChannelExamples.m */; };
		D03766DA19EDA60000A782A9 /* RACChannelExamples.m in Sources */ = {isa = PBXBuildFile; fileRef = D037668819EDA60000A782A9 /* RACChannelExamples.m */; };
		D03766DB19EDA60000A782A9 /* RACChannelSpec.m in Sources */ = {isa = PBXBuildFile; fileRef = D037668919EDA60000A782A9 /* RACChannelSpec.m */; };
		D03766DC19EDA60000A782A9 /* RACChannelSpec.m in Sources */ = {isa = PBXBuildFile; fileRef = D037668919EDA60000A782A9 /* RACChannelSpec.m */; };
		D03766DD19EDA60000A782A9 /* RACCommandSpec.m in Sources */ = {isa = PBXBuildFile; fileRef = D037668A19EDA60000A782A9 /* RACCommandSpec.m */; };
		D03766DE19EDA60000A782A9 /* RACCommandSpec.m in Sources */ = {isa = PBXBuildFile; fileRef = D037668A19EDA60000A782A9 /* RACCommandSpec.m */; };
		D03766DF19EDA60000A782A9 /* RACCompoundDisposableSpec.m in Sources */ = {isa = PBXBuildFile; fileRef = D037668B19EDA60000A782A9 /* RACCompoundDisposableSpec.m */; };
		D03766E019EDA60000A782A9 /* RACCompoundDisposableSpec.m in Sources */ = {isa = PBXBuildFile; fileRef = D037668B19EDA60000A782A9 /* RACCompoundDisposableSpec.m */; };
		D03766E119EDA60000A782A9 /* RACControlCommandExamples.m in Sources */ = {isa = PBXBuildFile; fileRef = D037668D19EDA60000A782A9 /* RACControlCommandExamples.m */; };
		D03766E219EDA60000A782A9 /* RACControlCommandExamples.m in Sources */ = {isa = PBXBuildFile; fileRef = D037668D19EDA60000A782A9 /* RACControlCommandExamples.m */; };
		D03766E319EDA60000A782A9 /* RACDelegateProxySpec.m in Sources */ = {isa = PBXBuildFile; fileRef = D037668E19EDA60000A782A9 /* RACDelegateProxySpec.m */; };
		D03766E419EDA60000A782A9 /* RACDelegateProxySpec.m in Sources */ = {isa = PBXBuildFile; fileRef = D037668E19EDA60000A782A9 /* RACDelegateProxySpec.m */; };
		D03766E519EDA60000A782A9 /* RACDisposableSpec.m in Sources */ = {isa = PBXBuildFile; fileRef = D037668F19EDA60000A782A9 /* RACDisposableSpec.m */; };
		D03766E619EDA60000A782A9 /* RACDisposableSpec.m in Sources */ = {isa = PBXBuildFile; fileRef = D037668F19EDA60000A782A9 /* RACDisposableSpec.m */; };
		D03766E719EDA60000A782A9 /* RACEventSpec.m in Sources */ = {isa = PBXBuildFile; fileRef = D037669019EDA60000A782A9 /* RACEventSpec.m */; };
		D03766E819EDA60000A782A9 /* RACEventSpec.m in Sources */ = {isa = PBXBuildFile; fileRef = D037669019EDA60000A782A9 /* RACEventSpec.m */; };
		D03766E919EDA60000A782A9 /* RACKVOChannelSpec.m in Sources */ = {isa = PBXBuildFile; fileRef = D037669119EDA60000A782A9 /* RACKVOChannelSpec.m */; };
		D03766EA19EDA60000A782A9 /* RACKVOChannelSpec.m in Sources */ = {isa = PBXBuildFile; fileRef = D037669119EDA60000A782A9 /* RACKVOChannelSpec.m */; };
		D03766EB19EDA60000A782A9 /* RACKVOWrapperSpec.m in Sources */ = {isa = PBXBuildFile; fileRef = D037669219EDA60000A782A9 /* RACKVOWrapperSpec.m */; };
		D03766EC19EDA60000A782A9 /* RACKVOWrapperSpec.m in Sources */ = {isa = PBXBuildFile; fileRef = D037669219EDA60000A782A9 /* RACKVOWrapperSpec.m */; };
		D03766ED19EDA60000A782A9 /* RACMulticastConnectionSpec.m in Sources */ = {isa = PBXBuildFile; fileRef = D037669319EDA60000A782A9 /* RACMulticastConnectionSpec.m */; };
		D03766EE19EDA60000A782A9 /* RACMulticastConnectionSpec.m in Sources */ = {isa = PBXBuildFile; fileRef = D037669319EDA60000A782A9 /* RACMulticastConnectionSpec.m */; };
		D03766EF19EDA60000A782A9 /* RACPropertySignalExamples.m in Sources */ = {isa = PBXBuildFile; fileRef = D037669519EDA60000A782A9 /* RACPropertySignalExamples.m */; };
		D03766F019EDA60000A782A9 /* RACPropertySignalExamples.m in Sources */ = {isa = PBXBuildFile; fileRef = D037669519EDA60000A782A9 /* RACPropertySignalExamples.m */; };
		D03766F119EDA60000A782A9 /* RACSchedulerSpec.m in Sources */ = {isa = PBXBuildFile; fileRef = D037669619EDA60000A782A9 /* RACSchedulerSpec.m */; };
		D03766F219EDA60000A782A9 /* RACSchedulerSpec.m in Sources */ = {isa = PBXBuildFile; fileRef = D037669619EDA60000A782A9 /* RACSchedulerSpec.m */; };
		D03766F319EDA60000A782A9 /* RACSequenceAdditionsSpec.m in Sources */ = {isa = PBXBuildFile; fileRef = D037669719EDA60000A782A9 /* RACSequenceAdditionsSpec.m */; };
		D03766F419EDA60000A782A9 /* RACSequenceAdditionsSpec.m in Sources */ = {isa = PBXBuildFile; fileRef = D037669719EDA60000A782A9 /* RACSequenceAdditionsSpec.m */; };
		D03766F519EDA60000A782A9 /* RACSequenceExamples.m in Sources */ = {isa = PBXBuildFile; fileRef = D037669919EDA60000A782A9 /* RACSequenceExamples.m */; };
		D03766F619EDA60000A782A9 /* RACSequenceExamples.m in Sources */ = {isa = PBXBuildFile; fileRef = D037669919EDA60000A782A9 /* RACSequenceExamples.m */; };
		D03766F719EDA60000A782A9 /* RACSequenceSpec.m in Sources */ = {isa = PBXBuildFile; fileRef = D037669A19EDA60000A782A9 /* RACSequenceSpec.m */; };
		D03766F819EDA60000A782A9 /* RACSequenceSpec.m in Sources */ = {isa = PBXBuildFile; fileRef = D037669A19EDA60000A782A9 /* RACSequenceSpec.m */; };
		D03766F919EDA60000A782A9 /* RACSerialDisposableSpec.m in Sources */ = {isa = PBXBuildFile; fileRef = D037669B19EDA60000A782A9 /* RACSerialDisposableSpec.m */; };
		D03766FA19EDA60000A782A9 /* RACSerialDisposableSpec.m in Sources */ = {isa = PBXBuildFile; fileRef = D037669B19EDA60000A782A9 /* RACSerialDisposableSpec.m */; };
		D03766FB19EDA60000A782A9 /* RACSignalSpec.m in Sources */ = {isa = PBXBuildFile; fileRef = D037669C19EDA60000A782A9 /* RACSignalSpec.m */; };
		D03766FC19EDA60000A782A9 /* RACSignalSpec.m in Sources */ = {isa = PBXBuildFile; fileRef = D037669C19EDA60000A782A9 /* RACSignalSpec.m */; };
		D03766FF19EDA60000A782A9 /* RACStreamExamples.m in Sources */ = {isa = PBXBuildFile; fileRef = D03766A019EDA60000A782A9 /* RACStreamExamples.m */; };
		D037670019EDA60000A782A9 /* RACStreamExamples.m in Sources */ = {isa = PBXBuildFile; fileRef = D03766A019EDA60000A782A9 /* RACStreamExamples.m */; };
		D037670119EDA60000A782A9 /* RACSubclassObject.m in Sources */ = {isa = PBXBuildFile; fileRef = D03766A219EDA60000A782A9 /* RACSubclassObject.m */; };
		D037670219EDA60000A782A9 /* RACSubclassObject.m in Sources */ = {isa = PBXBuildFile; fileRef = D03766A219EDA60000A782A9 /* RACSubclassObject.m */; };
		D037670319EDA60000A782A9 /* RACSubjectSpec.m in Sources */ = {isa = PBXBuildFile; fileRef = D03766A319EDA60000A782A9 /* RACSubjectSpec.m */; };
		D037670419EDA60000A782A9 /* RACSubjectSpec.m in Sources */ = {isa = PBXBuildFile; fileRef = D03766A319EDA60000A782A9 /* RACSubjectSpec.m */; };
		D037670519EDA60000A782A9 /* RACSubscriberExamples.m in Sources */ = {isa = PBXBuildFile; fileRef = D03766A519EDA60000A782A9 /* RACSubscriberExamples.m */; };
		D037670619EDA60000A782A9 /* RACSubscriberExamples.m in Sources */ = {isa = PBXBuildFile; fileRef = D03766A519EDA60000A782A9 /* RACSubscriberExamples.m */; };
		D037670719EDA60000A782A9 /* RACSubscriberSpec.m in Sources */ = {isa = PBXBuildFile; fileRef = D03766A619EDA60000A782A9 /* RACSubscriberSpec.m */; };
		D037670819EDA60000A782A9 /* RACSubscriberSpec.m in Sources */ = {isa = PBXBuildFile; fileRef = D03766A619EDA60000A782A9 /* RACSubscriberSpec.m */; };
		D037670919EDA60000A782A9 /* RACSubscriptingAssignmentTrampolineSpec.m in Sources */ = {isa = PBXBuildFile; fileRef = D03766A719EDA60000A782A9 /* RACSubscriptingAssignmentTrampolineSpec.m */; };
		D037670A19EDA60000A782A9 /* RACSubscriptingAssignmentTrampolineSpec.m in Sources */ = {isa = PBXBuildFile; fileRef = D03766A719EDA60000A782A9 /* RACSubscriptingAssignmentTrampolineSpec.m */; };
		D037670B19EDA60000A782A9 /* RACTargetQueueSchedulerSpec.m in Sources */ = {isa = PBXBuildFile; fileRef = D03766A819EDA60000A782A9 /* RACTargetQueueSchedulerSpec.m */; };
		D037670C19EDA60000A782A9 /* RACTargetQueueSchedulerSpec.m in Sources */ = {isa = PBXBuildFile; fileRef = D03766A819EDA60000A782A9 /* RACTargetQueueSchedulerSpec.m */; };
		D037671519EDA60000A782A9 /* RACTupleSpec.m in Sources */ = {isa = PBXBuildFile; fileRef = D03766B019EDA60000A782A9 /* RACTupleSpec.m */; };
		D037671619EDA60000A782A9 /* RACTupleSpec.m in Sources */ = {isa = PBXBuildFile; fileRef = D03766B019EDA60000A782A9 /* RACTupleSpec.m */; };
		D037671719EDA60000A782A9 /* test-data.json in Resources */ = {isa = PBXBuildFile; fileRef = D03766B119EDA60000A782A9 /* test-data.json */; };
		D037671819EDA60000A782A9 /* test-data.json in Resources */ = {isa = PBXBuildFile; fileRef = D03766B119EDA60000A782A9 /* test-data.json */; };
		D037671A19EDA60000A782A9 /* UIActionSheetRACSupportSpec.m in Sources */ = {isa = PBXBuildFile; fileRef = D03766B219EDA60000A782A9 /* UIActionSheetRACSupportSpec.m */; };
		D037671C19EDA60000A782A9 /* UIAlertViewRACSupportSpec.m in Sources */ = {isa = PBXBuildFile; fileRef = D03766B319EDA60000A782A9 /* UIAlertViewRACSupportSpec.m */; };
		D037671E19EDA60000A782A9 /* UIBarButtonItemRACSupportSpec.m in Sources */ = {isa = PBXBuildFile; fileRef = D03766B419EDA60000A782A9 /* UIBarButtonItemRACSupportSpec.m */; };
		D037672019EDA60000A782A9 /* UIButtonRACSupportSpec.m in Sources */ = {isa = PBXBuildFile; fileRef = D03766B519EDA60000A782A9 /* UIButtonRACSupportSpec.m */; };
		D037672419EDA60000A782A9 /* UIImagePickerControllerRACSupportSpec.m in Sources */ = {isa = PBXBuildFile; fileRef = D03766B719EDA60000A782A9 /* UIImagePickerControllerRACSupportSpec.m */; };
		D037672719EDA63400A782A9 /* RACBehaviorSubject.h in Headers */ = {isa = PBXBuildFile; fileRef = D037646019EDA41200A782A9 /* RACBehaviorSubject.h */; settings = {ATTRIBUTES = (Public, ); }; };
		D037672819EDA63500A782A9 /* RACBehaviorSubject.h in Headers */ = {isa = PBXBuildFile; fileRef = D037646019EDA41200A782A9 /* RACBehaviorSubject.h */; settings = {ATTRIBUTES = (Public, ); }; };
		D037672D19EDA75D00A782A9 /* Quick.framework in Frameworks */ = {isa = PBXBuildFile; fileRef = D037672B19EDA75D00A782A9 /* Quick.framework */; };
		D037672F19EDA78B00A782A9 /* Quick.framework in Frameworks */ = {isa = PBXBuildFile; fileRef = D037672B19EDA75D00A782A9 /* Quick.framework */; };
		D04725F019E49ED7006002AA /* ReactiveCocoa.h in Headers */ = {isa = PBXBuildFile; fileRef = D04725EF19E49ED7006002AA /* ReactiveCocoa.h */; settings = {ATTRIBUTES = (Public, ); }; };
		D04725F619E49ED7006002AA /* ReactiveCocoa.framework in Frameworks */ = {isa = PBXBuildFile; fileRef = D04725EA19E49ED7006002AA /* ReactiveCocoa.framework */; };
		D047261719E49F82006002AA /* ReactiveCocoa.framework in Frameworks */ = {isa = PBXBuildFile; fileRef = D047260C19E49F82006002AA /* ReactiveCocoa.framework */; };
		D05E662519EDD82000904ACA /* Nimble.framework in Frameworks */ = {isa = PBXBuildFile; fileRef = D05E662419EDD82000904ACA /* Nimble.framework */; };
		D05E662619EDD83000904ACA /* Nimble.framework in Frameworks */ = {isa = PBXBuildFile; fileRef = D05E662419EDD82000904ACA /* Nimble.framework */; };
		D0C312CB19EF2A5800984962 /* Action.swift in Sources */ = {isa = PBXBuildFile; fileRef = D0C312BA19EF2A5800984962 /* Action.swift */; };
		D0C312CC19EF2A5800984962 /* Action.swift in Sources */ = {isa = PBXBuildFile; fileRef = D0C312BA19EF2A5800984962 /* Action.swift */; };
		D0C312CD19EF2A5800984962 /* Atomic.swift in Sources */ = {isa = PBXBuildFile; fileRef = D0C312BB19EF2A5800984962 /* Atomic.swift */; };
		D0C312CE19EF2A5800984962 /* Atomic.swift in Sources */ = {isa = PBXBuildFile; fileRef = D0C312BB19EF2A5800984962 /* Atomic.swift */; };
		D0C312CF19EF2A5800984962 /* Bag.swift in Sources */ = {isa = PBXBuildFile; fileRef = D0C312BC19EF2A5800984962 /* Bag.swift */; };
		D0C312D019EF2A5800984962 /* Bag.swift in Sources */ = {isa = PBXBuildFile; fileRef = D0C312BC19EF2A5800984962 /* Bag.swift */; };
		D0C312D119EF2A5800984962 /* Consumer.swift in Sources */ = {isa = PBXBuildFile; fileRef = D0C312BD19EF2A5800984962 /* Consumer.swift */; };
		D0C312D219EF2A5800984962 /* Consumer.swift in Sources */ = {isa = PBXBuildFile; fileRef = D0C312BD19EF2A5800984962 /* Consumer.swift */; };
		D0C312D319EF2A5800984962 /* Disposable.swift in Sources */ = {isa = PBXBuildFile; fileRef = D0C312BE19EF2A5800984962 /* Disposable.swift */; };
		D0C312D419EF2A5800984962 /* Disposable.swift in Sources */ = {isa = PBXBuildFile; fileRef = D0C312BE19EF2A5800984962 /* Disposable.swift */; };
		D0C312D519EF2A5800984962 /* Errors.swift in Sources */ = {isa = PBXBuildFile; fileRef = D0C312BF19EF2A5800984962 /* Errors.swift */; };
		D0C312D619EF2A5800984962 /* Errors.swift in Sources */ = {isa = PBXBuildFile; fileRef = D0C312BF19EF2A5800984962 /* Errors.swift */; };
		D0C312D719EF2A5800984962 /* Event.swift in Sources */ = {isa = PBXBuildFile; fileRef = D0C312C019EF2A5800984962 /* Event.swift */; };
		D0C312D819EF2A5800984962 /* Event.swift in Sources */ = {isa = PBXBuildFile; fileRef = D0C312C019EF2A5800984962 /* Event.swift */; };
		D0C312D919EF2A5800984962 /* Identity.swift in Sources */ = {isa = PBXBuildFile; fileRef = D0C312C119EF2A5800984962 /* Identity.swift */; };
		D0C312DA19EF2A5800984962 /* Identity.swift in Sources */ = {isa = PBXBuildFile; fileRef = D0C312C119EF2A5800984962 /* Identity.swift */; };
		D0C312DB19EF2A5800984962 /* NSNotificationCenterExtensions.swift in Sources */ = {isa = PBXBuildFile; fileRef = D0C312C219EF2A5800984962 /* NSNotificationCenterExtensions.swift */; };
		D0C312DC19EF2A5800984962 /* NSNotificationCenterExtensions.swift in Sources */ = {isa = PBXBuildFile; fileRef = D0C312C219EF2A5800984962 /* NSNotificationCenterExtensions.swift */; };
		D0C312DD19EF2A5800984962 /* NSURLSessionExtensions.swift in Sources */ = {isa = PBXBuildFile; fileRef = D0C312C319EF2A5800984962 /* NSURLSessionExtensions.swift */; };
		D0C312DE19EF2A5800984962 /* NSURLSessionExtensions.swift in Sources */ = {isa = PBXBuildFile; fileRef = D0C312C319EF2A5800984962 /* NSURLSessionExtensions.swift */; };
		D0C312DF19EF2A5800984962 /* ObjectiveCBridging.swift in Sources */ = {isa = PBXBuildFile; fileRef = D0C312C419EF2A5800984962 /* ObjectiveCBridging.swift */; };
		D0C312E019EF2A5800984962 /* ObjectiveCBridging.swift in Sources */ = {isa = PBXBuildFile; fileRef = D0C312C419EF2A5800984962 /* ObjectiveCBridging.swift */; };
		D0C312E119EF2A5800984962 /* OptionalExtensions.swift in Sources */ = {isa = PBXBuildFile; fileRef = D0C312C519EF2A5800984962 /* OptionalExtensions.swift */; };
		D0C312E219EF2A5800984962 /* OptionalExtensions.swift in Sources */ = {isa = PBXBuildFile; fileRef = D0C312C519EF2A5800984962 /* OptionalExtensions.swift */; };
		D0C312E319EF2A5800984962 /* Producer.swift in Sources */ = {isa = PBXBuildFile; fileRef = D0C312C619EF2A5800984962 /* Producer.swift */; };
		D0C312E419EF2A5800984962 /* Producer.swift in Sources */ = {isa = PBXBuildFile; fileRef = D0C312C619EF2A5800984962 /* Producer.swift */; };
		D0C312E519EF2A5800984962 /* Promise.swift in Sources */ = {isa = PBXBuildFile; fileRef = D0C312C719EF2A5800984962 /* Promise.swift */; };
		D0C312E619EF2A5800984962 /* Promise.swift in Sources */ = {isa = PBXBuildFile; fileRef = D0C312C719EF2A5800984962 /* Promise.swift */; };
		D0C312E719EF2A5800984962 /* Scheduler.swift in Sources */ = {isa = PBXBuildFile; fileRef = D0C312C819EF2A5800984962 /* Scheduler.swift */; };
		D0C312E819EF2A5800984962 /* Scheduler.swift in Sources */ = {isa = PBXBuildFile; fileRef = D0C312C819EF2A5800984962 /* Scheduler.swift */; };
		D0C312E919EF2A5800984962 /* Signal.swift in Sources */ = {isa = PBXBuildFile; fileRef = D0C312C919EF2A5800984962 /* Signal.swift */; };
		D0C312EA19EF2A5800984962 /* Signal.swift in Sources */ = {isa = PBXBuildFile; fileRef = D0C312C919EF2A5800984962 /* Signal.swift */; };
		D0C312EB19EF2A5800984962 /* SignalingProperty.swift in Sources */ = {isa = PBXBuildFile; fileRef = D0C312CA19EF2A5800984962 /* SignalingProperty.swift */; };
		D0C312EC19EF2A5800984962 /* SignalingProperty.swift in Sources */ = {isa = PBXBuildFile; fileRef = D0C312CA19EF2A5800984962 /* SignalingProperty.swift */; };
		D0C3130C19EF2B1F00984962 /* DisposableSpec.swift in Sources */ = {isa = PBXBuildFile; fileRef = D0C312F019EF2A7700984962 /* DisposableSpec.swift */; };
		D0C3130D19EF2B1F00984962 /* ObjectiveCBridgingSpec.swift in Sources */ = {isa = PBXBuildFile; fileRef = D0C312F119EF2A7700984962 /* ObjectiveCBridgingSpec.swift */; };
		D0C3130E19EF2B1F00984962 /* SchedulerSpec.swift in Sources */ = {isa = PBXBuildFile; fileRef = D0C312F219EF2A7700984962 /* SchedulerSpec.swift */; };
		D0C3130F19EF2B1F00984962 /* SignalSpec.swift in Sources */ = {isa = PBXBuildFile; fileRef = D0C312F319EF2A7700984962 /* SignalSpec.swift */; };
		D0C3131219EF2B2000984962 /* DisposableSpec.swift in Sources */ = {isa = PBXBuildFile; fileRef = D0C312F019EF2A7700984962 /* DisposableSpec.swift */; };
		D0C3131319EF2B2000984962 /* ObjectiveCBridgingSpec.swift in Sources */ = {isa = PBXBuildFile; fileRef = D0C312F119EF2A7700984962 /* ObjectiveCBridgingSpec.swift */; };
		D0C3131419EF2B2000984962 /* SchedulerSpec.swift in Sources */ = {isa = PBXBuildFile; fileRef = D0C312F219EF2A7700984962 /* SchedulerSpec.swift */; };
		D0C3131519EF2B2000984962 /* SignalSpec.swift in Sources */ = {isa = PBXBuildFile; fileRef = D0C312F319EF2A7700984962 /* SignalSpec.swift */; };
		D0C3131E19EF2D9700984962 /* RACTestExampleScheduler.m in Sources */ = {isa = PBXBuildFile; fileRef = D0C3131819EF2D9700984962 /* RACTestExampleScheduler.m */; };
		D0C3131F19EF2D9700984962 /* RACTestExampleScheduler.m in Sources */ = {isa = PBXBuildFile; fileRef = D0C3131819EF2D9700984962 /* RACTestExampleScheduler.m */; };
		D0C3132019EF2D9700984962 /* RACTestObject.m in Sources */ = {isa = PBXBuildFile; fileRef = D0C3131A19EF2D9700984962 /* RACTestObject.m */; };
		D0C3132119EF2D9700984962 /* RACTestObject.m in Sources */ = {isa = PBXBuildFile; fileRef = D0C3131A19EF2D9700984962 /* RACTestObject.m */; };
		D0C3132219EF2D9700984962 /* RACTestSchedulerSpec.m in Sources */ = {isa = PBXBuildFile; fileRef = D0C3131B19EF2D9700984962 /* RACTestSchedulerSpec.m */; };
		D0C3132319EF2D9700984962 /* RACTestSchedulerSpec.m in Sources */ = {isa = PBXBuildFile; fileRef = D0C3131B19EF2D9700984962 /* RACTestSchedulerSpec.m */; };
		D0C3132519EF2D9700984962 /* RACTestUIButton.m in Sources */ = {isa = PBXBuildFile; fileRef = D0C3131D19EF2D9700984962 /* RACTestUIButton.m */; };
		D0C3132D19EF2FAE00984962 /* LlamaKit.framework in Frameworks */ = {isa = PBXBuildFile; fileRef = D0C3132B19EF2FA300984962 /* LlamaKit.framework */; };
		D0C3132E19EF2FB400984962 /* LlamaKit.framework in Frameworks */ = {isa = PBXBuildFile; fileRef = D0C3132B19EF2FA300984962 /* LlamaKit.framework */; };
		D0C3133519EF311700984962 /* LlamaKit.framework in Copy Frameworks */ = {isa = PBXBuildFile; fileRef = D0C3132B19EF2FA300984962 /* LlamaKit.framework */; settings = {ATTRIBUTES = (CodeSignOnCopy, RemoveHeadersOnCopy, ); }; };
>>>>>>> 59656d4e
/* End PBXBuildFile section */

/* Begin PBXContainerItemProxy section */
		D04725F719E49ED7006002AA /* PBXContainerItemProxy */ = {
			isa = PBXContainerItemProxy;
			containerPortal = D04725E119E49ED7006002AA /* Project object */;
			proxyType = 1;
			remoteGlobalIDString = D04725E919E49ED7006002AA;
			remoteInfo = ReactiveCocoa;
		};
		D047261819E49F82006002AA /* PBXContainerItemProxy */ = {
			isa = PBXContainerItemProxy;
			containerPortal = D04725E119E49ED7006002AA /* Project object */;
			proxyType = 1;
			remoteGlobalIDString = D047260B19E49F82006002AA;
			remoteInfo = ReactiveCocoa;
		};
/* End PBXContainerItemProxy section */

/* Begin PBXCopyFilesBuildPhase section */
		D01B7B6119EDD8F600D26E01 /* Copy Frameworks */ = {
			isa = PBXCopyFilesBuildPhase;
			buildActionMask = 2147483647;
			dstPath = "";
			dstSubfolderSpec = 10;
			files = (
				D01B7B6219EDD8FE00D26E01 /* Nimble.framework in Copy Frameworks */,
				D01B7B6319EDD8FE00D26E01 /* Quick.framework in Copy Frameworks */,
				D01B7B6419EDD94B00D26E01 /* ReactiveCocoa.framework in Copy Frameworks */,
				D0C3133519EF311700984962 /* LlamaKit.framework in Copy Frameworks */,
			);
			name = "Copy Frameworks";
			runOnlyForDeploymentPostprocessing = 0;
		};
/* End PBXCopyFilesBuildPhase section */

/* Begin PBXFileReference section */
<<<<<<< HEAD
		D011F1F219DD13F600A6F6C8 /* SignalSpec.swift */ = {isa = PBXFileReference; fileEncoding = 4; lastKnownFileType = sourcecode.swift; path = SignalSpec.swift; sourceTree = "<group>"; };
		D0297D3519D67D42009986A9 /* Identity.swift */ = {isa = PBXFileReference; fileEncoding = 4; lastKnownFileType = sourcecode.swift; path = Identity.swift; sourceTree = "<group>"; };
		D0297D3B19D67EF5009986A9 /* LlamaKit.framework */ = {isa = PBXFileReference; lastKnownFileType = wrapper.framework; name = LlamaKit.framework; path = "../External/LlamaKit/build/Debug-iphoneos/LlamaKit.framework"; sourceTree = "<group>"; };
		D0297D3D19D67F01009986A9 /* LlamaKit.framework */ = {isa = PBXFileReference; lastKnownFileType = wrapper.framework; name = LlamaKit.framework; path = ../External/LlamaKit/build/Debug/LlamaKit.framework; sourceTree = "<group>"; };
		D02C14B0197243CB007127D4 /* OptionalExtensions.swift */ = {isa = PBXFileReference; fileEncoding = 4; lastKnownFileType = sourcecode.swift; path = OptionalExtensions.swift; sourceTree = "<group>"; };
		D036AA4A196FB7CB00B49B76 /* Bag.swift */ = {isa = PBXFileReference; fileEncoding = 4; lastKnownFileType = sourcecode.swift; path = Bag.swift; sourceTree = "<group>"; };
		D047967319666BF30066B267 /* ReactiveCocoa.framework */ = {isa = PBXFileReference; explicitFileType = wrapper.framework; includeInIndex = 0; path = ReactiveCocoa.framework; sourceTree = BUILT_PRODUCTS_DIR; };
		D047967719666BF30066B267 /* Info.plist */ = {isa = PBXFileReference; lastKnownFileType = text.plist.xml; path = Info.plist; sourceTree = "<group>"; };
		D047967819666BF30066B267 /* ReactiveCocoa.h */ = {isa = PBXFileReference; lastKnownFileType = sourcecode.c.h; path = ReactiveCocoa.h; sourceTree = "<group>"; };
		D047967E19666BF30066B267 /* ReactiveCocoa-MacTests.xctest */ = {isa = PBXFileReference; explicitFileType = wrapper.cfbundle; includeInIndex = 0; path = "ReactiveCocoa-MacTests.xctest"; sourceTree = BUILT_PRODUCTS_DIR; };
		D047968419666BF30066B267 /* Info.plist */ = {isa = PBXFileReference; lastKnownFileType = text.plist.xml; path = Info.plist; sourceTree = "<group>"; };
		D047969A19666CBF0066B267 /* ReactiveCocoa.framework */ = {isa = PBXFileReference; explicitFileType = wrapper.framework; includeInIndex = 0; path = ReactiveCocoa.framework; sourceTree = BUILT_PRODUCTS_DIR; };
		D04796A419666CBF0066B267 /* ReactiveCocoa-iOSTests.xctest */ = {isa = PBXFileReference; explicitFileType = wrapper.cfbundle; includeInIndex = 0; path = "ReactiveCocoa-iOSTests.xctest"; sourceTree = BUILT_PRODUCTS_DIR; };
		D04796D719666CE40066B267 /* Common.xcconfig */ = {isa = PBXFileReference; lastKnownFileType = text.xcconfig; path = Common.xcconfig; sourceTree = "<group>"; };
		D04796D919666CE40066B267 /* Debug.xcconfig */ = {isa = PBXFileReference; lastKnownFileType = text.xcconfig; path = Debug.xcconfig; sourceTree = "<group>"; };
		D04796DA19666CE40066B267 /* Profile.xcconfig */ = {isa = PBXFileReference; lastKnownFileType = text.xcconfig; path = Profile.xcconfig; sourceTree = "<group>"; };
		D04796DB19666CE40066B267 /* Release.xcconfig */ = {isa = PBXFileReference; lastKnownFileType = text.xcconfig; path = Release.xcconfig; sourceTree = "<group>"; };
		D04796DC19666CE40066B267 /* Test.xcconfig */ = {isa = PBXFileReference; lastKnownFileType = text.xcconfig; path = Test.xcconfig; sourceTree = "<group>"; };
		D04796DE19666CE40066B267 /* Application.xcconfig */ = {isa = PBXFileReference; lastKnownFileType = text.xcconfig; path = Application.xcconfig; sourceTree = "<group>"; };
		D04796DF19666CE40066B267 /* Framework.xcconfig */ = {isa = PBXFileReference; lastKnownFileType = text.xcconfig; path = Framework.xcconfig; sourceTree = "<group>"; };
		D04796E019666CE40066B267 /* StaticLibrary.xcconfig */ = {isa = PBXFileReference; lastKnownFileType = text.xcconfig; path = StaticLibrary.xcconfig; sourceTree = "<group>"; };
		D04796E219666CE40066B267 /* iOS-Application.xcconfig */ = {isa = PBXFileReference; lastKnownFileType = text.xcconfig; path = "iOS-Application.xcconfig"; sourceTree = "<group>"; };
		D04796E319666CE40066B267 /* iOS-Base.xcconfig */ = {isa = PBXFileReference; lastKnownFileType = text.xcconfig; path = "iOS-Base.xcconfig"; sourceTree = "<group>"; };
		D04796E419666CE40066B267 /* iOS-Framework.xcconfig */ = {isa = PBXFileReference; lastKnownFileType = text.xcconfig; path = "iOS-Framework.xcconfig"; sourceTree = "<group>"; };
		D04796E519666CE40066B267 /* iOS-StaticLibrary.xcconfig */ = {isa = PBXFileReference; lastKnownFileType = text.xcconfig; path = "iOS-StaticLibrary.xcconfig"; sourceTree = "<group>"; };
		D04796E719666CE40066B267 /* Mac-Application.xcconfig */ = {isa = PBXFileReference; lastKnownFileType = text.xcconfig; path = "Mac-Application.xcconfig"; sourceTree = "<group>"; };
		D04796E819666CE40066B267 /* Mac-Base.xcconfig */ = {isa = PBXFileReference; lastKnownFileType = text.xcconfig; path = "Mac-Base.xcconfig"; sourceTree = "<group>"; };
		D04796E919666CE40066B267 /* Mac-DynamicLibrary.xcconfig */ = {isa = PBXFileReference; lastKnownFileType = text.xcconfig; path = "Mac-DynamicLibrary.xcconfig"; sourceTree = "<group>"; };
		D04796EA19666CE40066B267 /* Mac-Framework.xcconfig */ = {isa = PBXFileReference; lastKnownFileType = text.xcconfig; path = "Mac-Framework.xcconfig"; sourceTree = "<group>"; };
		D04796EB19666CE40066B267 /* Mac-StaticLibrary.xcconfig */ = {isa = PBXFileReference; lastKnownFileType = text.xcconfig; path = "Mac-StaticLibrary.xcconfig"; sourceTree = "<group>"; };
		D04796EC19666CE40066B267 /* README.md */ = {isa = PBXFileReference; lastKnownFileType = net.daringfireball.markdown; path = README.md; sourceTree = "<group>"; };
		D0479709196670900066B267 /* Action.swift */ = {isa = PBXFileReference; fileEncoding = 4; lastKnownFileType = sourcecode.swift; path = Action.swift; sourceTree = "<group>"; };
		D047970B196670900066B267 /* Atomic.swift */ = {isa = PBXFileReference; fileEncoding = 4; lastKnownFileType = sourcecode.swift; path = Atomic.swift; sourceTree = "<group>"; };
		D047970F196670900066B267 /* Disposable.swift */ = {isa = PBXFileReference; fileEncoding = 4; lastKnownFileType = sourcecode.swift; path = Disposable.swift; sourceTree = "<group>"; };
		D0479710196670900066B267 /* Event.swift */ = {isa = PBXFileReference; fileEncoding = 4; lastKnownFileType = sourcecode.swift; path = Event.swift; sourceTree = "<group>"; };
		D0479712196670900066B267 /* NSArray+RACSequenceAdditions.h */ = {isa = PBXFileReference; fileEncoding = 4; lastKnownFileType = sourcecode.c.h; path = "NSArray+RACSequenceAdditions.h"; sourceTree = "<group>"; };
		D0479713196670900066B267 /* NSArray+RACSequenceAdditions.m */ = {isa = PBXFileReference; fileEncoding = 4; lastKnownFileType = sourcecode.c.objc; path = "NSArray+RACSequenceAdditions.m"; sourceTree = "<group>"; };
		D0479714196670900066B267 /* NSControl+RACCommandSupport.h */ = {isa = PBXFileReference; fileEncoding = 4; lastKnownFileType = sourcecode.c.h; path = "NSControl+RACCommandSupport.h"; sourceTree = "<group>"; };
		D0479715196670900066B267 /* NSControl+RACCommandSupport.m */ = {isa = PBXFileReference; fileEncoding = 4; lastKnownFileType = sourcecode.c.objc; path = "NSControl+RACCommandSupport.m"; sourceTree = "<group>"; };
		D0479716196670900066B267 /* NSControl+RACTextSignalSupport.h */ = {isa = PBXFileReference; fileEncoding = 4; lastKnownFileType = sourcecode.c.h; path = "NSControl+RACTextSignalSupport.h"; sourceTree = "<group>"; };
		D0479717196670900066B267 /* NSControl+RACTextSignalSupport.m */ = {isa = PBXFileReference; fileEncoding = 4; lastKnownFileType = sourcecode.c.objc; path = "NSControl+RACTextSignalSupport.m"; sourceTree = "<group>"; };
		D0479718196670900066B267 /* NSData+RACSupport.h */ = {isa = PBXFileReference; fileEncoding = 4; lastKnownFileType = sourcecode.c.h; path = "NSData+RACSupport.h"; sourceTree = "<group>"; };
		D0479719196670900066B267 /* NSData+RACSupport.m */ = {isa = PBXFileReference; fileEncoding = 4; lastKnownFileType = sourcecode.c.objc; path = "NSData+RACSupport.m"; sourceTree = "<group>"; };
		D047971A196670900066B267 /* NSDictionary+RACSequenceAdditions.h */ = {isa = PBXFileReference; fileEncoding = 4; lastKnownFileType = sourcecode.c.h; path = "NSDictionary+RACSequenceAdditions.h"; sourceTree = "<group>"; };
		D047971B196670900066B267 /* NSDictionary+RACSequenceAdditions.m */ = {isa = PBXFileReference; fileEncoding = 4; lastKnownFileType = sourcecode.c.objc; path = "NSDictionary+RACSequenceAdditions.m"; sourceTree = "<group>"; };
		D047971C196670900066B267 /* NSEnumerator+RACSequenceAdditions.h */ = {isa = PBXFileReference; fileEncoding = 4; lastKnownFileType = sourcecode.c.h; path = "NSEnumerator+RACSequenceAdditions.h"; sourceTree = "<group>"; };
		D047971D196670900066B267 /* NSEnumerator+RACSequenceAdditions.m */ = {isa = PBXFileReference; fileEncoding = 4; lastKnownFileType = sourcecode.c.objc; path = "NSEnumerator+RACSequenceAdditions.m"; sourceTree = "<group>"; };
		D047971E196670900066B267 /* NSFileHandle+RACSupport.h */ = {isa = PBXFileReference; fileEncoding = 4; lastKnownFileType = sourcecode.c.h; path = "NSFileHandle+RACSupport.h"; sourceTree = "<group>"; };
		D047971F196670900066B267 /* NSFileHandle+RACSupport.m */ = {isa = PBXFileReference; fileEncoding = 4; lastKnownFileType = sourcecode.c.objc; path = "NSFileHandle+RACSupport.m"; sourceTree = "<group>"; };
		D0479720196670900066B267 /* NSIndexSet+RACSequenceAdditions.h */ = {isa = PBXFileReference; fileEncoding = 4; lastKnownFileType = sourcecode.c.h; path = "NSIndexSet+RACSequenceAdditions.h"; sourceTree = "<group>"; };
		D0479721196670900066B267 /* NSIndexSet+RACSequenceAdditions.m */ = {isa = PBXFileReference; fileEncoding = 4; lastKnownFileType = sourcecode.c.objc; path = "NSIndexSet+RACSequenceAdditions.m"; sourceTree = "<group>"; };
		D0479722196670900066B267 /* NSInvocation+RACTypeParsing.h */ = {isa = PBXFileReference; fileEncoding = 4; lastKnownFileType = sourcecode.c.h; path = "NSInvocation+RACTypeParsing.h"; sourceTree = "<group>"; };
		D0479723196670900066B267 /* NSInvocation+RACTypeParsing.m */ = {isa = PBXFileReference; fileEncoding = 4; lastKnownFileType = sourcecode.c.objc; path = "NSInvocation+RACTypeParsing.m"; sourceTree = "<group>"; };
		D0479725196670900066B267 /* NSNotificationCenter+RACSupport.h */ = {isa = PBXFileReference; fileEncoding = 4; lastKnownFileType = sourcecode.c.h; path = "NSNotificationCenter+RACSupport.h"; sourceTree = "<group>"; };
		D0479726196670900066B267 /* NSNotificationCenter+RACSupport.m */ = {isa = PBXFileReference; fileEncoding = 4; lastKnownFileType = sourcecode.c.objc; path = "NSNotificationCenter+RACSupport.m"; sourceTree = "<group>"; };
		D0479727196670900066B267 /* NSNotificationCenterExtensions.swift */ = {isa = PBXFileReference; fileEncoding = 4; lastKnownFileType = sourcecode.swift; path = NSNotificationCenterExtensions.swift; sourceTree = "<group>"; };
		D0479728196670900066B267 /* NSObject+RACAppKitBindings.h */ = {isa = PBXFileReference; fileEncoding = 4; lastKnownFileType = sourcecode.c.h; path = "NSObject+RACAppKitBindings.h"; sourceTree = "<group>"; };
		D0479729196670900066B267 /* NSObject+RACAppKitBindings.m */ = {isa = PBXFileReference; fileEncoding = 4; lastKnownFileType = sourcecode.c.objc; path = "NSObject+RACAppKitBindings.m"; sourceTree = "<group>"; };
		D047972A196670900066B267 /* NSObject+RACDeallocating.h */ = {isa = PBXFileReference; fileEncoding = 4; lastKnownFileType = sourcecode.c.h; path = "NSObject+RACDeallocating.h"; sourceTree = "<group>"; };
		D047972B196670900066B267 /* NSObject+RACDeallocating.m */ = {isa = PBXFileReference; fileEncoding = 4; lastKnownFileType = sourcecode.c.objc; path = "NSObject+RACDeallocating.m"; sourceTree = "<group>"; };
		D047972C196670900066B267 /* NSObject+RACDescription.h */ = {isa = PBXFileReference; fileEncoding = 4; lastKnownFileType = sourcecode.c.h; path = "NSObject+RACDescription.h"; sourceTree = "<group>"; };
		D047972D196670900066B267 /* NSObject+RACDescription.m */ = {isa = PBXFileReference; fileEncoding = 4; lastKnownFileType = sourcecode.c.objc; path = "NSObject+RACDescription.m"; sourceTree = "<group>"; };
		D047972E196670900066B267 /* NSObject+RACKVOWrapper.h */ = {isa = PBXFileReference; fileEncoding = 4; lastKnownFileType = sourcecode.c.h; path = "NSObject+RACKVOWrapper.h"; sourceTree = "<group>"; };
		D047972F196670900066B267 /* NSObject+RACKVOWrapper.m */ = {isa = PBXFileReference; fileEncoding = 4; lastKnownFileType = sourcecode.c.objc; path = "NSObject+RACKVOWrapper.m"; sourceTree = "<group>"; };
		D0479730196670900066B267 /* NSObject+RACLifting.h */ = {isa = PBXFileReference; fileEncoding = 4; lastKnownFileType = sourcecode.c.h; path = "NSObject+RACLifting.h"; sourceTree = "<group>"; };
		D0479731196670900066B267 /* NSObject+RACLifting.m */ = {isa = PBXFileReference; fileEncoding = 4; lastKnownFileType = sourcecode.c.objc; path = "NSObject+RACLifting.m"; sourceTree = "<group>"; };
		D0479732196670900066B267 /* NSObject+RACPropertySubscribing.h */ = {isa = PBXFileReference; fileEncoding = 4; lastKnownFileType = sourcecode.c.h; path = "NSObject+RACPropertySubscribing.h"; sourceTree = "<group>"; };
		D0479733196670900066B267 /* NSObject+RACPropertySubscribing.m */ = {isa = PBXFileReference; fileEncoding = 4; lastKnownFileType = sourcecode.c.objc; path = "NSObject+RACPropertySubscribing.m"; sourceTree = "<group>"; };
		D0479734196670900066B267 /* NSObject+RACSelectorSignal.h */ = {isa = PBXFileReference; fileEncoding = 4; lastKnownFileType = sourcecode.c.h; path = "NSObject+RACSelectorSignal.h"; sourceTree = "<group>"; };
		D0479735196670900066B267 /* NSObject+RACSelectorSignal.m */ = {isa = PBXFileReference; fileEncoding = 4; lastKnownFileType = sourcecode.c.objc; path = "NSObject+RACSelectorSignal.m"; sourceTree = "<group>"; };
		D0479736196670900066B267 /* NSOrderedSet+RACSequenceAdditions.h */ = {isa = PBXFileReference; fileEncoding = 4; lastKnownFileType = sourcecode.c.h; path = "NSOrderedSet+RACSequenceAdditions.h"; sourceTree = "<group>"; };
		D0479737196670900066B267 /* NSOrderedSet+RACSequenceAdditions.m */ = {isa = PBXFileReference; fileEncoding = 4; lastKnownFileType = sourcecode.c.objc; path = "NSOrderedSet+RACSequenceAdditions.m"; sourceTree = "<group>"; };
		D0479738196670900066B267 /* NSSet+RACSequenceAdditions.h */ = {isa = PBXFileReference; fileEncoding = 4; lastKnownFileType = sourcecode.c.h; path = "NSSet+RACSequenceAdditions.h"; sourceTree = "<group>"; };
		D0479739196670900066B267 /* NSSet+RACSequenceAdditions.m */ = {isa = PBXFileReference; fileEncoding = 4; lastKnownFileType = sourcecode.c.objc; path = "NSSet+RACSequenceAdditions.m"; sourceTree = "<group>"; };
		D047973A196670900066B267 /* NSString+RACKeyPathUtilities.h */ = {isa = PBXFileReference; fileEncoding = 4; lastKnownFileType = sourcecode.c.h; path = "NSString+RACKeyPathUtilities.h"; sourceTree = "<group>"; };
		D047973B196670900066B267 /* NSString+RACKeyPathUtilities.m */ = {isa = PBXFileReference; fileEncoding = 4; lastKnownFileType = sourcecode.c.objc; path = "NSString+RACKeyPathUtilities.m"; sourceTree = "<group>"; };
		D047973C196670900066B267 /* NSString+RACSequenceAdditions.h */ = {isa = PBXFileReference; fileEncoding = 4; lastKnownFileType = sourcecode.c.h; path = "NSString+RACSequenceAdditions.h"; sourceTree = "<group>"; };
		D047973D196670900066B267 /* NSString+RACSequenceAdditions.m */ = {isa = PBXFileReference; fileEncoding = 4; lastKnownFileType = sourcecode.c.objc; path = "NSString+RACSequenceAdditions.m"; sourceTree = "<group>"; };
		D047973E196670900066B267 /* NSString+RACSupport.h */ = {isa = PBXFileReference; fileEncoding = 4; lastKnownFileType = sourcecode.c.h; path = "NSString+RACSupport.h"; sourceTree = "<group>"; };
		D047973F196670900066B267 /* NSString+RACSupport.m */ = {isa = PBXFileReference; fileEncoding = 4; lastKnownFileType = sourcecode.c.objc; path = "NSString+RACSupport.m"; sourceTree = "<group>"; };
		D0479740196670900066B267 /* NSText+RACSignalSupport.h */ = {isa = PBXFileReference; fileEncoding = 4; lastKnownFileType = sourcecode.c.h; path = "NSText+RACSignalSupport.h"; sourceTree = "<group>"; };
		D0479741196670900066B267 /* NSText+RACSignalSupport.m */ = {isa = PBXFileReference; fileEncoding = 4; lastKnownFileType = sourcecode.c.objc; path = "NSText+RACSignalSupport.m"; sourceTree = "<group>"; };
		D0479742196670900066B267 /* NSURLConnection+RACSupport.h */ = {isa = PBXFileReference; fileEncoding = 4; lastKnownFileType = sourcecode.c.h; path = "NSURLConnection+RACSupport.h"; sourceTree = "<group>"; };
		D0479743196670900066B267 /* NSURLConnection+RACSupport.m */ = {isa = PBXFileReference; fileEncoding = 4; lastKnownFileType = sourcecode.c.objc; path = "NSURLConnection+RACSupport.m"; sourceTree = "<group>"; };
		D0479744196670900066B267 /* NSURLSessionExtensions.swift */ = {isa = PBXFileReference; fileEncoding = 4; lastKnownFileType = sourcecode.swift; path = NSURLSessionExtensions.swift; sourceTree = "<group>"; };
		D0479745196670900066B267 /* NSUserDefaults+RACSupport.h */ = {isa = PBXFileReference; fileEncoding = 4; lastKnownFileType = sourcecode.c.h; path = "NSUserDefaults+RACSupport.h"; sourceTree = "<group>"; };
		D0479746196670900066B267 /* NSUserDefaults+RACSupport.m */ = {isa = PBXFileReference; fileEncoding = 4; lastKnownFileType = sourcecode.c.objc; path = "NSUserDefaults+RACSupport.m"; sourceTree = "<group>"; };
		D0479747196670900066B267 /* ObjectiveCBridging.swift */ = {isa = PBXFileReference; fileEncoding = 4; lastKnownFileType = sourcecode.swift; path = ObjectiveCBridging.swift; sourceTree = "<group>"; };
		D0479748196670900066B267 /* ColdSignal.swift */ = {isa = PBXFileReference; fileEncoding = 4; lastKnownFileType = sourcecode.swift; path = ColdSignal.swift; sourceTree = "<group>"; };
		D047974A196670900066B267 /* RACArraySequence.h */ = {isa = PBXFileReference; fileEncoding = 4; lastKnownFileType = sourcecode.c.h; path = RACArraySequence.h; sourceTree = "<group>"; };
		D047974B196670900066B267 /* RACArraySequence.m */ = {isa = PBXFileReference; fileEncoding = 4; lastKnownFileType = sourcecode.c.objc; path = RACArraySequence.m; sourceTree = "<group>"; };
		D047974C196670900066B267 /* RACBacktrace.h */ = {isa = PBXFileReference; fileEncoding = 4; lastKnownFileType = sourcecode.c.h; path = RACBacktrace.h; sourceTree = "<group>"; };
		D047974D196670900066B267 /* RACBacktrace.m */ = {isa = PBXFileReference; fileEncoding = 4; lastKnownFileType = sourcecode.c.objc; path = RACBacktrace.m; sourceTree = "<group>"; };
		D047974E196670900066B267 /* RACBehaviorSubject.h */ = {isa = PBXFileReference; fileEncoding = 4; lastKnownFileType = sourcecode.c.h; path = RACBehaviorSubject.h; sourceTree = "<group>"; };
		D047974F196670900066B267 /* RACBehaviorSubject.m */ = {isa = PBXFileReference; fileEncoding = 4; lastKnownFileType = sourcecode.c.objc; path = RACBehaviorSubject.m; sourceTree = "<group>"; };
		D0479750196670900066B267 /* RACBlockTrampoline.h */ = {isa = PBXFileReference; fileEncoding = 4; lastKnownFileType = sourcecode.c.h; path = RACBlockTrampoline.h; sourceTree = "<group>"; };
		D0479751196670900066B267 /* RACBlockTrampoline.m */ = {isa = PBXFileReference; fileEncoding = 4; lastKnownFileType = sourcecode.c.objc; path = RACBlockTrampoline.m; sourceTree = "<group>"; };
		D0479752196670900066B267 /* RACChannel.h */ = {isa = PBXFileReference; fileEncoding = 4; lastKnownFileType = sourcecode.c.h; path = RACChannel.h; sourceTree = "<group>"; };
		D0479753196670900066B267 /* RACChannel.m */ = {isa = PBXFileReference; fileEncoding = 4; lastKnownFileType = sourcecode.c.objc; path = RACChannel.m; sourceTree = "<group>"; };
		D0479754196670900066B267 /* RACCommand.h */ = {isa = PBXFileReference; fileEncoding = 4; lastKnownFileType = sourcecode.c.h; path = RACCommand.h; sourceTree = "<group>"; };
		D0479755196670900066B267 /* RACCommand.m */ = {isa = PBXFileReference; fileEncoding = 4; lastKnownFileType = sourcecode.c.objc; path = RACCommand.m; sourceTree = "<group>"; };
		D0479756196670900066B267 /* RACCompoundDisposable.h */ = {isa = PBXFileReference; fileEncoding = 4; lastKnownFileType = sourcecode.c.h; path = RACCompoundDisposable.h; sourceTree = "<group>"; };
		D0479757196670900066B267 /* RACCompoundDisposable.m */ = {isa = PBXFileReference; fileEncoding = 4; lastKnownFileType = sourcecode.c.objc; path = RACCompoundDisposable.m; sourceTree = "<group>"; };
		D0479758196670900066B267 /* RACCompoundDisposableProvider.d */ = {isa = PBXFileReference; fileEncoding = 4; lastKnownFileType = sourcecode.dtrace; path = RACCompoundDisposableProvider.d; sourceTree = "<group>"; };
		D0479759196670900066B267 /* RACDelegateProxy.h */ = {isa = PBXFileReference; fileEncoding = 4; lastKnownFileType = sourcecode.c.h; path = RACDelegateProxy.h; sourceTree = "<group>"; };
		D047975A196670900066B267 /* RACDelegateProxy.m */ = {isa = PBXFileReference; fileEncoding = 4; lastKnownFileType = sourcecode.c.objc; path = RACDelegateProxy.m; sourceTree = "<group>"; };
		D047975B196670900066B267 /* RACDisposable.h */ = {isa = PBXFileReference; fileEncoding = 4; lastKnownFileType = sourcecode.c.h; path = RACDisposable.h; sourceTree = "<group>"; };
		D047975C196670900066B267 /* RACDisposable.m */ = {isa = PBXFileReference; fileEncoding = 4; lastKnownFileType = sourcecode.c.objc; path = RACDisposable.m; sourceTree = "<group>"; };
		D047975D196670900066B267 /* RACDynamicSequence.h */ = {isa = PBXFileReference; fileEncoding = 4; lastKnownFileType = sourcecode.c.h; path = RACDynamicSequence.h; sourceTree = "<group>"; };
		D047975E196670900066B267 /* RACDynamicSequence.m */ = {isa = PBXFileReference; fileEncoding = 4; lastKnownFileType = sourcecode.c.objc; path = RACDynamicSequence.m; sourceTree = "<group>"; };
		D047975F196670900066B267 /* RACDynamicSignal.h */ = {isa = PBXFileReference; fileEncoding = 4; lastKnownFileType = sourcecode.c.h; path = RACDynamicSignal.h; sourceTree = "<group>"; };
		D0479760196670900066B267 /* RACDynamicSignal.m */ = {isa = PBXFileReference; fileEncoding = 4; lastKnownFileType = sourcecode.c.objc; path = RACDynamicSignal.m; sourceTree = "<group>"; };
		D0479761196670900066B267 /* RACEagerSequence.h */ = {isa = PBXFileReference; fileEncoding = 4; lastKnownFileType = sourcecode.c.h; path = RACEagerSequence.h; sourceTree = "<group>"; };
		D0479762196670900066B267 /* RACEagerSequence.m */ = {isa = PBXFileReference; fileEncoding = 4; lastKnownFileType = sourcecode.c.objc; path = RACEagerSequence.m; sourceTree = "<group>"; };
		D0479763196670900066B267 /* RACEmptySequence.h */ = {isa = PBXFileReference; fileEncoding = 4; lastKnownFileType = sourcecode.c.h; path = RACEmptySequence.h; sourceTree = "<group>"; };
		D0479764196670900066B267 /* RACEmptySequence.m */ = {isa = PBXFileReference; fileEncoding = 4; lastKnownFileType = sourcecode.c.objc; path = RACEmptySequence.m; sourceTree = "<group>"; };
		D0479765196670900066B267 /* RACEmptySignal.h */ = {isa = PBXFileReference; fileEncoding = 4; lastKnownFileType = sourcecode.c.h; path = RACEmptySignal.h; sourceTree = "<group>"; };
		D0479766196670900066B267 /* RACEmptySignal.m */ = {isa = PBXFileReference; fileEncoding = 4; lastKnownFileType = sourcecode.c.objc; path = RACEmptySignal.m; sourceTree = "<group>"; };
		D0479767196670900066B267 /* RACErrorSignal.h */ = {isa = PBXFileReference; fileEncoding = 4; lastKnownFileType = sourcecode.c.h; path = RACErrorSignal.h; sourceTree = "<group>"; };
		D0479768196670900066B267 /* RACErrorSignal.m */ = {isa = PBXFileReference; fileEncoding = 4; lastKnownFileType = sourcecode.c.objc; path = RACErrorSignal.m; sourceTree = "<group>"; };
		D0479769196670900066B267 /* RACEvent.h */ = {isa = PBXFileReference; fileEncoding = 4; lastKnownFileType = sourcecode.c.h; path = RACEvent.h; sourceTree = "<group>"; };
		D047976A196670900066B267 /* RACEvent.m */ = {isa = PBXFileReference; fileEncoding = 4; lastKnownFileType = sourcecode.c.objc; path = RACEvent.m; sourceTree = "<group>"; };
		D047976B196670900066B267 /* RACGroupedSignal.h */ = {isa = PBXFileReference; fileEncoding = 4; lastKnownFileType = sourcecode.c.h; path = RACGroupedSignal.h; sourceTree = "<group>"; };
		D047976C196670900066B267 /* RACGroupedSignal.m */ = {isa = PBXFileReference; fileEncoding = 4; lastKnownFileType = sourcecode.c.objc; path = RACGroupedSignal.m; sourceTree = "<group>"; };
		D047976D196670900066B267 /* RACImmediateScheduler.h */ = {isa = PBXFileReference; fileEncoding = 4; lastKnownFileType = sourcecode.c.h; path = RACImmediateScheduler.h; sourceTree = "<group>"; };
		D047976E196670900066B267 /* RACImmediateScheduler.m */ = {isa = PBXFileReference; fileEncoding = 4; lastKnownFileType = sourcecode.c.objc; path = RACImmediateScheduler.m; sourceTree = "<group>"; };
		D047976F196670900066B267 /* RACIndexSetSequence.h */ = {isa = PBXFileReference; fileEncoding = 4; lastKnownFileType = sourcecode.c.h; path = RACIndexSetSequence.h; sourceTree = "<group>"; };
		D0479770196670900066B267 /* RACIndexSetSequence.m */ = {isa = PBXFileReference; fileEncoding = 4; lastKnownFileType = sourcecode.c.objc; path = RACIndexSetSequence.m; sourceTree = "<group>"; };
		D0479771196670900066B267 /* RACKVOChannel.h */ = {isa = PBXFileReference; fileEncoding = 4; lastKnownFileType = sourcecode.c.h; path = RACKVOChannel.h; sourceTree = "<group>"; };
		D0479772196670900066B267 /* RACKVOChannel.m */ = {isa = PBXFileReference; fileEncoding = 4; lastKnownFileType = sourcecode.c.objc; path = RACKVOChannel.m; sourceTree = "<group>"; };
		D0479773196670900066B267 /* RACKVOTrampoline.h */ = {isa = PBXFileReference; fileEncoding = 4; lastKnownFileType = sourcecode.c.h; path = RACKVOTrampoline.h; sourceTree = "<group>"; };
		D0479774196670900066B267 /* RACKVOTrampoline.m */ = {isa = PBXFileReference; fileEncoding = 4; lastKnownFileType = sourcecode.c.objc; path = RACKVOTrampoline.m; sourceTree = "<group>"; };
		D0479775196670900066B267 /* RACMulticastConnection.h */ = {isa = PBXFileReference; fileEncoding = 4; lastKnownFileType = sourcecode.c.h; path = RACMulticastConnection.h; sourceTree = "<group>"; };
		D0479776196670900066B267 /* RACMulticastConnection.m */ = {isa = PBXFileReference; fileEncoding = 4; lastKnownFileType = sourcecode.c.objc; path = RACMulticastConnection.m; sourceTree = "<group>"; };
		D0479777196670900066B267 /* RACMulticastConnection+Private.h */ = {isa = PBXFileReference; fileEncoding = 4; lastKnownFileType = sourcecode.c.h; path = "RACMulticastConnection+Private.h"; sourceTree = "<group>"; };
		D0479778196670900066B267 /* RACObjCRuntime.h */ = {isa = PBXFileReference; fileEncoding = 4; lastKnownFileType = sourcecode.c.h; path = RACObjCRuntime.h; sourceTree = "<group>"; };
		D0479779196670900066B267 /* RACObjCRuntime.m */ = {isa = PBXFileReference; fileEncoding = 4; lastKnownFileType = sourcecode.c.objc; path = RACObjCRuntime.m; sourceTree = "<group>"; };
		D047977A196670900066B267 /* RACPassthroughSubscriber.h */ = {isa = PBXFileReference; fileEncoding = 4; lastKnownFileType = sourcecode.c.h; path = RACPassthroughSubscriber.h; sourceTree = "<group>"; };
		D047977B196670900066B267 /* RACPassthroughSubscriber.m */ = {isa = PBXFileReference; fileEncoding = 4; lastKnownFileType = sourcecode.c.objc; path = RACPassthroughSubscriber.m; sourceTree = "<group>"; };
		D047977C196670900066B267 /* RACQueueScheduler.h */ = {isa = PBXFileReference; fileEncoding = 4; lastKnownFileType = sourcecode.c.h; path = RACQueueScheduler.h; sourceTree = "<group>"; };
		D047977D196670900066B267 /* RACQueueScheduler.m */ = {isa = PBXFileReference; fileEncoding = 4; lastKnownFileType = sourcecode.c.objc; path = RACQueueScheduler.m; sourceTree = "<group>"; };
		D047977E196670900066B267 /* RACQueueScheduler+Subclass.h */ = {isa = PBXFileReference; fileEncoding = 4; lastKnownFileType = sourcecode.c.h; path = "RACQueueScheduler+Subclass.h"; sourceTree = "<group>"; };
		D047977F196670900066B267 /* RACReplaySubject.h */ = {isa = PBXFileReference; fileEncoding = 4; lastKnownFileType = sourcecode.c.h; path = RACReplaySubject.h; sourceTree = "<group>"; };
		D0479780196670900066B267 /* RACReplaySubject.m */ = {isa = PBXFileReference; fileEncoding = 4; lastKnownFileType = sourcecode.c.objc; path = RACReplaySubject.m; sourceTree = "<group>"; };
		D0479781196670900066B267 /* RACReturnSignal.h */ = {isa = PBXFileReference; fileEncoding = 4; lastKnownFileType = sourcecode.c.h; path = RACReturnSignal.h; sourceTree = "<group>"; };
		D0479782196670900066B267 /* RACReturnSignal.m */ = {isa = PBXFileReference; fileEncoding = 4; lastKnownFileType = sourcecode.c.objc; path = RACReturnSignal.m; sourceTree = "<group>"; };
		D0479783196670900066B267 /* RACScheduler.h */ = {isa = PBXFileReference; fileEncoding = 4; lastKnownFileType = sourcecode.c.h; path = RACScheduler.h; sourceTree = "<group>"; };
		D0479784196670900066B267 /* RACScheduler.m */ = {isa = PBXFileReference; fileEncoding = 4; lastKnownFileType = sourcecode.c.objc; path = RACScheduler.m; sourceTree = "<group>"; };
		D0479785196670900066B267 /* RACScheduler+Private.h */ = {isa = PBXFileReference; fileEncoding = 4; lastKnownFileType = sourcecode.c.h; path = "RACScheduler+Private.h"; sourceTree = "<group>"; };
		D0479786196670900066B267 /* RACScheduler+Subclass.h */ = {isa = PBXFileReference; fileEncoding = 4; lastKnownFileType = sourcecode.c.h; path = "RACScheduler+Subclass.h"; sourceTree = "<group>"; };
		D0479787196670900066B267 /* RACScopedDisposable.h */ = {isa = PBXFileReference; fileEncoding = 4; lastKnownFileType = sourcecode.c.h; path = RACScopedDisposable.h; sourceTree = "<group>"; };
		D0479788196670900066B267 /* RACScopedDisposable.m */ = {isa = PBXFileReference; fileEncoding = 4; lastKnownFileType = sourcecode.c.objc; path = RACScopedDisposable.m; sourceTree = "<group>"; };
		D0479789196670900066B267 /* RACSequence.h */ = {isa = PBXFileReference; fileEncoding = 4; lastKnownFileType = sourcecode.c.h; path = RACSequence.h; sourceTree = "<group>"; };
		D047978A196670900066B267 /* RACSequence.m */ = {isa = PBXFileReference; fileEncoding = 4; lastKnownFileType = sourcecode.c.objc; path = RACSequence.m; sourceTree = "<group>"; };
		D047978B196670900066B267 /* RACSerialDisposable.h */ = {isa = PBXFileReference; fileEncoding = 4; lastKnownFileType = sourcecode.c.h; path = RACSerialDisposable.h; sourceTree = "<group>"; };
		D047978C196670900066B267 /* RACSerialDisposable.m */ = {isa = PBXFileReference; fileEncoding = 4; lastKnownFileType = sourcecode.c.objc; path = RACSerialDisposable.m; sourceTree = "<group>"; };
		D047978D196670900066B267 /* RACSignal.h */ = {isa = PBXFileReference; fileEncoding = 4; lastKnownFileType = sourcecode.c.h; path = RACSignal.h; sourceTree = "<group>"; };
		D047978E196670900066B267 /* RACSignal.m */ = {isa = PBXFileReference; fileEncoding = 4; lastKnownFileType = sourcecode.c.objc; path = RACSignal.m; sourceTree = "<group>"; };
		D047978F196670900066B267 /* RACSignal+Operations.h */ = {isa = PBXFileReference; fileEncoding = 4; lastKnownFileType = sourcecode.c.h; path = "RACSignal+Operations.h"; sourceTree = "<group>"; };
		D0479790196670900066B267 /* RACSignal+Operations.m */ = {isa = PBXFileReference; fileEncoding = 4; lastKnownFileType = sourcecode.c.objc; path = "RACSignal+Operations.m"; sourceTree = "<group>"; };
		D0479791196670900066B267 /* RACSignalProvider.d */ = {isa = PBXFileReference; fileEncoding = 4; lastKnownFileType = sourcecode.dtrace; path = RACSignalProvider.d; sourceTree = "<group>"; };
		D0479792196670900066B267 /* RACSignalSequence.h */ = {isa = PBXFileReference; fileEncoding = 4; lastKnownFileType = sourcecode.c.h; path = RACSignalSequence.h; sourceTree = "<group>"; };
		D0479793196670900066B267 /* RACSignalSequence.m */ = {isa = PBXFileReference; fileEncoding = 4; lastKnownFileType = sourcecode.c.objc; path = RACSignalSequence.m; sourceTree = "<group>"; };
		D0479794196670900066B267 /* RACStream.h */ = {isa = PBXFileReference; fileEncoding = 4; lastKnownFileType = sourcecode.c.h; path = RACStream.h; sourceTree = "<group>"; };
		D0479795196670900066B267 /* RACStream.m */ = {isa = PBXFileReference; fileEncoding = 4; lastKnownFileType = sourcecode.c.objc; path = RACStream.m; sourceTree = "<group>"; };
		D0479796196670900066B267 /* RACStream+Private.h */ = {isa = PBXFileReference; fileEncoding = 4; lastKnownFileType = sourcecode.c.h; path = "RACStream+Private.h"; sourceTree = "<group>"; };
		D0479797196670900066B267 /* RACStringSequence.h */ = {isa = PBXFileReference; fileEncoding = 4; lastKnownFileType = sourcecode.c.h; path = RACStringSequence.h; sourceTree = "<group>"; };
		D0479798196670900066B267 /* RACStringSequence.m */ = {isa = PBXFileReference; fileEncoding = 4; lastKnownFileType = sourcecode.c.objc; path = RACStringSequence.m; sourceTree = "<group>"; };
		D0479799196670900066B267 /* RACSubject.h */ = {isa = PBXFileReference; fileEncoding = 4; lastKnownFileType = sourcecode.c.h; path = RACSubject.h; sourceTree = "<group>"; };
		D047979A196670900066B267 /* RACSubject.m */ = {isa = PBXFileReference; fileEncoding = 4; lastKnownFileType = sourcecode.c.objc; path = RACSubject.m; sourceTree = "<group>"; };
		D047979B196670900066B267 /* RACSubscriber.h */ = {isa = PBXFileReference; fileEncoding = 4; lastKnownFileType = sourcecode.c.h; path = RACSubscriber.h; sourceTree = "<group>"; };
		D047979C196670900066B267 /* RACSubscriber.m */ = {isa = PBXFileReference; fileEncoding = 4; lastKnownFileType = sourcecode.c.objc; path = RACSubscriber.m; sourceTree = "<group>"; };
		D047979D196670900066B267 /* RACSubscriber+Private.h */ = {isa = PBXFileReference; fileEncoding = 4; lastKnownFileType = sourcecode.c.h; path = "RACSubscriber+Private.h"; sourceTree = "<group>"; };
		D047979E196670900066B267 /* RACSubscriptingAssignmentTrampoline.h */ = {isa = PBXFileReference; fileEncoding = 4; lastKnownFileType = sourcecode.c.h; path = RACSubscriptingAssignmentTrampoline.h; sourceTree = "<group>"; };
		D047979F196670900066B267 /* RACSubscriptingAssignmentTrampoline.m */ = {isa = PBXFileReference; fileEncoding = 4; lastKnownFileType = sourcecode.c.objc; path = RACSubscriptingAssignmentTrampoline.m; sourceTree = "<group>"; };
		D04797A0196670900066B267 /* RACSubscriptionScheduler.h */ = {isa = PBXFileReference; fileEncoding = 4; lastKnownFileType = sourcecode.c.h; path = RACSubscriptionScheduler.h; sourceTree = "<group>"; };
		D04797A1196670900066B267 /* RACSubscriptionScheduler.m */ = {isa = PBXFileReference; fileEncoding = 4; lastKnownFileType = sourcecode.c.objc; path = RACSubscriptionScheduler.m; sourceTree = "<group>"; };
		D04797A2196670900066B267 /* RACTargetQueueScheduler.h */ = {isa = PBXFileReference; fileEncoding = 4; lastKnownFileType = sourcecode.c.h; path = RACTargetQueueScheduler.h; sourceTree = "<group>"; };
		D04797A3196670900066B267 /* RACTargetQueueScheduler.m */ = {isa = PBXFileReference; fileEncoding = 4; lastKnownFileType = sourcecode.c.objc; path = RACTargetQueueScheduler.m; sourceTree = "<group>"; };
		D04797A4196670900066B267 /* RACTestScheduler.h */ = {isa = PBXFileReference; fileEncoding = 4; lastKnownFileType = sourcecode.c.h; path = RACTestScheduler.h; sourceTree = "<group>"; };
		D04797A5196670900066B267 /* RACTestScheduler.m */ = {isa = PBXFileReference; fileEncoding = 4; lastKnownFileType = sourcecode.c.objc; path = RACTestScheduler.m; sourceTree = "<group>"; };
		D04797A6196670900066B267 /* RACTuple.h */ = {isa = PBXFileReference; fileEncoding = 4; lastKnownFileType = sourcecode.c.h; path = RACTuple.h; sourceTree = "<group>"; };
		D04797A7196670900066B267 /* RACTuple.m */ = {isa = PBXFileReference; fileEncoding = 4; lastKnownFileType = sourcecode.c.objc; path = RACTuple.m; sourceTree = "<group>"; };
		D04797A8196670900066B267 /* RACTupleSequence.h */ = {isa = PBXFileReference; fileEncoding = 4; lastKnownFileType = sourcecode.c.h; path = RACTupleSequence.h; sourceTree = "<group>"; };
		D04797A9196670900066B267 /* RACTupleSequence.m */ = {isa = PBXFileReference; fileEncoding = 4; lastKnownFileType = sourcecode.c.objc; path = RACTupleSequence.m; sourceTree = "<group>"; };
		D04797AA196670900066B267 /* RACUnarySequence.h */ = {isa = PBXFileReference; fileEncoding = 4; lastKnownFileType = sourcecode.c.h; path = RACUnarySequence.h; sourceTree = "<group>"; };
		D04797AB196670900066B267 /* RACUnarySequence.m */ = {isa = PBXFileReference; fileEncoding = 4; lastKnownFileType = sourcecode.c.objc; path = RACUnarySequence.m; sourceTree = "<group>"; };
		D04797AC196670900066B267 /* RACUnit.h */ = {isa = PBXFileReference; fileEncoding = 4; lastKnownFileType = sourcecode.c.h; path = RACUnit.h; sourceTree = "<group>"; };
		D04797AD196670900066B267 /* RACUnit.m */ = {isa = PBXFileReference; fileEncoding = 4; lastKnownFileType = sourcecode.c.objc; path = RACUnit.m; sourceTree = "<group>"; };
		D04797AE196670900066B267 /* RACValueTransformer.h */ = {isa = PBXFileReference; fileEncoding = 4; lastKnownFileType = sourcecode.c.h; path = RACValueTransformer.h; sourceTree = "<group>"; };
		D04797AF196670900066B267 /* RACValueTransformer.m */ = {isa = PBXFileReference; fileEncoding = 4; lastKnownFileType = sourcecode.c.objc; path = RACValueTransformer.m; sourceTree = "<group>"; };
		D04797B0196670900066B267 /* ReactiveCocoa-Bridging-Header.h */ = {isa = PBXFileReference; fileEncoding = 4; lastKnownFileType = sourcecode.c.h; path = "ReactiveCocoa-Bridging-Header.h"; sourceTree = "<group>"; };
		D04797B3196670900066B267 /* Scheduler.swift */ = {isa = PBXFileReference; fileEncoding = 4; lastKnownFileType = sourcecode.swift; path = Scheduler.swift; sourceTree = "<group>"; };
		D04797B4196670900066B267 /* HotSignal.swift */ = {isa = PBXFileReference; fileEncoding = 4; lastKnownFileType = sourcecode.swift; path = HotSignal.swift; sourceTree = "<group>"; };
		D04797B7196670900066B267 /* UIActionSheet+RACSignalSupport.h */ = {isa = PBXFileReference; fileEncoding = 4; lastKnownFileType = sourcecode.c.h; path = "UIActionSheet+RACSignalSupport.h"; sourceTree = "<group>"; };
		D04797B8196670900066B267 /* UIActionSheet+RACSignalSupport.m */ = {isa = PBXFileReference; fileEncoding = 4; lastKnownFileType = sourcecode.c.objc; path = "UIActionSheet+RACSignalSupport.m"; sourceTree = "<group>"; };
		D04797B9196670900066B267 /* UIAlertView+RACSignalSupport.h */ = {isa = PBXFileReference; fileEncoding = 4; lastKnownFileType = sourcecode.c.h; path = "UIAlertView+RACSignalSupport.h"; sourceTree = "<group>"; };
		D04797BA196670900066B267 /* UIAlertView+RACSignalSupport.m */ = {isa = PBXFileReference; fileEncoding = 4; lastKnownFileType = sourcecode.c.objc; path = "UIAlertView+RACSignalSupport.m"; sourceTree = "<group>"; };
		D04797BB196670900066B267 /* UIBarButtonItem+RACCommandSupport.h */ = {isa = PBXFileReference; fileEncoding = 4; lastKnownFileType = sourcecode.c.h; path = "UIBarButtonItem+RACCommandSupport.h"; sourceTree = "<group>"; };
		D04797BC196670900066B267 /* UIBarButtonItem+RACCommandSupport.m */ = {isa = PBXFileReference; fileEncoding = 4; lastKnownFileType = sourcecode.c.objc; path = "UIBarButtonItem+RACCommandSupport.m"; sourceTree = "<group>"; };
		D04797BD196670900066B267 /* UIButton+RACCommandSupport.h */ = {isa = PBXFileReference; fileEncoding = 4; lastKnownFileType = sourcecode.c.h; path = "UIButton+RACCommandSupport.h"; sourceTree = "<group>"; };
		D04797BE196670900066B267 /* UIButton+RACCommandSupport.m */ = {isa = PBXFileReference; fileEncoding = 4; lastKnownFileType = sourcecode.c.objc; path = "UIButton+RACCommandSupport.m"; sourceTree = "<group>"; };
		D04797BF196670900066B267 /* UICollectionReusableView+RACSignalSupport.h */ = {isa = PBXFileReference; fileEncoding = 4; lastKnownFileType = sourcecode.c.h; path = "UICollectionReusableView+RACSignalSupport.h"; sourceTree = "<group>"; };
		D04797C0196670900066B267 /* UICollectionReusableView+RACSignalSupport.m */ = {isa = PBXFileReference; fileEncoding = 4; lastKnownFileType = sourcecode.c.objc; path = "UICollectionReusableView+RACSignalSupport.m"; sourceTree = "<group>"; };
		D04797C1196670900066B267 /* UIControl+RACSignalSupport.h */ = {isa = PBXFileReference; fileEncoding = 4; lastKnownFileType = sourcecode.c.h; path = "UIControl+RACSignalSupport.h"; sourceTree = "<group>"; };
		D04797C2196670900066B267 /* UIControl+RACSignalSupport.m */ = {isa = PBXFileReference; fileEncoding = 4; lastKnownFileType = sourcecode.c.objc; path = "UIControl+RACSignalSupport.m"; sourceTree = "<group>"; };
		D04797C3196670900066B267 /* UIControl+RACSignalSupportPrivate.h */ = {isa = PBXFileReference; fileEncoding = 4; lastKnownFileType = sourcecode.c.h; path = "UIControl+RACSignalSupportPrivate.h"; sourceTree = "<group>"; };
		D04797C4196670900066B267 /* UIControl+RACSignalSupportPrivate.m */ = {isa = PBXFileReference; fileEncoding = 4; lastKnownFileType = sourcecode.c.objc; path = "UIControl+RACSignalSupportPrivate.m"; sourceTree = "<group>"; };
		D04797C5196670900066B267 /* UIDatePicker+RACSignalSupport.h */ = {isa = PBXFileReference; fileEncoding = 4; lastKnownFileType = sourcecode.c.h; path = "UIDatePicker+RACSignalSupport.h"; sourceTree = "<group>"; };
		D04797C6196670900066B267 /* UIDatePicker+RACSignalSupport.m */ = {isa = PBXFileReference; fileEncoding = 4; lastKnownFileType = sourcecode.c.objc; path = "UIDatePicker+RACSignalSupport.m"; sourceTree = "<group>"; };
		D04797C7196670900066B267 /* UIGestureRecognizer+RACSignalSupport.h */ = {isa = PBXFileReference; fileEncoding = 4; lastKnownFileType = sourcecode.c.h; path = "UIGestureRecognizer+RACSignalSupport.h"; sourceTree = "<group>"; };
		D04797C8196670900066B267 /* UIGestureRecognizer+RACSignalSupport.m */ = {isa = PBXFileReference; fileEncoding = 4; lastKnownFileType = sourcecode.c.objc; path = "UIGestureRecognizer+RACSignalSupport.m"; sourceTree = "<group>"; };
		D04797C9196670900066B267 /* UIImagePickerController+RACSignalSupport.h */ = {isa = PBXFileReference; fileEncoding = 4; lastKnownFileType = sourcecode.c.h; path = "UIImagePickerController+RACSignalSupport.h"; sourceTree = "<group>"; };
		D04797CA196670900066B267 /* UIImagePickerController+RACSignalSupport.m */ = {isa = PBXFileReference; fileEncoding = 4; lastKnownFileType = sourcecode.c.objc; path = "UIImagePickerController+RACSignalSupport.m"; sourceTree = "<group>"; };
		D04797CB196670900066B267 /* UIRefreshControl+RACCommandSupport.h */ = {isa = PBXFileReference; fileEncoding = 4; lastKnownFileType = sourcecode.c.h; path = "UIRefreshControl+RACCommandSupport.h"; sourceTree = "<group>"; };
		D04797CC196670900066B267 /* UIRefreshControl+RACCommandSupport.m */ = {isa = PBXFileReference; fileEncoding = 4; lastKnownFileType = sourcecode.c.objc; path = "UIRefreshControl+RACCommandSupport.m"; sourceTree = "<group>"; };
		D04797CD196670900066B267 /* UISegmentedControl+RACSignalSupport.h */ = {isa = PBXFileReference; fileEncoding = 4; lastKnownFileType = sourcecode.c.h; path = "UISegmentedControl+RACSignalSupport.h"; sourceTree = "<group>"; };
		D04797CE196670900066B267 /* UISegmentedControl+RACSignalSupport.m */ = {isa = PBXFileReference; fileEncoding = 4; lastKnownFileType = sourcecode.c.objc; path = "UISegmentedControl+RACSignalSupport.m"; sourceTree = "<group>"; };
		D04797CF196670900066B267 /* UISlider+RACSignalSupport.h */ = {isa = PBXFileReference; fileEncoding = 4; lastKnownFileType = sourcecode.c.h; path = "UISlider+RACSignalSupport.h"; sourceTree = "<group>"; };
		D04797D0196670900066B267 /* UISlider+RACSignalSupport.m */ = {isa = PBXFileReference; fileEncoding = 4; lastKnownFileType = sourcecode.c.objc; path = "UISlider+RACSignalSupport.m"; sourceTree = "<group>"; };
		D04797D1196670900066B267 /* UIStepper+RACSignalSupport.h */ = {isa = PBXFileReference; fileEncoding = 4; lastKnownFileType = sourcecode.c.h; path = "UIStepper+RACSignalSupport.h"; sourceTree = "<group>"; };
		D04797D2196670900066B267 /* UIStepper+RACSignalSupport.m */ = {isa = PBXFileReference; fileEncoding = 4; lastKnownFileType = sourcecode.c.objc; path = "UIStepper+RACSignalSupport.m"; sourceTree = "<group>"; };
		D04797D3196670900066B267 /* UISwitch+RACSignalSupport.h */ = {isa = PBXFileReference; fileEncoding = 4; lastKnownFileType = sourcecode.c.h; path = "UISwitch+RACSignalSupport.h"; sourceTree = "<group>"; };
		D04797D4196670900066B267 /* UISwitch+RACSignalSupport.m */ = {isa = PBXFileReference; fileEncoding = 4; lastKnownFileType = sourcecode.c.objc; path = "UISwitch+RACSignalSupport.m"; sourceTree = "<group>"; };
		D04797D5196670900066B267 /* UITableViewCell+RACSignalSupport.h */ = {isa = PBXFileReference; fileEncoding = 4; lastKnownFileType = sourcecode.c.h; path = "UITableViewCell+RACSignalSupport.h"; sourceTree = "<group>"; };
		D04797D6196670900066B267 /* UITableViewCell+RACSignalSupport.m */ = {isa = PBXFileReference; fileEncoding = 4; lastKnownFileType = sourcecode.c.objc; path = "UITableViewCell+RACSignalSupport.m"; sourceTree = "<group>"; };
		D04797D7196670900066B267 /* UITableViewHeaderFooterView+RACSignalSupport.h */ = {isa = PBXFileReference; fileEncoding = 4; lastKnownFileType = sourcecode.c.h; path = "UITableViewHeaderFooterView+RACSignalSupport.h"; sourceTree = "<group>"; };
		D04797D8196670900066B267 /* UITableViewHeaderFooterView+RACSignalSupport.m */ = {isa = PBXFileReference; fileEncoding = 4; lastKnownFileType = sourcecode.c.objc; path = "UITableViewHeaderFooterView+RACSignalSupport.m"; sourceTree = "<group>"; };
		D04797D9196670900066B267 /* UITextField+RACSignalSupport.h */ = {isa = PBXFileReference; fileEncoding = 4; lastKnownFileType = sourcecode.c.h; path = "UITextField+RACSignalSupport.h"; sourceTree = "<group>"; };
		D04797DA196670900066B267 /* UITextField+RACSignalSupport.m */ = {isa = PBXFileReference; fileEncoding = 4; lastKnownFileType = sourcecode.c.objc; path = "UITextField+RACSignalSupport.m"; sourceTree = "<group>"; };
		D04797DB196670900066B267 /* UITextView+RACSignalSupport.h */ = {isa = PBXFileReference; fileEncoding = 4; lastKnownFileType = sourcecode.c.h; path = "UITextView+RACSignalSupport.h"; sourceTree = "<group>"; };
		D04797DC196670900066B267 /* UITextView+RACSignalSupport.m */ = {isa = PBXFileReference; fileEncoding = 4; lastKnownFileType = sourcecode.c.objc; path = "UITextView+RACSignalSupport.m"; sourceTree = "<group>"; };
		D0479986196671DF0066B267 /* EXTKeyPathCoding.h */ = {isa = PBXFileReference; fileEncoding = 4; lastKnownFileType = sourcecode.c.h; path = EXTKeyPathCoding.h; sourceTree = "<group>"; };
		D0479987196671DF0066B267 /* EXTRuntimeExtensions.h */ = {isa = PBXFileReference; fileEncoding = 4; lastKnownFileType = sourcecode.c.h; path = EXTRuntimeExtensions.h; sourceTree = "<group>"; };
		D0479988196671DF0066B267 /* EXTRuntimeExtensions.m */ = {isa = PBXFileReference; fileEncoding = 4; lastKnownFileType = sourcecode.c.objc; path = EXTRuntimeExtensions.m; sourceTree = "<group>"; };
		D0479989196671DF0066B267 /* EXTScope.h */ = {isa = PBXFileReference; fileEncoding = 4; lastKnownFileType = sourcecode.c.h; path = EXTScope.h; sourceTree = "<group>"; };
		D047998A196671DF0066B267 /* metamacros.h */ = {isa = PBXFileReference; fileEncoding = 4; lastKnownFileType = sourcecode.c.h; path = metamacros.h; sourceTree = "<group>"; };
		D0479995196673730066B267 /* ReactiveCocoa-Prefix.pch */ = {isa = PBXFileReference; lastKnownFileType = sourcecode.c.h; path = "ReactiveCocoa-Prefix.pch"; sourceTree = "<group>"; };
		D047999E196678F20066B267 /* ObjectiveCBridgingSpec.swift */ = {isa = PBXFileReference; fileEncoding = 4; lastKnownFileType = sourcecode.swift; path = ObjectiveCBridgingSpec.swift; sourceTree = "<group>"; };
		D095745719733F74002D44C1 /* AtomicSpec.swift */ = {isa = PBXFileReference; fileEncoding = 4; lastKnownFileType = sourcecode.swift; path = AtomicSpec.swift; sourceTree = "<group>"; };
		D095745A197341C2002D44C1 /* BagSpec.swift */ = {isa = PBXFileReference; fileEncoding = 4; lastKnownFileType = sourcecode.swift; path = BagSpec.swift; sourceTree = "<group>"; };
		D095745D197344E3002D44C1 /* DisposableSpec.swift */ = {isa = PBXFileReference; fileEncoding = 4; lastKnownFileType = sourcecode.swift; path = DisposableSpec.swift; sourceTree = "<group>"; };
		D09574601973506C002D44C1 /* SchedulerSpec.swift */ = {isa = PBXFileReference; fileEncoding = 4; lastKnownFileType = sourcecode.swift; path = SchedulerSpec.swift; sourceTree = "<group>"; };
		D09C6CBB198F4931008E129B /* Quick.framework */ = {isa = PBXFileReference; lastKnownFileType = wrapper.framework; path = Quick.framework; sourceTree = BUILT_PRODUCTS_DIR; };
		D0AFFF1919CF2EF70078D030 /* Nimble.framework */ = {isa = PBXFileReference; lastKnownFileType = wrapper.framework; name = Nimble.framework; path = ../External/Quick/Externals/Nimble/build/Debug/Nimble.framework; sourceTree = "<group>"; };
		D0AFFF1B19CF2EFC0078D030 /* Nimble.framework */ = {isa = PBXFileReference; lastKnownFileType = wrapper.framework; name = Nimble.framework; path = "../External/Quick/Externals/Nimble/build/Debug-iphoneos/Nimble.framework"; sourceTree = "<group>"; };
		D0CBD3FA19EC93E60049520D /* ObservableProperty.swift */ = {isa = PBXFileReference; fileEncoding = 4; lastKnownFileType = sourcecode.swift; path = ObservableProperty.swift; sourceTree = "<group>"; };
		D0E3CF541973AFC7004FD181 /* Errors.swift */ = {isa = PBXFileReference; fileEncoding = 4; lastKnownFileType = sourcecode.swift; path = Errors.swift; sourceTree = "<group>"; };
=======
		D037642A19EDA41200A782A9 /* NSArray+RACSequenceAdditions.h */ = {isa = PBXFileReference; fileEncoding = 4; lastKnownFileType = sourcecode.c.h; path = "NSArray+RACSequenceAdditions.h"; sourceTree = "<group>"; };
		D037642B19EDA41200A782A9 /* NSArray+RACSequenceAdditions.m */ = {isa = PBXFileReference; fileEncoding = 4; lastKnownFileType = sourcecode.c.objc; path = "NSArray+RACSequenceAdditions.m"; sourceTree = "<group>"; };
		D037642C19EDA41200A782A9 /* NSControl+RACCommandSupport.h */ = {isa = PBXFileReference; fileEncoding = 4; lastKnownFileType = sourcecode.c.h; path = "NSControl+RACCommandSupport.h"; sourceTree = "<group>"; };
		D037642D19EDA41200A782A9 /* NSControl+RACCommandSupport.m */ = {isa = PBXFileReference; fileEncoding = 4; lastKnownFileType = sourcecode.c.objc; path = "NSControl+RACCommandSupport.m"; sourceTree = "<group>"; };
		D037642E19EDA41200A782A9 /* NSControl+RACTextSignalSupport.h */ = {isa = PBXFileReference; fileEncoding = 4; lastKnownFileType = sourcecode.c.h; path = "NSControl+RACTextSignalSupport.h"; sourceTree = "<group>"; };
		D037642F19EDA41200A782A9 /* NSControl+RACTextSignalSupport.m */ = {isa = PBXFileReference; fileEncoding = 4; lastKnownFileType = sourcecode.c.objc; path = "NSControl+RACTextSignalSupport.m"; sourceTree = "<group>"; };
		D037643019EDA41200A782A9 /* NSData+RACSupport.h */ = {isa = PBXFileReference; fileEncoding = 4; lastKnownFileType = sourcecode.c.h; path = "NSData+RACSupport.h"; sourceTree = "<group>"; };
		D037643119EDA41200A782A9 /* NSData+RACSupport.m */ = {isa = PBXFileReference; fileEncoding = 4; lastKnownFileType = sourcecode.c.objc; path = "NSData+RACSupport.m"; sourceTree = "<group>"; };
		D037643219EDA41200A782A9 /* NSDictionary+RACSequenceAdditions.h */ = {isa = PBXFileReference; fileEncoding = 4; lastKnownFileType = sourcecode.c.h; path = "NSDictionary+RACSequenceAdditions.h"; sourceTree = "<group>"; };
		D037643319EDA41200A782A9 /* NSDictionary+RACSequenceAdditions.m */ = {isa = PBXFileReference; fileEncoding = 4; lastKnownFileType = sourcecode.c.objc; path = "NSDictionary+RACSequenceAdditions.m"; sourceTree = "<group>"; };
		D037643419EDA41200A782A9 /* NSEnumerator+RACSequenceAdditions.h */ = {isa = PBXFileReference; fileEncoding = 4; lastKnownFileType = sourcecode.c.h; path = "NSEnumerator+RACSequenceAdditions.h"; sourceTree = "<group>"; };
		D037643519EDA41200A782A9 /* NSEnumerator+RACSequenceAdditions.m */ = {isa = PBXFileReference; fileEncoding = 4; lastKnownFileType = sourcecode.c.objc; path = "NSEnumerator+RACSequenceAdditions.m"; sourceTree = "<group>"; };
		D037643619EDA41200A782A9 /* NSFileHandle+RACSupport.h */ = {isa = PBXFileReference; fileEncoding = 4; lastKnownFileType = sourcecode.c.h; path = "NSFileHandle+RACSupport.h"; sourceTree = "<group>"; };
		D037643719EDA41200A782A9 /* NSFileHandle+RACSupport.m */ = {isa = PBXFileReference; fileEncoding = 4; lastKnownFileType = sourcecode.c.objc; path = "NSFileHandle+RACSupport.m"; sourceTree = "<group>"; };
		D037643819EDA41200A782A9 /* NSIndexSet+RACSequenceAdditions.h */ = {isa = PBXFileReference; fileEncoding = 4; lastKnownFileType = sourcecode.c.h; path = "NSIndexSet+RACSequenceAdditions.h"; sourceTree = "<group>"; };
		D037643919EDA41200A782A9 /* NSIndexSet+RACSequenceAdditions.m */ = {isa = PBXFileReference; fileEncoding = 4; lastKnownFileType = sourcecode.c.objc; path = "NSIndexSet+RACSequenceAdditions.m"; sourceTree = "<group>"; };
		D037643A19EDA41200A782A9 /* NSInvocation+RACTypeParsing.h */ = {isa = PBXFileReference; fileEncoding = 4; lastKnownFileType = sourcecode.c.h; path = "NSInvocation+RACTypeParsing.h"; sourceTree = "<group>"; };
		D037643B19EDA41200A782A9 /* NSInvocation+RACTypeParsing.m */ = {isa = PBXFileReference; fileEncoding = 4; lastKnownFileType = sourcecode.c.objc; path = "NSInvocation+RACTypeParsing.m"; sourceTree = "<group>"; };
		D037643C19EDA41200A782A9 /* NSNotificationCenter+RACSupport.h */ = {isa = PBXFileReference; fileEncoding = 4; lastKnownFileType = sourcecode.c.h; path = "NSNotificationCenter+RACSupport.h"; sourceTree = "<group>"; };
		D037643D19EDA41200A782A9 /* NSNotificationCenter+RACSupport.m */ = {isa = PBXFileReference; fileEncoding = 4; lastKnownFileType = sourcecode.c.objc; path = "NSNotificationCenter+RACSupport.m"; sourceTree = "<group>"; };
		D037643E19EDA41200A782A9 /* NSObject+RACAppKitBindings.h */ = {isa = PBXFileReference; fileEncoding = 4; lastKnownFileType = sourcecode.c.h; path = "NSObject+RACAppKitBindings.h"; sourceTree = "<group>"; };
		D037643F19EDA41200A782A9 /* NSObject+RACAppKitBindings.m */ = {isa = PBXFileReference; fileEncoding = 4; lastKnownFileType = sourcecode.c.objc; path = "NSObject+RACAppKitBindings.m"; sourceTree = "<group>"; };
		D037644019EDA41200A782A9 /* NSObject+RACDeallocating.h */ = {isa = PBXFileReference; fileEncoding = 4; lastKnownFileType = sourcecode.c.h; path = "NSObject+RACDeallocating.h"; sourceTree = "<group>"; };
		D037644119EDA41200A782A9 /* NSObject+RACDeallocating.m */ = {isa = PBXFileReference; fileEncoding = 4; lastKnownFileType = sourcecode.c.objc; path = "NSObject+RACDeallocating.m"; sourceTree = "<group>"; };
		D037644219EDA41200A782A9 /* NSObject+RACDescription.h */ = {isa = PBXFileReference; fileEncoding = 4; lastKnownFileType = sourcecode.c.h; path = "NSObject+RACDescription.h"; sourceTree = "<group>"; };
		D037644319EDA41200A782A9 /* NSObject+RACDescription.m */ = {isa = PBXFileReference; fileEncoding = 4; lastKnownFileType = sourcecode.c.objc; path = "NSObject+RACDescription.m"; sourceTree = "<group>"; };
		D037644419EDA41200A782A9 /* NSObject+RACKVOWrapper.h */ = {isa = PBXFileReference; fileEncoding = 4; lastKnownFileType = sourcecode.c.h; path = "NSObject+RACKVOWrapper.h"; sourceTree = "<group>"; };
		D037644519EDA41200A782A9 /* NSObject+RACKVOWrapper.m */ = {isa = PBXFileReference; fileEncoding = 4; lastKnownFileType = sourcecode.c.objc; path = "NSObject+RACKVOWrapper.m"; sourceTree = "<group>"; };
		D037644619EDA41200A782A9 /* NSObject+RACLifting.h */ = {isa = PBXFileReference; fileEncoding = 4; lastKnownFileType = sourcecode.c.h; path = "NSObject+RACLifting.h"; sourceTree = "<group>"; };
		D037644719EDA41200A782A9 /* NSObject+RACLifting.m */ = {isa = PBXFileReference; fileEncoding = 4; lastKnownFileType = sourcecode.c.objc; path = "NSObject+RACLifting.m"; sourceTree = "<group>"; };
		D037644819EDA41200A782A9 /* NSObject+RACPropertySubscribing.h */ = {isa = PBXFileReference; fileEncoding = 4; lastKnownFileType = sourcecode.c.h; path = "NSObject+RACPropertySubscribing.h"; sourceTree = "<group>"; };
		D037644919EDA41200A782A9 /* NSObject+RACPropertySubscribing.m */ = {isa = PBXFileReference; fileEncoding = 4; lastKnownFileType = sourcecode.c.objc; path = "NSObject+RACPropertySubscribing.m"; sourceTree = "<group>"; };
		D037644A19EDA41200A782A9 /* NSObject+RACSelectorSignal.h */ = {isa = PBXFileReference; fileEncoding = 4; lastKnownFileType = sourcecode.c.h; path = "NSObject+RACSelectorSignal.h"; sourceTree = "<group>"; };
		D037644B19EDA41200A782A9 /* NSObject+RACSelectorSignal.m */ = {isa = PBXFileReference; fileEncoding = 4; lastKnownFileType = sourcecode.c.objc; path = "NSObject+RACSelectorSignal.m"; sourceTree = "<group>"; };
		D037644C19EDA41200A782A9 /* NSOrderedSet+RACSequenceAdditions.h */ = {isa = PBXFileReference; fileEncoding = 4; lastKnownFileType = sourcecode.c.h; path = "NSOrderedSet+RACSequenceAdditions.h"; sourceTree = "<group>"; };
		D037644D19EDA41200A782A9 /* NSOrderedSet+RACSequenceAdditions.m */ = {isa = PBXFileReference; fileEncoding = 4; lastKnownFileType = sourcecode.c.objc; path = "NSOrderedSet+RACSequenceAdditions.m"; sourceTree = "<group>"; };
		D037644E19EDA41200A782A9 /* NSSet+RACSequenceAdditions.h */ = {isa = PBXFileReference; fileEncoding = 4; lastKnownFileType = sourcecode.c.h; path = "NSSet+RACSequenceAdditions.h"; sourceTree = "<group>"; };
		D037644F19EDA41200A782A9 /* NSSet+RACSequenceAdditions.m */ = {isa = PBXFileReference; fileEncoding = 4; lastKnownFileType = sourcecode.c.objc; path = "NSSet+RACSequenceAdditions.m"; sourceTree = "<group>"; };
		D037645019EDA41200A782A9 /* NSString+RACKeyPathUtilities.h */ = {isa = PBXFileReference; fileEncoding = 4; lastKnownFileType = sourcecode.c.h; path = "NSString+RACKeyPathUtilities.h"; sourceTree = "<group>"; };
		D037645119EDA41200A782A9 /* NSString+RACKeyPathUtilities.m */ = {isa = PBXFileReference; fileEncoding = 4; lastKnownFileType = sourcecode.c.objc; path = "NSString+RACKeyPathUtilities.m"; sourceTree = "<group>"; };
		D037645219EDA41200A782A9 /* NSString+RACSequenceAdditions.h */ = {isa = PBXFileReference; fileEncoding = 4; lastKnownFileType = sourcecode.c.h; path = "NSString+RACSequenceAdditions.h"; sourceTree = "<group>"; };
		D037645319EDA41200A782A9 /* NSString+RACSequenceAdditions.m */ = {isa = PBXFileReference; fileEncoding = 4; lastKnownFileType = sourcecode.c.objc; path = "NSString+RACSequenceAdditions.m"; sourceTree = "<group>"; };
		D037645419EDA41200A782A9 /* NSString+RACSupport.h */ = {isa = PBXFileReference; fileEncoding = 4; lastKnownFileType = sourcecode.c.h; path = "NSString+RACSupport.h"; sourceTree = "<group>"; };
		D037645519EDA41200A782A9 /* NSString+RACSupport.m */ = {isa = PBXFileReference; fileEncoding = 4; lastKnownFileType = sourcecode.c.objc; path = "NSString+RACSupport.m"; sourceTree = "<group>"; };
		D037645619EDA41200A782A9 /* NSText+RACSignalSupport.h */ = {isa = PBXFileReference; fileEncoding = 4; lastKnownFileType = sourcecode.c.h; path = "NSText+RACSignalSupport.h"; sourceTree = "<group>"; };
		D037645719EDA41200A782A9 /* NSText+RACSignalSupport.m */ = {isa = PBXFileReference; fileEncoding = 4; lastKnownFileType = sourcecode.c.objc; path = "NSText+RACSignalSupport.m"; sourceTree = "<group>"; };
		D037645819EDA41200A782A9 /* NSURLConnection+RACSupport.h */ = {isa = PBXFileReference; fileEncoding = 4; lastKnownFileType = sourcecode.c.h; path = "NSURLConnection+RACSupport.h"; sourceTree = "<group>"; };
		D037645919EDA41200A782A9 /* NSURLConnection+RACSupport.m */ = {isa = PBXFileReference; fileEncoding = 4; lastKnownFileType = sourcecode.c.objc; path = "NSURLConnection+RACSupport.m"; sourceTree = "<group>"; };
		D037645A19EDA41200A782A9 /* NSUserDefaults+RACSupport.h */ = {isa = PBXFileReference; fileEncoding = 4; lastKnownFileType = sourcecode.c.h; path = "NSUserDefaults+RACSupport.h"; sourceTree = "<group>"; };
		D037645B19EDA41200A782A9 /* NSUserDefaults+RACSupport.m */ = {isa = PBXFileReference; fileEncoding = 4; lastKnownFileType = sourcecode.c.objc; path = "NSUserDefaults+RACSupport.m"; sourceTree = "<group>"; };
		D037645C19EDA41200A782A9 /* RACArraySequence.h */ = {isa = PBXFileReference; fileEncoding = 4; lastKnownFileType = sourcecode.c.h; path = RACArraySequence.h; sourceTree = "<group>"; };
		D037645D19EDA41200A782A9 /* RACArraySequence.m */ = {isa = PBXFileReference; fileEncoding = 4; lastKnownFileType = sourcecode.c.objc; path = RACArraySequence.m; sourceTree = "<group>"; };
		D037645E19EDA41200A782A9 /* RACBacktrace.h */ = {isa = PBXFileReference; fileEncoding = 4; lastKnownFileType = sourcecode.c.h; path = RACBacktrace.h; sourceTree = "<group>"; };
		D037645F19EDA41200A782A9 /* RACBacktrace.m */ = {isa = PBXFileReference; fileEncoding = 4; lastKnownFileType = sourcecode.c.objc; path = RACBacktrace.m; sourceTree = "<group>"; };
		D037646019EDA41200A782A9 /* RACBehaviorSubject.h */ = {isa = PBXFileReference; fileEncoding = 4; lastKnownFileType = sourcecode.c.h; path = RACBehaviorSubject.h; sourceTree = "<group>"; };
		D037646119EDA41200A782A9 /* RACBehaviorSubject.m */ = {isa = PBXFileReference; fileEncoding = 4; lastKnownFileType = sourcecode.c.objc; path = RACBehaviorSubject.m; sourceTree = "<group>"; };
		D037646219EDA41200A782A9 /* RACBlockTrampoline.h */ = {isa = PBXFileReference; fileEncoding = 4; lastKnownFileType = sourcecode.c.h; path = RACBlockTrampoline.h; sourceTree = "<group>"; };
		D037646319EDA41200A782A9 /* RACBlockTrampoline.m */ = {isa = PBXFileReference; fileEncoding = 4; lastKnownFileType = sourcecode.c.objc; path = RACBlockTrampoline.m; sourceTree = "<group>"; };
		D037646419EDA41200A782A9 /* RACChannel.h */ = {isa = PBXFileReference; fileEncoding = 4; lastKnownFileType = sourcecode.c.h; path = RACChannel.h; sourceTree = "<group>"; };
		D037646519EDA41200A782A9 /* RACChannel.m */ = {isa = PBXFileReference; fileEncoding = 4; lastKnownFileType = sourcecode.c.objc; path = RACChannel.m; sourceTree = "<group>"; };
		D037646619EDA41200A782A9 /* RACCommand.h */ = {isa = PBXFileReference; fileEncoding = 4; lastKnownFileType = sourcecode.c.h; path = RACCommand.h; sourceTree = "<group>"; };
		D037646719EDA41200A782A9 /* RACCommand.m */ = {isa = PBXFileReference; fileEncoding = 4; lastKnownFileType = sourcecode.c.objc; path = RACCommand.m; sourceTree = "<group>"; };
		D037646819EDA41200A782A9 /* RACCompoundDisposable.h */ = {isa = PBXFileReference; fileEncoding = 4; lastKnownFileType = sourcecode.c.h; path = RACCompoundDisposable.h; sourceTree = "<group>"; };
		D037646919EDA41200A782A9 /* RACCompoundDisposable.m */ = {isa = PBXFileReference; fileEncoding = 4; lastKnownFileType = sourcecode.c.objc; path = RACCompoundDisposable.m; sourceTree = "<group>"; };
		D037646A19EDA41200A782A9 /* RACCompoundDisposableProvider.d */ = {isa = PBXFileReference; fileEncoding = 4; lastKnownFileType = sourcecode.dtrace; path = RACCompoundDisposableProvider.d; sourceTree = "<group>"; };
		D037646B19EDA41200A782A9 /* RACDelegateProxy.h */ = {isa = PBXFileReference; fileEncoding = 4; lastKnownFileType = sourcecode.c.h; path = RACDelegateProxy.h; sourceTree = "<group>"; };
		D037646C19EDA41200A782A9 /* RACDelegateProxy.m */ = {isa = PBXFileReference; fileEncoding = 4; lastKnownFileType = sourcecode.c.objc; path = RACDelegateProxy.m; sourceTree = "<group>"; };
		D037646D19EDA41200A782A9 /* RACDisposable.h */ = {isa = PBXFileReference; fileEncoding = 4; lastKnownFileType = sourcecode.c.h; path = RACDisposable.h; sourceTree = "<group>"; };
		D037646E19EDA41200A782A9 /* RACDisposable.m */ = {isa = PBXFileReference; fileEncoding = 4; lastKnownFileType = sourcecode.c.objc; path = RACDisposable.m; sourceTree = "<group>"; };
		D037646F19EDA41200A782A9 /* RACDynamicSequence.h */ = {isa = PBXFileReference; fileEncoding = 4; lastKnownFileType = sourcecode.c.h; path = RACDynamicSequence.h; sourceTree = "<group>"; };
		D037647019EDA41200A782A9 /* RACDynamicSequence.m */ = {isa = PBXFileReference; fileEncoding = 4; lastKnownFileType = sourcecode.c.objc; path = RACDynamicSequence.m; sourceTree = "<group>"; };
		D037647119EDA41200A782A9 /* RACDynamicSignal.h */ = {isa = PBXFileReference; fileEncoding = 4; lastKnownFileType = sourcecode.c.h; path = RACDynamicSignal.h; sourceTree = "<group>"; };
		D037647219EDA41200A782A9 /* RACDynamicSignal.m */ = {isa = PBXFileReference; fileEncoding = 4; lastKnownFileType = sourcecode.c.objc; path = RACDynamicSignal.m; sourceTree = "<group>"; };
		D037647319EDA41200A782A9 /* RACEagerSequence.h */ = {isa = PBXFileReference; fileEncoding = 4; lastKnownFileType = sourcecode.c.h; path = RACEagerSequence.h; sourceTree = "<group>"; };
		D037647419EDA41200A782A9 /* RACEagerSequence.m */ = {isa = PBXFileReference; fileEncoding = 4; lastKnownFileType = sourcecode.c.objc; path = RACEagerSequence.m; sourceTree = "<group>"; };
		D037647519EDA41200A782A9 /* RACEmptySequence.h */ = {isa = PBXFileReference; fileEncoding = 4; lastKnownFileType = sourcecode.c.h; path = RACEmptySequence.h; sourceTree = "<group>"; };
		D037647619EDA41200A782A9 /* RACEmptySequence.m */ = {isa = PBXFileReference; fileEncoding = 4; lastKnownFileType = sourcecode.c.objc; path = RACEmptySequence.m; sourceTree = "<group>"; };
		D037647719EDA41200A782A9 /* RACEmptySignal.h */ = {isa = PBXFileReference; fileEncoding = 4; lastKnownFileType = sourcecode.c.h; path = RACEmptySignal.h; sourceTree = "<group>"; };
		D037647819EDA41200A782A9 /* RACEmptySignal.m */ = {isa = PBXFileReference; fileEncoding = 4; lastKnownFileType = sourcecode.c.objc; path = RACEmptySignal.m; sourceTree = "<group>"; };
		D037647919EDA41200A782A9 /* RACErrorSignal.h */ = {isa = PBXFileReference; fileEncoding = 4; lastKnownFileType = sourcecode.c.h; path = RACErrorSignal.h; sourceTree = "<group>"; };
		D037647A19EDA41200A782A9 /* RACErrorSignal.m */ = {isa = PBXFileReference; fileEncoding = 4; lastKnownFileType = sourcecode.c.objc; path = RACErrorSignal.m; sourceTree = "<group>"; };
		D037647B19EDA41200A782A9 /* RACEvent.h */ = {isa = PBXFileReference; fileEncoding = 4; lastKnownFileType = sourcecode.c.h; path = RACEvent.h; sourceTree = "<group>"; };
		D037647C19EDA41200A782A9 /* RACEvent.m */ = {isa = PBXFileReference; fileEncoding = 4; lastKnownFileType = sourcecode.c.objc; path = RACEvent.m; sourceTree = "<group>"; };
		D037647D19EDA41200A782A9 /* RACGroupedSignal.h */ = {isa = PBXFileReference; fileEncoding = 4; lastKnownFileType = sourcecode.c.h; path = RACGroupedSignal.h; sourceTree = "<group>"; };
		D037647E19EDA41200A782A9 /* RACGroupedSignal.m */ = {isa = PBXFileReference; fileEncoding = 4; lastKnownFileType = sourcecode.c.objc; path = RACGroupedSignal.m; sourceTree = "<group>"; };
		D037647F19EDA41200A782A9 /* RACImmediateScheduler.h */ = {isa = PBXFileReference; fileEncoding = 4; lastKnownFileType = sourcecode.c.h; path = RACImmediateScheduler.h; sourceTree = "<group>"; };
		D037648019EDA41200A782A9 /* RACImmediateScheduler.m */ = {isa = PBXFileReference; fileEncoding = 4; lastKnownFileType = sourcecode.c.objc; path = RACImmediateScheduler.m; sourceTree = "<group>"; };
		D037648119EDA41200A782A9 /* RACIndexSetSequence.h */ = {isa = PBXFileReference; fileEncoding = 4; lastKnownFileType = sourcecode.c.h; path = RACIndexSetSequence.h; sourceTree = "<group>"; };
		D037648219EDA41200A782A9 /* RACIndexSetSequence.m */ = {isa = PBXFileReference; fileEncoding = 4; lastKnownFileType = sourcecode.c.objc; path = RACIndexSetSequence.m; sourceTree = "<group>"; };
		D037648319EDA41200A782A9 /* RACKVOChannel.h */ = {isa = PBXFileReference; fileEncoding = 4; lastKnownFileType = sourcecode.c.h; path = RACKVOChannel.h; sourceTree = "<group>"; };
		D037648419EDA41200A782A9 /* RACKVOChannel.m */ = {isa = PBXFileReference; fileEncoding = 4; lastKnownFileType = sourcecode.c.objc; path = RACKVOChannel.m; sourceTree = "<group>"; };
		D037648519EDA41200A782A9 /* RACKVOTrampoline.h */ = {isa = PBXFileReference; fileEncoding = 4; lastKnownFileType = sourcecode.c.h; path = RACKVOTrampoline.h; sourceTree = "<group>"; };
		D037648619EDA41200A782A9 /* RACKVOTrampoline.m */ = {isa = PBXFileReference; fileEncoding = 4; lastKnownFileType = sourcecode.c.objc; path = RACKVOTrampoline.m; sourceTree = "<group>"; };
		D037648719EDA41200A782A9 /* RACMulticastConnection.h */ = {isa = PBXFileReference; fileEncoding = 4; lastKnownFileType = sourcecode.c.h; path = RACMulticastConnection.h; sourceTree = "<group>"; };
		D037648819EDA41200A782A9 /* RACMulticastConnection.m */ = {isa = PBXFileReference; fileEncoding = 4; lastKnownFileType = sourcecode.c.objc; path = RACMulticastConnection.m; sourceTree = "<group>"; };
		D037648919EDA41200A782A9 /* RACMulticastConnection+Private.h */ = {isa = PBXFileReference; fileEncoding = 4; lastKnownFileType = sourcecode.c.h; path = "RACMulticastConnection+Private.h"; sourceTree = "<group>"; };
		D037648A19EDA41200A782A9 /* RACObjCRuntime.h */ = {isa = PBXFileReference; fileEncoding = 4; lastKnownFileType = sourcecode.c.h; path = RACObjCRuntime.h; sourceTree = "<group>"; };
		D037648B19EDA41200A782A9 /* RACObjCRuntime.m */ = {isa = PBXFileReference; fileEncoding = 4; lastKnownFileType = sourcecode.c.objc; path = RACObjCRuntime.m; sourceTree = "<group>"; };
		D037648C19EDA41200A782A9 /* RACPassthroughSubscriber.h */ = {isa = PBXFileReference; fileEncoding = 4; lastKnownFileType = sourcecode.c.h; path = RACPassthroughSubscriber.h; sourceTree = "<group>"; };
		D037648D19EDA41200A782A9 /* RACPassthroughSubscriber.m */ = {isa = PBXFileReference; fileEncoding = 4; lastKnownFileType = sourcecode.c.objc; path = RACPassthroughSubscriber.m; sourceTree = "<group>"; };
		D037648E19EDA41200A782A9 /* RACQueueScheduler.h */ = {isa = PBXFileReference; fileEncoding = 4; lastKnownFileType = sourcecode.c.h; path = RACQueueScheduler.h; sourceTree = "<group>"; };
		D037648F19EDA41200A782A9 /* RACQueueScheduler.m */ = {isa = PBXFileReference; fileEncoding = 4; lastKnownFileType = sourcecode.c.objc; path = RACQueueScheduler.m; sourceTree = "<group>"; };
		D037649019EDA41200A782A9 /* RACQueueScheduler+Subclass.h */ = {isa = PBXFileReference; fileEncoding = 4; lastKnownFileType = sourcecode.c.h; path = "RACQueueScheduler+Subclass.h"; sourceTree = "<group>"; };
		D037649119EDA41200A782A9 /* RACReplaySubject.h */ = {isa = PBXFileReference; fileEncoding = 4; lastKnownFileType = sourcecode.c.h; path = RACReplaySubject.h; sourceTree = "<group>"; };
		D037649219EDA41200A782A9 /* RACReplaySubject.m */ = {isa = PBXFileReference; fileEncoding = 4; lastKnownFileType = sourcecode.c.objc; path = RACReplaySubject.m; sourceTree = "<group>"; };
		D037649319EDA41200A782A9 /* RACReturnSignal.h */ = {isa = PBXFileReference; fileEncoding = 4; lastKnownFileType = sourcecode.c.h; path = RACReturnSignal.h; sourceTree = "<group>"; };
		D037649419EDA41200A782A9 /* RACReturnSignal.m */ = {isa = PBXFileReference; fileEncoding = 4; lastKnownFileType = sourcecode.c.objc; path = RACReturnSignal.m; sourceTree = "<group>"; };
		D037649519EDA41200A782A9 /* RACScheduler.h */ = {isa = PBXFileReference; fileEncoding = 4; lastKnownFileType = sourcecode.c.h; path = RACScheduler.h; sourceTree = "<group>"; };
		D037649619EDA41200A782A9 /* RACScheduler.m */ = {isa = PBXFileReference; fileEncoding = 4; lastKnownFileType = sourcecode.c.objc; path = RACScheduler.m; sourceTree = "<group>"; };
		D037649719EDA41200A782A9 /* RACScheduler+Private.h */ = {isa = PBXFileReference; fileEncoding = 4; lastKnownFileType = sourcecode.c.h; path = "RACScheduler+Private.h"; sourceTree = "<group>"; };
		D037649819EDA41200A782A9 /* RACScheduler+Subclass.h */ = {isa = PBXFileReference; fileEncoding = 4; lastKnownFileType = sourcecode.c.h; path = "RACScheduler+Subclass.h"; sourceTree = "<group>"; };
		D037649919EDA41200A782A9 /* RACScopedDisposable.h */ = {isa = PBXFileReference; fileEncoding = 4; lastKnownFileType = sourcecode.c.h; path = RACScopedDisposable.h; sourceTree = "<group>"; };
		D037649A19EDA41200A782A9 /* RACScopedDisposable.m */ = {isa = PBXFileReference; fileEncoding = 4; lastKnownFileType = sourcecode.c.objc; path = RACScopedDisposable.m; sourceTree = "<group>"; };
		D037649B19EDA41200A782A9 /* RACSequence.h */ = {isa = PBXFileReference; fileEncoding = 4; lastKnownFileType = sourcecode.c.h; path = RACSequence.h; sourceTree = "<group>"; };
		D037649C19EDA41200A782A9 /* RACSequence.m */ = {isa = PBXFileReference; fileEncoding = 4; lastKnownFileType = sourcecode.c.objc; path = RACSequence.m; sourceTree = "<group>"; };
		D037649D19EDA41200A782A9 /* RACSerialDisposable.h */ = {isa = PBXFileReference; fileEncoding = 4; lastKnownFileType = sourcecode.c.h; path = RACSerialDisposable.h; sourceTree = "<group>"; };
		D037649E19EDA41200A782A9 /* RACSerialDisposable.m */ = {isa = PBXFileReference; fileEncoding = 4; lastKnownFileType = sourcecode.c.objc; path = RACSerialDisposable.m; sourceTree = "<group>"; };
		D037649F19EDA41200A782A9 /* RACSignal.h */ = {isa = PBXFileReference; fileEncoding = 4; lastKnownFileType = sourcecode.c.h; path = RACSignal.h; sourceTree = "<group>"; };
		D03764A019EDA41200A782A9 /* RACSignal.m */ = {isa = PBXFileReference; fileEncoding = 4; lastKnownFileType = sourcecode.c.objc; path = RACSignal.m; sourceTree = "<group>"; };
		D03764A119EDA41200A782A9 /* RACSignal+Operations.h */ = {isa = PBXFileReference; fileEncoding = 4; lastKnownFileType = sourcecode.c.h; path = "RACSignal+Operations.h"; sourceTree = "<group>"; };
		D03764A219EDA41200A782A9 /* RACSignal+Operations.m */ = {isa = PBXFileReference; fileEncoding = 4; lastKnownFileType = sourcecode.c.objc; path = "RACSignal+Operations.m"; sourceTree = "<group>"; };
		D03764A319EDA41200A782A9 /* RACSignalProvider.d */ = {isa = PBXFileReference; fileEncoding = 4; lastKnownFileType = sourcecode.dtrace; path = RACSignalProvider.d; sourceTree = "<group>"; };
		D03764A419EDA41200A782A9 /* RACSignalSequence.h */ = {isa = PBXFileReference; fileEncoding = 4; lastKnownFileType = sourcecode.c.h; path = RACSignalSequence.h; sourceTree = "<group>"; };
		D03764A519EDA41200A782A9 /* RACSignalSequence.m */ = {isa = PBXFileReference; fileEncoding = 4; lastKnownFileType = sourcecode.c.objc; path = RACSignalSequence.m; sourceTree = "<group>"; };
		D03764A619EDA41200A782A9 /* RACStream.h */ = {isa = PBXFileReference; fileEncoding = 4; lastKnownFileType = sourcecode.c.h; path = RACStream.h; sourceTree = "<group>"; };
		D03764A719EDA41200A782A9 /* RACStream.m */ = {isa = PBXFileReference; fileEncoding = 4; lastKnownFileType = sourcecode.c.objc; path = RACStream.m; sourceTree = "<group>"; };
		D03764A819EDA41200A782A9 /* RACStream+Private.h */ = {isa = PBXFileReference; fileEncoding = 4; lastKnownFileType = sourcecode.c.h; path = "RACStream+Private.h"; sourceTree = "<group>"; };
		D03764A919EDA41200A782A9 /* RACStringSequence.h */ = {isa = PBXFileReference; fileEncoding = 4; lastKnownFileType = sourcecode.c.h; path = RACStringSequence.h; sourceTree = "<group>"; };
		D03764AA19EDA41200A782A9 /* RACStringSequence.m */ = {isa = PBXFileReference; fileEncoding = 4; lastKnownFileType = sourcecode.c.objc; path = RACStringSequence.m; sourceTree = "<group>"; };
		D03764AB19EDA41200A782A9 /* RACSubject.h */ = {isa = PBXFileReference; fileEncoding = 4; lastKnownFileType = sourcecode.c.h; path = RACSubject.h; sourceTree = "<group>"; };
		D03764AC19EDA41200A782A9 /* RACSubject.m */ = {isa = PBXFileReference; fileEncoding = 4; lastKnownFileType = sourcecode.c.objc; path = RACSubject.m; sourceTree = "<group>"; };
		D03764AD19EDA41200A782A9 /* RACSubscriber.h */ = {isa = PBXFileReference; fileEncoding = 4; lastKnownFileType = sourcecode.c.h; path = RACSubscriber.h; sourceTree = "<group>"; };
		D03764AE19EDA41200A782A9 /* RACSubscriber.m */ = {isa = PBXFileReference; fileEncoding = 4; lastKnownFileType = sourcecode.c.objc; path = RACSubscriber.m; sourceTree = "<group>"; };
		D03764AF19EDA41200A782A9 /* RACSubscriber+Private.h */ = {isa = PBXFileReference; fileEncoding = 4; lastKnownFileType = sourcecode.c.h; path = "RACSubscriber+Private.h"; sourceTree = "<group>"; };
		D03764B019EDA41200A782A9 /* RACSubscriptingAssignmentTrampoline.h */ = {isa = PBXFileReference; fileEncoding = 4; lastKnownFileType = sourcecode.c.h; path = RACSubscriptingAssignmentTrampoline.h; sourceTree = "<group>"; };
		D03764B119EDA41200A782A9 /* RACSubscriptingAssignmentTrampoline.m */ = {isa = PBXFileReference; fileEncoding = 4; lastKnownFileType = sourcecode.c.objc; path = RACSubscriptingAssignmentTrampoline.m; sourceTree = "<group>"; };
		D03764B219EDA41200A782A9 /* RACSubscriptionScheduler.h */ = {isa = PBXFileReference; fileEncoding = 4; lastKnownFileType = sourcecode.c.h; path = RACSubscriptionScheduler.h; sourceTree = "<group>"; };
		D03764B319EDA41200A782A9 /* RACSubscriptionScheduler.m */ = {isa = PBXFileReference; fileEncoding = 4; lastKnownFileType = sourcecode.c.objc; path = RACSubscriptionScheduler.m; sourceTree = "<group>"; };
		D03764B419EDA41200A782A9 /* RACTargetQueueScheduler.h */ = {isa = PBXFileReference; fileEncoding = 4; lastKnownFileType = sourcecode.c.h; path = RACTargetQueueScheduler.h; sourceTree = "<group>"; };
		D03764B519EDA41200A782A9 /* RACTargetQueueScheduler.m */ = {isa = PBXFileReference; fileEncoding = 4; lastKnownFileType = sourcecode.c.objc; path = RACTargetQueueScheduler.m; sourceTree = "<group>"; };
		D03764B619EDA41200A782A9 /* RACTestScheduler.h */ = {isa = PBXFileReference; fileEncoding = 4; lastKnownFileType = sourcecode.c.h; path = RACTestScheduler.h; sourceTree = "<group>"; };
		D03764B719EDA41200A782A9 /* RACTestScheduler.m */ = {isa = PBXFileReference; fileEncoding = 4; lastKnownFileType = sourcecode.c.objc; path = RACTestScheduler.m; sourceTree = "<group>"; };
		D03764B819EDA41200A782A9 /* RACTuple.h */ = {isa = PBXFileReference; fileEncoding = 4; lastKnownFileType = sourcecode.c.h; path = RACTuple.h; sourceTree = "<group>"; };
		D03764B919EDA41200A782A9 /* RACTuple.m */ = {isa = PBXFileReference; fileEncoding = 4; lastKnownFileType = sourcecode.c.objc; path = RACTuple.m; sourceTree = "<group>"; };
		D03764BA19EDA41200A782A9 /* RACTupleSequence.h */ = {isa = PBXFileReference; fileEncoding = 4; lastKnownFileType = sourcecode.c.h; path = RACTupleSequence.h; sourceTree = "<group>"; };
		D03764BB19EDA41200A782A9 /* RACTupleSequence.m */ = {isa = PBXFileReference; fileEncoding = 4; lastKnownFileType = sourcecode.c.objc; path = RACTupleSequence.m; sourceTree = "<group>"; };
		D03764BC19EDA41200A782A9 /* RACUnarySequence.h */ = {isa = PBXFileReference; fileEncoding = 4; lastKnownFileType = sourcecode.c.h; path = RACUnarySequence.h; sourceTree = "<group>"; };
		D03764BD19EDA41200A782A9 /* RACUnarySequence.m */ = {isa = PBXFileReference; fileEncoding = 4; lastKnownFileType = sourcecode.c.objc; path = RACUnarySequence.m; sourceTree = "<group>"; };
		D03764BE19EDA41200A782A9 /* RACUnit.h */ = {isa = PBXFileReference; fileEncoding = 4; lastKnownFileType = sourcecode.c.h; path = RACUnit.h; sourceTree = "<group>"; };
		D03764BF19EDA41200A782A9 /* RACUnit.m */ = {isa = PBXFileReference; fileEncoding = 4; lastKnownFileType = sourcecode.c.objc; path = RACUnit.m; sourceTree = "<group>"; };
		D03764C019EDA41200A782A9 /* RACValueTransformer.h */ = {isa = PBXFileReference; fileEncoding = 4; lastKnownFileType = sourcecode.c.h; path = RACValueTransformer.h; sourceTree = "<group>"; };
		D03764C119EDA41200A782A9 /* RACValueTransformer.m */ = {isa = PBXFileReference; fileEncoding = 4; lastKnownFileType = sourcecode.c.objc; path = RACValueTransformer.m; sourceTree = "<group>"; };
		D03764C219EDA41200A782A9 /* UIActionSheet+RACSignalSupport.h */ = {isa = PBXFileReference; fileEncoding = 4; lastKnownFileType = sourcecode.c.h; path = "UIActionSheet+RACSignalSupport.h"; sourceTree = "<group>"; };
		D03764C319EDA41200A782A9 /* UIActionSheet+RACSignalSupport.m */ = {isa = PBXFileReference; fileEncoding = 4; lastKnownFileType = sourcecode.c.objc; path = "UIActionSheet+RACSignalSupport.m"; sourceTree = "<group>"; };
		D03764C419EDA41200A782A9 /* UIAlertView+RACSignalSupport.h */ = {isa = PBXFileReference; fileEncoding = 4; lastKnownFileType = sourcecode.c.h; path = "UIAlertView+RACSignalSupport.h"; sourceTree = "<group>"; };
		D03764C519EDA41200A782A9 /* UIAlertView+RACSignalSupport.m */ = {isa = PBXFileReference; fileEncoding = 4; lastKnownFileType = sourcecode.c.objc; path = "UIAlertView+RACSignalSupport.m"; sourceTree = "<group>"; };
		D03764C619EDA41200A782A9 /* UIBarButtonItem+RACCommandSupport.h */ = {isa = PBXFileReference; fileEncoding = 4; lastKnownFileType = sourcecode.c.h; path = "UIBarButtonItem+RACCommandSupport.h"; sourceTree = "<group>"; };
		D03764C719EDA41200A782A9 /* UIBarButtonItem+RACCommandSupport.m */ = {isa = PBXFileReference; fileEncoding = 4; lastKnownFileType = sourcecode.c.objc; path = "UIBarButtonItem+RACCommandSupport.m"; sourceTree = "<group>"; };
		D03764C819EDA41200A782A9 /* UIButton+RACCommandSupport.h */ = {isa = PBXFileReference; fileEncoding = 4; lastKnownFileType = sourcecode.c.h; path = "UIButton+RACCommandSupport.h"; sourceTree = "<group>"; };
		D03764C919EDA41200A782A9 /* UIButton+RACCommandSupport.m */ = {isa = PBXFileReference; fileEncoding = 4; lastKnownFileType = sourcecode.c.objc; path = "UIButton+RACCommandSupport.m"; sourceTree = "<group>"; };
		D03764CA19EDA41200A782A9 /* UICollectionReusableView+RACSignalSupport.h */ = {isa = PBXFileReference; fileEncoding = 4; lastKnownFileType = sourcecode.c.h; path = "UICollectionReusableView+RACSignalSupport.h"; sourceTree = "<group>"; };
		D03764CB19EDA41200A782A9 /* UICollectionReusableView+RACSignalSupport.m */ = {isa = PBXFileReference; fileEncoding = 4; lastKnownFileType = sourcecode.c.objc; path = "UICollectionReusableView+RACSignalSupport.m"; sourceTree = "<group>"; };
		D03764CC19EDA41200A782A9 /* UIControl+RACSignalSupport.h */ = {isa = PBXFileReference; fileEncoding = 4; lastKnownFileType = sourcecode.c.h; path = "UIControl+RACSignalSupport.h"; sourceTree = "<group>"; };
		D03764CD19EDA41200A782A9 /* UIControl+RACSignalSupport.m */ = {isa = PBXFileReference; fileEncoding = 4; lastKnownFileType = sourcecode.c.objc; path = "UIControl+RACSignalSupport.m"; sourceTree = "<group>"; };
		D03764CE19EDA41200A782A9 /* UIControl+RACSignalSupportPrivate.h */ = {isa = PBXFileReference; fileEncoding = 4; lastKnownFileType = sourcecode.c.h; path = "UIControl+RACSignalSupportPrivate.h"; sourceTree = "<group>"; };
		D03764CF19EDA41200A782A9 /* UIControl+RACSignalSupportPrivate.m */ = {isa = PBXFileReference; fileEncoding = 4; lastKnownFileType = sourcecode.c.objc; path = "UIControl+RACSignalSupportPrivate.m"; sourceTree = "<group>"; };
		D03764D019EDA41200A782A9 /* UIDatePicker+RACSignalSupport.h */ = {isa = PBXFileReference; fileEncoding = 4; lastKnownFileType = sourcecode.c.h; path = "UIDatePicker+RACSignalSupport.h"; sourceTree = "<group>"; };
		D03764D119EDA41200A782A9 /* UIDatePicker+RACSignalSupport.m */ = {isa = PBXFileReference; fileEncoding = 4; lastKnownFileType = sourcecode.c.objc; path = "UIDatePicker+RACSignalSupport.m"; sourceTree = "<group>"; };
		D03764D219EDA41200A782A9 /* UIGestureRecognizer+RACSignalSupport.h */ = {isa = PBXFileReference; fileEncoding = 4; lastKnownFileType = sourcecode.c.h; path = "UIGestureRecognizer+RACSignalSupport.h"; sourceTree = "<group>"; };
		D03764D319EDA41200A782A9 /* UIGestureRecognizer+RACSignalSupport.m */ = {isa = PBXFileReference; fileEncoding = 4; lastKnownFileType = sourcecode.c.objc; path = "UIGestureRecognizer+RACSignalSupport.m"; sourceTree = "<group>"; };
		D03764D419EDA41200A782A9 /* UIImagePickerController+RACSignalSupport.h */ = {isa = PBXFileReference; fileEncoding = 4; lastKnownFileType = sourcecode.c.h; path = "UIImagePickerController+RACSignalSupport.h"; sourceTree = "<group>"; };
		D03764D519EDA41200A782A9 /* UIImagePickerController+RACSignalSupport.m */ = {isa = PBXFileReference; fileEncoding = 4; lastKnownFileType = sourcecode.c.objc; path = "UIImagePickerController+RACSignalSupport.m"; sourceTree = "<group>"; };
		D03764D619EDA41200A782A9 /* UIRefreshControl+RACCommandSupport.h */ = {isa = PBXFileReference; fileEncoding = 4; lastKnownFileType = sourcecode.c.h; path = "UIRefreshControl+RACCommandSupport.h"; sourceTree = "<group>"; };
		D03764D719EDA41200A782A9 /* UIRefreshControl+RACCommandSupport.m */ = {isa = PBXFileReference; fileEncoding = 4; lastKnownFileType = sourcecode.c.objc; path = "UIRefreshControl+RACCommandSupport.m"; sourceTree = "<group>"; };
		D03764D819EDA41200A782A9 /* UISegmentedControl+RACSignalSupport.h */ = {isa = PBXFileReference; fileEncoding = 4; lastKnownFileType = sourcecode.c.h; path = "UISegmentedControl+RACSignalSupport.h"; sourceTree = "<group>"; };
		D03764D919EDA41200A782A9 /* UISegmentedControl+RACSignalSupport.m */ = {isa = PBXFileReference; fileEncoding = 4; lastKnownFileType = sourcecode.c.objc; path = "UISegmentedControl+RACSignalSupport.m"; sourceTree = "<group>"; };
		D03764DA19EDA41200A782A9 /* UISlider+RACSignalSupport.h */ = {isa = PBXFileReference; fileEncoding = 4; lastKnownFileType = sourcecode.c.h; path = "UISlider+RACSignalSupport.h"; sourceTree = "<group>"; };
		D03764DB19EDA41200A782A9 /* UISlider+RACSignalSupport.m */ = {isa = PBXFileReference; fileEncoding = 4; lastKnownFileType = sourcecode.c.objc; path = "UISlider+RACSignalSupport.m"; sourceTree = "<group>"; };
		D03764DC19EDA41200A782A9 /* UIStepper+RACSignalSupport.h */ = {isa = PBXFileReference; fileEncoding = 4; lastKnownFileType = sourcecode.c.h; path = "UIStepper+RACSignalSupport.h"; sourceTree = "<group>"; };
		D03764DD19EDA41200A782A9 /* UIStepper+RACSignalSupport.m */ = {isa = PBXFileReference; fileEncoding = 4; lastKnownFileType = sourcecode.c.objc; path = "UIStepper+RACSignalSupport.m"; sourceTree = "<group>"; };
		D03764DE19EDA41200A782A9 /* UISwitch+RACSignalSupport.h */ = {isa = PBXFileReference; fileEncoding = 4; lastKnownFileType = sourcecode.c.h; path = "UISwitch+RACSignalSupport.h"; sourceTree = "<group>"; };
		D03764DF19EDA41200A782A9 /* UISwitch+RACSignalSupport.m */ = {isa = PBXFileReference; fileEncoding = 4; lastKnownFileType = sourcecode.c.objc; path = "UISwitch+RACSignalSupport.m"; sourceTree = "<group>"; };
		D03764E019EDA41200A782A9 /* UITableViewCell+RACSignalSupport.h */ = {isa = PBXFileReference; fileEncoding = 4; lastKnownFileType = sourcecode.c.h; path = "UITableViewCell+RACSignalSupport.h"; sourceTree = "<group>"; };
		D03764E119EDA41200A782A9 /* UITableViewCell+RACSignalSupport.m */ = {isa = PBXFileReference; fileEncoding = 4; lastKnownFileType = sourcecode.c.objc; path = "UITableViewCell+RACSignalSupport.m"; sourceTree = "<group>"; };
		D03764E219EDA41200A782A9 /* UITableViewHeaderFooterView+RACSignalSupport.h */ = {isa = PBXFileReference; fileEncoding = 4; lastKnownFileType = sourcecode.c.h; path = "UITableViewHeaderFooterView+RACSignalSupport.h"; sourceTree = "<group>"; };
		D03764E319EDA41200A782A9 /* UITableViewHeaderFooterView+RACSignalSupport.m */ = {isa = PBXFileReference; fileEncoding = 4; lastKnownFileType = sourcecode.c.objc; path = "UITableViewHeaderFooterView+RACSignalSupport.m"; sourceTree = "<group>"; };
		D03764E419EDA41200A782A9 /* UITextField+RACSignalSupport.h */ = {isa = PBXFileReference; fileEncoding = 4; lastKnownFileType = sourcecode.c.h; path = "UITextField+RACSignalSupport.h"; sourceTree = "<group>"; };
		D03764E519EDA41200A782A9 /* UITextField+RACSignalSupport.m */ = {isa = PBXFileReference; fileEncoding = 4; lastKnownFileType = sourcecode.c.objc; path = "UITextField+RACSignalSupport.m"; sourceTree = "<group>"; };
		D03764E619EDA41200A782A9 /* UITextView+RACSignalSupport.h */ = {isa = PBXFileReference; fileEncoding = 4; lastKnownFileType = sourcecode.c.h; path = "UITextView+RACSignalSupport.h"; sourceTree = "<group>"; };
		D03764E719EDA41200A782A9 /* UITextView+RACSignalSupport.m */ = {isa = PBXFileReference; fileEncoding = 4; lastKnownFileType = sourcecode.c.objc; path = "UITextView+RACSignalSupport.m"; sourceTree = "<group>"; };
		D037666619EDA57100A782A9 /* EXTKeyPathCoding.h */ = {isa = PBXFileReference; fileEncoding = 4; lastKnownFileType = sourcecode.c.h; path = EXTKeyPathCoding.h; sourceTree = "<group>"; };
		D037666719EDA57100A782A9 /* EXTRuntimeExtensions.h */ = {isa = PBXFileReference; fileEncoding = 4; lastKnownFileType = sourcecode.c.h; path = EXTRuntimeExtensions.h; sourceTree = "<group>"; };
		D037666819EDA57100A782A9 /* EXTRuntimeExtensions.m */ = {isa = PBXFileReference; fileEncoding = 4; lastKnownFileType = sourcecode.c.objc; path = EXTRuntimeExtensions.m; sourceTree = "<group>"; };
		D037666919EDA57100A782A9 /* EXTScope.h */ = {isa = PBXFileReference; fileEncoding = 4; lastKnownFileType = sourcecode.c.h; path = EXTScope.h; sourceTree = "<group>"; };
		D037666A19EDA57100A782A9 /* metamacros.h */ = {isa = PBXFileReference; fileEncoding = 4; lastKnownFileType = sourcecode.c.h; path = metamacros.h; sourceTree = "<group>"; };
		D037667619EDA60000A782A9 /* NSControllerRACSupportSpec.m */ = {isa = PBXFileReference; fileEncoding = 4; lastKnownFileType = sourcecode.c.objc; path = NSControllerRACSupportSpec.m; sourceTree = "<group>"; };
		D037667819EDA60000A782A9 /* NSEnumeratorRACSequenceAdditionsSpec.m */ = {isa = PBXFileReference; fileEncoding = 4; lastKnownFileType = sourcecode.c.objc; path = NSEnumeratorRACSequenceAdditionsSpec.m; sourceTree = "<group>"; };
		D037667919EDA60000A782A9 /* NSNotificationCenterRACSupportSpec.m */ = {isa = PBXFileReference; fileEncoding = 4; lastKnownFileType = sourcecode.c.objc; path = NSNotificationCenterRACSupportSpec.m; sourceTree = "<group>"; };
		D037667A19EDA60000A782A9 /* NSObjectRACAppKitBindingsSpec.m */ = {isa = PBXFileReference; fileEncoding = 4; lastKnownFileType = sourcecode.c.objc; path = NSObjectRACAppKitBindingsSpec.m; sourceTree = "<group>"; };
		D037667B19EDA60000A782A9 /* NSObjectRACDeallocatingSpec.m */ = {isa = PBXFileReference; fileEncoding = 4; lastKnownFileType = sourcecode.c.objc; path = NSObjectRACDeallocatingSpec.m; sourceTree = "<group>"; };
		D037667C19EDA60000A782A9 /* NSObjectRACLiftingSpec.m */ = {isa = PBXFileReference; fileEncoding = 4; lastKnownFileType = sourcecode.c.objc; path = NSObjectRACLiftingSpec.m; sourceTree = "<group>"; };
		D037667D19EDA60000A782A9 /* NSObjectRACPropertySubscribingExamples.h */ = {isa = PBXFileReference; fileEncoding = 4; lastKnownFileType = sourcecode.c.h; path = NSObjectRACPropertySubscribingExamples.h; sourceTree = "<group>"; };
		D037667E19EDA60000A782A9 /* NSObjectRACPropertySubscribingExamples.m */ = {isa = PBXFileReference; fileEncoding = 4; lastKnownFileType = sourcecode.c.objc; path = NSObjectRACPropertySubscribingExamples.m; sourceTree = "<group>"; };
		D037667F19EDA60000A782A9 /* NSObjectRACPropertySubscribingSpec.m */ = {isa = PBXFileReference; fileEncoding = 4; lastKnownFileType = sourcecode.c.objc; path = NSObjectRACPropertySubscribingSpec.m; sourceTree = "<group>"; };
		D037668019EDA60000A782A9 /* NSObjectRACSelectorSignalSpec.m */ = {isa = PBXFileReference; fileEncoding = 4; lastKnownFileType = sourcecode.c.objc; path = NSObjectRACSelectorSignalSpec.m; sourceTree = "<group>"; };
		D037668119EDA60000A782A9 /* NSStringRACKeyPathUtilitiesSpec.m */ = {isa = PBXFileReference; fileEncoding = 4; lastKnownFileType = sourcecode.c.objc; path = NSStringRACKeyPathUtilitiesSpec.m; sourceTree = "<group>"; };
		D037668319EDA60000A782A9 /* NSURLConnectionRACSupportSpec.m */ = {isa = PBXFileReference; fileEncoding = 4; lastKnownFileType = sourcecode.c.objc; path = NSURLConnectionRACSupportSpec.m; sourceTree = "<group>"; };
		D037668419EDA60000A782A9 /* NSUserDefaultsRACSupportSpec.m */ = {isa = PBXFileReference; fileEncoding = 4; lastKnownFileType = sourcecode.c.objc; path = NSUserDefaultsRACSupportSpec.m; sourceTree = "<group>"; };
		D037668519EDA60000A782A9 /* RACBacktraceSpec.m */ = {isa = PBXFileReference; fileEncoding = 4; lastKnownFileType = sourcecode.c.objc; path = RACBacktraceSpec.m; sourceTree = "<group>"; };
		D037668619EDA60000A782A9 /* RACBlockTrampolineSpec.m */ = {isa = PBXFileReference; fileEncoding = 4; lastKnownFileType = sourcecode.c.objc; path = RACBlockTrampolineSpec.m; sourceTree = "<group>"; };
		D037668719EDA60000A782A9 /* RACChannelExamples.h */ = {isa = PBXFileReference; fileEncoding = 4; lastKnownFileType = sourcecode.c.h; path = RACChannelExamples.h; sourceTree = "<group>"; };
		D037668819EDA60000A782A9 /* RACChannelExamples.m */ = {isa = PBXFileReference; fileEncoding = 4; lastKnownFileType = sourcecode.c.objc; path = RACChannelExamples.m; sourceTree = "<group>"; };
		D037668919EDA60000A782A9 /* RACChannelSpec.m */ = {isa = PBXFileReference; fileEncoding = 4; lastKnownFileType = sourcecode.c.objc; path = RACChannelSpec.m; sourceTree = "<group>"; };
		D037668A19EDA60000A782A9 /* RACCommandSpec.m */ = {isa = PBXFileReference; fileEncoding = 4; lastKnownFileType = sourcecode.c.objc; path = RACCommandSpec.m; sourceTree = "<group>"; };
		D037668B19EDA60000A782A9 /* RACCompoundDisposableSpec.m */ = {isa = PBXFileReference; fileEncoding = 4; lastKnownFileType = sourcecode.c.objc; path = RACCompoundDisposableSpec.m; sourceTree = "<group>"; };
		D037668C19EDA60000A782A9 /* RACControlCommandExamples.h */ = {isa = PBXFileReference; fileEncoding = 4; lastKnownFileType = sourcecode.c.h; path = RACControlCommandExamples.h; sourceTree = "<group>"; };
		D037668D19EDA60000A782A9 /* RACControlCommandExamples.m */ = {isa = PBXFileReference; fileEncoding = 4; lastKnownFileType = sourcecode.c.objc; path = RACControlCommandExamples.m; sourceTree = "<group>"; };
		D037668E19EDA60000A782A9 /* RACDelegateProxySpec.m */ = {isa = PBXFileReference; fileEncoding = 4; lastKnownFileType = sourcecode.c.objc; path = RACDelegateProxySpec.m; sourceTree = "<group>"; };
		D037668F19EDA60000A782A9 /* RACDisposableSpec.m */ = {isa = PBXFileReference; fileEncoding = 4; lastKnownFileType = sourcecode.c.objc; path = RACDisposableSpec.m; sourceTree = "<group>"; };
		D037669019EDA60000A782A9 /* RACEventSpec.m */ = {isa = PBXFileReference; fileEncoding = 4; lastKnownFileType = sourcecode.c.objc; path = RACEventSpec.m; sourceTree = "<group>"; };
		D037669119EDA60000A782A9 /* RACKVOChannelSpec.m */ = {isa = PBXFileReference; fileEncoding = 4; lastKnownFileType = sourcecode.c.objc; path = RACKVOChannelSpec.m; sourceTree = "<group>"; };
		D037669219EDA60000A782A9 /* RACKVOWrapperSpec.m */ = {isa = PBXFileReference; fileEncoding = 4; lastKnownFileType = sourcecode.c.objc; path = RACKVOWrapperSpec.m; sourceTree = "<group>"; };
		D037669319EDA60000A782A9 /* RACMulticastConnectionSpec.m */ = {isa = PBXFileReference; fileEncoding = 4; lastKnownFileType = sourcecode.c.objc; path = RACMulticastConnectionSpec.m; sourceTree = "<group>"; };
		D037669419EDA60000A782A9 /* RACPropertySignalExamples.h */ = {isa = PBXFileReference; fileEncoding = 4; lastKnownFileType = sourcecode.c.h; path = RACPropertySignalExamples.h; sourceTree = "<group>"; };
		D037669519EDA60000A782A9 /* RACPropertySignalExamples.m */ = {isa = PBXFileReference; fileEncoding = 4; lastKnownFileType = sourcecode.c.objc; path = RACPropertySignalExamples.m; sourceTree = "<group>"; };
		D037669619EDA60000A782A9 /* RACSchedulerSpec.m */ = {isa = PBXFileReference; fileEncoding = 4; lastKnownFileType = sourcecode.c.objc; path = RACSchedulerSpec.m; sourceTree = "<group>"; };
		D037669719EDA60000A782A9 /* RACSequenceAdditionsSpec.m */ = {isa = PBXFileReference; fileEncoding = 4; lastKnownFileType = sourcecode.c.objc; path = RACSequenceAdditionsSpec.m; sourceTree = "<group>"; };
		D037669819EDA60000A782A9 /* RACSequenceExamples.h */ = {isa = PBXFileReference; fileEncoding = 4; lastKnownFileType = sourcecode.c.h; path = RACSequenceExamples.h; sourceTree = "<group>"; };
		D037669919EDA60000A782A9 /* RACSequenceExamples.m */ = {isa = PBXFileReference; fileEncoding = 4; lastKnownFileType = sourcecode.c.objc; path = RACSequenceExamples.m; sourceTree = "<group>"; };
		D037669A19EDA60000A782A9 /* RACSequenceSpec.m */ = {isa = PBXFileReference; fileEncoding = 4; lastKnownFileType = sourcecode.c.objc; path = RACSequenceSpec.m; sourceTree = "<group>"; };
		D037669B19EDA60000A782A9 /* RACSerialDisposableSpec.m */ = {isa = PBXFileReference; fileEncoding = 4; lastKnownFileType = sourcecode.c.objc; path = RACSerialDisposableSpec.m; sourceTree = "<group>"; };
		D037669C19EDA60000A782A9 /* RACSignalSpec.m */ = {isa = PBXFileReference; fileEncoding = 4; lastKnownFileType = sourcecode.c.objc; path = RACSignalSpec.m; sourceTree = "<group>"; };
		D037669F19EDA60000A782A9 /* RACStreamExamples.h */ = {isa = PBXFileReference; fileEncoding = 4; lastKnownFileType = sourcecode.c.h; path = RACStreamExamples.h; sourceTree = "<group>"; };
		D03766A019EDA60000A782A9 /* RACStreamExamples.m */ = {isa = PBXFileReference; fileEncoding = 4; lastKnownFileType = sourcecode.c.objc; path = RACStreamExamples.m; sourceTree = "<group>"; };
		D03766A119EDA60000A782A9 /* RACSubclassObject.h */ = {isa = PBXFileReference; fileEncoding = 4; lastKnownFileType = sourcecode.c.h; path = RACSubclassObject.h; sourceTree = "<group>"; };
		D03766A219EDA60000A782A9 /* RACSubclassObject.m */ = {isa = PBXFileReference; fileEncoding = 4; lastKnownFileType = sourcecode.c.objc; path = RACSubclassObject.m; sourceTree = "<group>"; };
		D03766A319EDA60000A782A9 /* RACSubjectSpec.m */ = {isa = PBXFileReference; fileEncoding = 4; lastKnownFileType = sourcecode.c.objc; path = RACSubjectSpec.m; sourceTree = "<group>"; };
		D03766A419EDA60000A782A9 /* RACSubscriberExamples.h */ = {isa = PBXFileReference; fileEncoding = 4; lastKnownFileType = sourcecode.c.h; path = RACSubscriberExamples.h; sourceTree = "<group>"; };
		D03766A519EDA60000A782A9 /* RACSubscriberExamples.m */ = {isa = PBXFileReference; fileEncoding = 4; lastKnownFileType = sourcecode.c.objc; path = RACSubscriberExamples.m; sourceTree = "<group>"; };
		D03766A619EDA60000A782A9 /* RACSubscriberSpec.m */ = {isa = PBXFileReference; fileEncoding = 4; lastKnownFileType = sourcecode.c.objc; path = RACSubscriberSpec.m; sourceTree = "<group>"; };
		D03766A719EDA60000A782A9 /* RACSubscriptingAssignmentTrampolineSpec.m */ = {isa = PBXFileReference; fileEncoding = 4; lastKnownFileType = sourcecode.c.objc; path = RACSubscriptingAssignmentTrampolineSpec.m; sourceTree = "<group>"; };
		D03766A819EDA60000A782A9 /* RACTargetQueueSchedulerSpec.m */ = {isa = PBXFileReference; fileEncoding = 4; lastKnownFileType = sourcecode.c.objc; path = RACTargetQueueSchedulerSpec.m; sourceTree = "<group>"; };
		D03766B019EDA60000A782A9 /* RACTupleSpec.m */ = {isa = PBXFileReference; fileEncoding = 4; lastKnownFileType = sourcecode.c.objc; path = RACTupleSpec.m; sourceTree = "<group>"; };
		D03766B119EDA60000A782A9 /* test-data.json */ = {isa = PBXFileReference; fileEncoding = 4; lastKnownFileType = text.json; path = "test-data.json"; sourceTree = "<group>"; };
		D03766B219EDA60000A782A9 /* UIActionSheetRACSupportSpec.m */ = {isa = PBXFileReference; fileEncoding = 4; lastKnownFileType = sourcecode.c.objc; path = UIActionSheetRACSupportSpec.m; sourceTree = "<group>"; };
		D03766B319EDA60000A782A9 /* UIAlertViewRACSupportSpec.m */ = {isa = PBXFileReference; fileEncoding = 4; lastKnownFileType = sourcecode.c.objc; path = UIAlertViewRACSupportSpec.m; sourceTree = "<group>"; };
		D03766B419EDA60000A782A9 /* UIBarButtonItemRACSupportSpec.m */ = {isa = PBXFileReference; fileEncoding = 4; lastKnownFileType = sourcecode.c.objc; path = UIBarButtonItemRACSupportSpec.m; sourceTree = "<group>"; };
		D03766B519EDA60000A782A9 /* UIButtonRACSupportSpec.m */ = {isa = PBXFileReference; fileEncoding = 4; lastKnownFileType = sourcecode.c.objc; path = UIButtonRACSupportSpec.m; sourceTree = "<group>"; };
		D03766B719EDA60000A782A9 /* UIImagePickerControllerRACSupportSpec.m */ = {isa = PBXFileReference; fileEncoding = 4; lastKnownFileType = sourcecode.c.objc; path = UIImagePickerControllerRACSupportSpec.m; sourceTree = "<group>"; };
		D037672B19EDA75D00A782A9 /* Quick.framework */ = {isa = PBXFileReference; lastKnownFileType = wrapper.framework; path = Quick.framework; sourceTree = BUILT_PRODUCTS_DIR; };
		D04725EA19E49ED7006002AA /* ReactiveCocoa.framework */ = {isa = PBXFileReference; explicitFileType = wrapper.framework; includeInIndex = 0; path = ReactiveCocoa.framework; sourceTree = BUILT_PRODUCTS_DIR; };
		D04725EE19E49ED7006002AA /* Info.plist */ = {isa = PBXFileReference; lastKnownFileType = text.plist.xml; path = Info.plist; sourceTree = "<group>"; };
		D04725EF19E49ED7006002AA /* ReactiveCocoa.h */ = {isa = PBXFileReference; lastKnownFileType = sourcecode.c.h; path = ReactiveCocoa.h; sourceTree = "<group>"; };
		D04725F519E49ED7006002AA /* ReactiveCocoa-MacTests.xctest */ = {isa = PBXFileReference; explicitFileType = wrapper.cfbundle; includeInIndex = 0; path = "ReactiveCocoa-MacTests.xctest"; sourceTree = BUILT_PRODUCTS_DIR; };
		D04725FB19E49ED7006002AA /* Info.plist */ = {isa = PBXFileReference; lastKnownFileType = text.plist.xml; path = Info.plist; sourceTree = "<group>"; };
		D047260C19E49F82006002AA /* ReactiveCocoa.framework */ = {isa = PBXFileReference; explicitFileType = wrapper.framework; includeInIndex = 0; path = ReactiveCocoa.framework; sourceTree = BUILT_PRODUCTS_DIR; };
		D047261619E49F82006002AA /* ReactiveCocoa-iOSTests.xctest */ = {isa = PBXFileReference; explicitFileType = wrapper.cfbundle; includeInIndex = 0; path = "ReactiveCocoa-iOSTests.xctest"; sourceTree = BUILT_PRODUCTS_DIR; };
		D047262719E49FE8006002AA /* Common.xcconfig */ = {isa = PBXFileReference; lastKnownFileType = text.xcconfig; path = Common.xcconfig; sourceTree = "<group>"; };
		D047262919E49FE8006002AA /* Debug.xcconfig */ = {isa = PBXFileReference; lastKnownFileType = text.xcconfig; path = Debug.xcconfig; sourceTree = "<group>"; };
		D047262A19E49FE8006002AA /* Profile.xcconfig */ = {isa = PBXFileReference; lastKnownFileType = text.xcconfig; path = Profile.xcconfig; sourceTree = "<group>"; };
		D047262B19E49FE8006002AA /* Release.xcconfig */ = {isa = PBXFileReference; lastKnownFileType = text.xcconfig; path = Release.xcconfig; sourceTree = "<group>"; };
		D047262C19E49FE8006002AA /* Test.xcconfig */ = {isa = PBXFileReference; lastKnownFileType = text.xcconfig; path = Test.xcconfig; sourceTree = "<group>"; };
		D047262E19E49FE8006002AA /* Application.xcconfig */ = {isa = PBXFileReference; lastKnownFileType = text.xcconfig; path = Application.xcconfig; sourceTree = "<group>"; };
		D047262F19E49FE8006002AA /* Framework.xcconfig */ = {isa = PBXFileReference; lastKnownFileType = text.xcconfig; path = Framework.xcconfig; sourceTree = "<group>"; };
		D047263019E49FE8006002AA /* StaticLibrary.xcconfig */ = {isa = PBXFileReference; lastKnownFileType = text.xcconfig; path = StaticLibrary.xcconfig; sourceTree = "<group>"; };
		D047263219E49FE8006002AA /* iOS-Application.xcconfig */ = {isa = PBXFileReference; lastKnownFileType = text.xcconfig; path = "iOS-Application.xcconfig"; sourceTree = "<group>"; };
		D047263319E49FE8006002AA /* iOS-Base.xcconfig */ = {isa = PBXFileReference; lastKnownFileType = text.xcconfig; path = "iOS-Base.xcconfig"; sourceTree = "<group>"; };
		D047263419E49FE8006002AA /* iOS-Framework.xcconfig */ = {isa = PBXFileReference; lastKnownFileType = text.xcconfig; path = "iOS-Framework.xcconfig"; sourceTree = "<group>"; };
		D047263519E49FE8006002AA /* iOS-StaticLibrary.xcconfig */ = {isa = PBXFileReference; lastKnownFileType = text.xcconfig; path = "iOS-StaticLibrary.xcconfig"; sourceTree = "<group>"; };
		D047263719E49FE8006002AA /* Mac-Application.xcconfig */ = {isa = PBXFileReference; lastKnownFileType = text.xcconfig; path = "Mac-Application.xcconfig"; sourceTree = "<group>"; };
		D047263819E49FE8006002AA /* Mac-Base.xcconfig */ = {isa = PBXFileReference; lastKnownFileType = text.xcconfig; path = "Mac-Base.xcconfig"; sourceTree = "<group>"; };
		D047263919E49FE8006002AA /* Mac-DynamicLibrary.xcconfig */ = {isa = PBXFileReference; lastKnownFileType = text.xcconfig; path = "Mac-DynamicLibrary.xcconfig"; sourceTree = "<group>"; };
		D047263A19E49FE8006002AA /* Mac-Framework.xcconfig */ = {isa = PBXFileReference; lastKnownFileType = text.xcconfig; path = "Mac-Framework.xcconfig"; sourceTree = "<group>"; };
		D047263B19E49FE8006002AA /* Mac-StaticLibrary.xcconfig */ = {isa = PBXFileReference; lastKnownFileType = text.xcconfig; path = "Mac-StaticLibrary.xcconfig"; sourceTree = "<group>"; };
		D047263C19E49FE8006002AA /* README.md */ = {isa = PBXFileReference; lastKnownFileType = net.daringfireball.markdown; path = README.md; sourceTree = "<group>"; };
		D05E662419EDD82000904ACA /* Nimble.framework */ = {isa = PBXFileReference; explicitFileType = wrapper.framework; path = Nimble.framework; sourceTree = BUILT_PRODUCTS_DIR; };
		D0C312BA19EF2A5800984962 /* Action.swift */ = {isa = PBXFileReference; fileEncoding = 4; lastKnownFileType = sourcecode.swift; path = Action.swift; sourceTree = "<group>"; };
		D0C312BB19EF2A5800984962 /* Atomic.swift */ = {isa = PBXFileReference; fileEncoding = 4; lastKnownFileType = sourcecode.swift; path = Atomic.swift; sourceTree = "<group>"; };
		D0C312BC19EF2A5800984962 /* Bag.swift */ = {isa = PBXFileReference; fileEncoding = 4; lastKnownFileType = sourcecode.swift; path = Bag.swift; sourceTree = "<group>"; };
		D0C312BD19EF2A5800984962 /* Consumer.swift */ = {isa = PBXFileReference; fileEncoding = 4; lastKnownFileType = sourcecode.swift; path = Consumer.swift; sourceTree = "<group>"; };
		D0C312BE19EF2A5800984962 /* Disposable.swift */ = {isa = PBXFileReference; fileEncoding = 4; lastKnownFileType = sourcecode.swift; path = Disposable.swift; sourceTree = "<group>"; };
		D0C312BF19EF2A5800984962 /* Errors.swift */ = {isa = PBXFileReference; fileEncoding = 4; lastKnownFileType = sourcecode.swift; path = Errors.swift; sourceTree = "<group>"; };
		D0C312C019EF2A5800984962 /* Event.swift */ = {isa = PBXFileReference; fileEncoding = 4; lastKnownFileType = sourcecode.swift; path = Event.swift; sourceTree = "<group>"; };
		D0C312C119EF2A5800984962 /* Identity.swift */ = {isa = PBXFileReference; fileEncoding = 4; lastKnownFileType = sourcecode.swift; path = Identity.swift; sourceTree = "<group>"; };
		D0C312C219EF2A5800984962 /* NSNotificationCenterExtensions.swift */ = {isa = PBXFileReference; fileEncoding = 4; lastKnownFileType = sourcecode.swift; path = NSNotificationCenterExtensions.swift; sourceTree = "<group>"; };
		D0C312C319EF2A5800984962 /* NSURLSessionExtensions.swift */ = {isa = PBXFileReference; fileEncoding = 4; lastKnownFileType = sourcecode.swift; path = NSURLSessionExtensions.swift; sourceTree = "<group>"; };
		D0C312C419EF2A5800984962 /* ObjectiveCBridging.swift */ = {isa = PBXFileReference; fileEncoding = 4; lastKnownFileType = sourcecode.swift; path = ObjectiveCBridging.swift; sourceTree = "<group>"; };
		D0C312C519EF2A5800984962 /* OptionalExtensions.swift */ = {isa = PBXFileReference; fileEncoding = 4; lastKnownFileType = sourcecode.swift; path = OptionalExtensions.swift; sourceTree = "<group>"; };
		D0C312C619EF2A5800984962 /* Producer.swift */ = {isa = PBXFileReference; fileEncoding = 4; lastKnownFileType = sourcecode.swift; path = Producer.swift; sourceTree = "<group>"; };
		D0C312C719EF2A5800984962 /* Promise.swift */ = {isa = PBXFileReference; fileEncoding = 4; lastKnownFileType = sourcecode.swift; path = Promise.swift; sourceTree = "<group>"; };
		D0C312C819EF2A5800984962 /* Scheduler.swift */ = {isa = PBXFileReference; fileEncoding = 4; lastKnownFileType = sourcecode.swift; path = Scheduler.swift; sourceTree = "<group>"; };
		D0C312C919EF2A5800984962 /* Signal.swift */ = {isa = PBXFileReference; fileEncoding = 4; lastKnownFileType = sourcecode.swift; path = Signal.swift; sourceTree = "<group>"; };
		D0C312CA19EF2A5800984962 /* SignalingProperty.swift */ = {isa = PBXFileReference; fileEncoding = 4; lastKnownFileType = sourcecode.swift; path = SignalingProperty.swift; sourceTree = "<group>"; };
		D0C312EE19EF2A7700984962 /* AtomicSpec.swift */ = {isa = PBXFileReference; fileEncoding = 4; lastKnownFileType = sourcecode.swift; path = AtomicSpec.swift; sourceTree = "<group>"; };
		D0C312EF19EF2A7700984962 /* BagSpec.swift */ = {isa = PBXFileReference; fileEncoding = 4; lastKnownFileType = sourcecode.swift; path = BagSpec.swift; sourceTree = "<group>"; };
		D0C312F019EF2A7700984962 /* DisposableSpec.swift */ = {isa = PBXFileReference; fileEncoding = 4; lastKnownFileType = sourcecode.swift; path = DisposableSpec.swift; sourceTree = "<group>"; };
		D0C312F119EF2A7700984962 /* ObjectiveCBridgingSpec.swift */ = {isa = PBXFileReference; fileEncoding = 4; lastKnownFileType = sourcecode.swift; path = ObjectiveCBridgingSpec.swift; sourceTree = "<group>"; };
		D0C312F219EF2A7700984962 /* SchedulerSpec.swift */ = {isa = PBXFileReference; fileEncoding = 4; lastKnownFileType = sourcecode.swift; path = SchedulerSpec.swift; sourceTree = "<group>"; };
		D0C312F319EF2A7700984962 /* SignalSpec.swift */ = {isa = PBXFileReference; fileEncoding = 4; lastKnownFileType = sourcecode.swift; path = SignalSpec.swift; sourceTree = "<group>"; };
		D0C3131719EF2D9700984962 /* RACTestExampleScheduler.h */ = {isa = PBXFileReference; fileEncoding = 4; lastKnownFileType = sourcecode.c.h; path = RACTestExampleScheduler.h; sourceTree = "<group>"; };
		D0C3131819EF2D9700984962 /* RACTestExampleScheduler.m */ = {isa = PBXFileReference; fileEncoding = 4; lastKnownFileType = sourcecode.c.objc; path = RACTestExampleScheduler.m; sourceTree = "<group>"; };
		D0C3131919EF2D9700984962 /* RACTestObject.h */ = {isa = PBXFileReference; fileEncoding = 4; lastKnownFileType = sourcecode.c.h; path = RACTestObject.h; sourceTree = "<group>"; };
		D0C3131A19EF2D9700984962 /* RACTestObject.m */ = {isa = PBXFileReference; fileEncoding = 4; lastKnownFileType = sourcecode.c.objc; path = RACTestObject.m; sourceTree = "<group>"; };
		D0C3131B19EF2D9700984962 /* RACTestSchedulerSpec.m */ = {isa = PBXFileReference; fileEncoding = 4; lastKnownFileType = sourcecode.c.objc; path = RACTestSchedulerSpec.m; sourceTree = "<group>"; };
		D0C3131C19EF2D9700984962 /* RACTestUIButton.h */ = {isa = PBXFileReference; fileEncoding = 4; lastKnownFileType = sourcecode.c.h; path = RACTestUIButton.h; sourceTree = "<group>"; };
		D0C3131D19EF2D9700984962 /* RACTestUIButton.m */ = {isa = PBXFileReference; fileEncoding = 4; lastKnownFileType = sourcecode.c.objc; path = RACTestUIButton.m; sourceTree = "<group>"; };
		D0C3132B19EF2FA300984962 /* LlamaKit.framework */ = {isa = PBXFileReference; lastKnownFileType = wrapper.framework; path = LlamaKit.framework; sourceTree = BUILT_PRODUCTS_DIR; };
>>>>>>> 59656d4e
/* End PBXFileReference section */

/* Begin PBXFrameworksBuildPhase section */
		D04725E619E49ED7006002AA /* Frameworks */ = {
			isa = PBXFrameworksBuildPhase;
			buildActionMask = 2147483647;
			files = (
				D0C3132E19EF2FB400984962 /* LlamaKit.framework in Frameworks */,
			);
			runOnlyForDeploymentPostprocessing = 0;
		};
		D04725F219E49ED7006002AA /* Frameworks */ = {
			isa = PBXFrameworksBuildPhase;
			buildActionMask = 2147483647;
			files = (
				D05E662519EDD82000904ACA /* Nimble.framework in Frameworks */,
				D037672D19EDA75D00A782A9 /* Quick.framework in Frameworks */,
				D04725F619E49ED7006002AA /* ReactiveCocoa.framework in Frameworks */,
			);
			runOnlyForDeploymentPostprocessing = 0;
		};
		D047260819E49F82006002AA /* Frameworks */ = {
			isa = PBXFrameworksBuildPhase;
			buildActionMask = 2147483647;
			files = (
				D0C3132D19EF2FAE00984962 /* LlamaKit.framework in Frameworks */,
			);
			runOnlyForDeploymentPostprocessing = 0;
		};
		D047261319E49F82006002AA /* Frameworks */ = {
			isa = PBXFrameworksBuildPhase;
			buildActionMask = 2147483647;
			files = (
				D05E662619EDD83000904ACA /* Nimble.framework in Frameworks */,
				D037672F19EDA78B00A782A9 /* Quick.framework in Frameworks */,
				D047261719E49F82006002AA /* ReactiveCocoa.framework in Frameworks */,
			);
			runOnlyForDeploymentPostprocessing = 0;
		};
/* End PBXFrameworksBuildPhase section */

/* Begin PBXGroup section */
		D037642919EDA3B600A782A9 /* Objective-C */ = {
			isa = PBXGroup;
			children = (
				D037666519EDA57100A782A9 /* extobjc */,
				D037642A19EDA41200A782A9 /* NSArray+RACSequenceAdditions.h */,
				D037642B19EDA41200A782A9 /* NSArray+RACSequenceAdditions.m */,
				D037642C19EDA41200A782A9 /* NSControl+RACCommandSupport.h */,
				D037642D19EDA41200A782A9 /* NSControl+RACCommandSupport.m */,
				D037642E19EDA41200A782A9 /* NSControl+RACTextSignalSupport.h */,
				D037642F19EDA41200A782A9 /* NSControl+RACTextSignalSupport.m */,
				D037643019EDA41200A782A9 /* NSData+RACSupport.h */,
				D037643119EDA41200A782A9 /* NSData+RACSupport.m */,
				D037643219EDA41200A782A9 /* NSDictionary+RACSequenceAdditions.h */,
				D037643319EDA41200A782A9 /* NSDictionary+RACSequenceAdditions.m */,
				D037643419EDA41200A782A9 /* NSEnumerator+RACSequenceAdditions.h */,
				D037643519EDA41200A782A9 /* NSEnumerator+RACSequenceAdditions.m */,
				D037643619EDA41200A782A9 /* NSFileHandle+RACSupport.h */,
				D037643719EDA41200A782A9 /* NSFileHandle+RACSupport.m */,
				D037643819EDA41200A782A9 /* NSIndexSet+RACSequenceAdditions.h */,
				D037643919EDA41200A782A9 /* NSIndexSet+RACSequenceAdditions.m */,
				D037643A19EDA41200A782A9 /* NSInvocation+RACTypeParsing.h */,
				D037643B19EDA41200A782A9 /* NSInvocation+RACTypeParsing.m */,
				D037643C19EDA41200A782A9 /* NSNotificationCenter+RACSupport.h */,
				D037643D19EDA41200A782A9 /* NSNotificationCenter+RACSupport.m */,
				D037643E19EDA41200A782A9 /* NSObject+RACAppKitBindings.h */,
				D037643F19EDA41200A782A9 /* NSObject+RACAppKitBindings.m */,
				D037644019EDA41200A782A9 /* NSObject+RACDeallocating.h */,
				D037644119EDA41200A782A9 /* NSObject+RACDeallocating.m */,
				D037644219EDA41200A782A9 /* NSObject+RACDescription.h */,
				D037644319EDA41200A782A9 /* NSObject+RACDescription.m */,
				D037644419EDA41200A782A9 /* NSObject+RACKVOWrapper.h */,
				D037644519EDA41200A782A9 /* NSObject+RACKVOWrapper.m */,
				D037644619EDA41200A782A9 /* NSObject+RACLifting.h */,
				D037644719EDA41200A782A9 /* NSObject+RACLifting.m */,
				D037644819EDA41200A782A9 /* NSObject+RACPropertySubscribing.h */,
				D037644919EDA41200A782A9 /* NSObject+RACPropertySubscribing.m */,
				D037644A19EDA41200A782A9 /* NSObject+RACSelectorSignal.h */,
				D037644B19EDA41200A782A9 /* NSObject+RACSelectorSignal.m */,
				D037644C19EDA41200A782A9 /* NSOrderedSet+RACSequenceAdditions.h */,
				D037644D19EDA41200A782A9 /* NSOrderedSet+RACSequenceAdditions.m */,
				D037644E19EDA41200A782A9 /* NSSet+RACSequenceAdditions.h */,
				D037644F19EDA41200A782A9 /* NSSet+RACSequenceAdditions.m */,
				D037645019EDA41200A782A9 /* NSString+RACKeyPathUtilities.h */,
				D037645119EDA41200A782A9 /* NSString+RACKeyPathUtilities.m */,
				D037645219EDA41200A782A9 /* NSString+RACSequenceAdditions.h */,
				D037645319EDA41200A782A9 /* NSString+RACSequenceAdditions.m */,
				D037645419EDA41200A782A9 /* NSString+RACSupport.h */,
				D037645519EDA41200A782A9 /* NSString+RACSupport.m */,
				D037645619EDA41200A782A9 /* NSText+RACSignalSupport.h */,
				D037645719EDA41200A782A9 /* NSText+RACSignalSupport.m */,
				D037645819EDA41200A782A9 /* NSURLConnection+RACSupport.h */,
				D037645919EDA41200A782A9 /* NSURLConnection+RACSupport.m */,
				D037645A19EDA41200A782A9 /* NSUserDefaults+RACSupport.h */,
				D037645B19EDA41200A782A9 /* NSUserDefaults+RACSupport.m */,
				D037645C19EDA41200A782A9 /* RACArraySequence.h */,
				D037645D19EDA41200A782A9 /* RACArraySequence.m */,
				D037645E19EDA41200A782A9 /* RACBacktrace.h */,
				D037645F19EDA41200A782A9 /* RACBacktrace.m */,
				D037646019EDA41200A782A9 /* RACBehaviorSubject.h */,
				D037646119EDA41200A782A9 /* RACBehaviorSubject.m */,
				D037646219EDA41200A782A9 /* RACBlockTrampoline.h */,
				D037646319EDA41200A782A9 /* RACBlockTrampoline.m */,
				D037646419EDA41200A782A9 /* RACChannel.h */,
				D037646519EDA41200A782A9 /* RACChannel.m */,
				D037646619EDA41200A782A9 /* RACCommand.h */,
				D037646719EDA41200A782A9 /* RACCommand.m */,
				D037646819EDA41200A782A9 /* RACCompoundDisposable.h */,
				D037646919EDA41200A782A9 /* RACCompoundDisposable.m */,
				D037646A19EDA41200A782A9 /* RACCompoundDisposableProvider.d */,
				D037646B19EDA41200A782A9 /* RACDelegateProxy.h */,
				D037646C19EDA41200A782A9 /* RACDelegateProxy.m */,
				D037646D19EDA41200A782A9 /* RACDisposable.h */,
				D037646E19EDA41200A782A9 /* RACDisposable.m */,
				D037646F19EDA41200A782A9 /* RACDynamicSequence.h */,
				D037647019EDA41200A782A9 /* RACDynamicSequence.m */,
				D037647119EDA41200A782A9 /* RACDynamicSignal.h */,
				D037647219EDA41200A782A9 /* RACDynamicSignal.m */,
				D037647319EDA41200A782A9 /* RACEagerSequence.h */,
				D037647419EDA41200A782A9 /* RACEagerSequence.m */,
				D037647519EDA41200A782A9 /* RACEmptySequence.h */,
				D037647619EDA41200A782A9 /* RACEmptySequence.m */,
				D037647719EDA41200A782A9 /* RACEmptySignal.h */,
				D037647819EDA41200A782A9 /* RACEmptySignal.m */,
				D037647919EDA41200A782A9 /* RACErrorSignal.h */,
				D037647A19EDA41200A782A9 /* RACErrorSignal.m */,
				D037647B19EDA41200A782A9 /* RACEvent.h */,
				D037647C19EDA41200A782A9 /* RACEvent.m */,
				D037647D19EDA41200A782A9 /* RACGroupedSignal.h */,
				D037647E19EDA41200A782A9 /* RACGroupedSignal.m */,
				D037647F19EDA41200A782A9 /* RACImmediateScheduler.h */,
				D037648019EDA41200A782A9 /* RACImmediateScheduler.m */,
				D037648119EDA41200A782A9 /* RACIndexSetSequence.h */,
				D037648219EDA41200A782A9 /* RACIndexSetSequence.m */,
				D037648319EDA41200A782A9 /* RACKVOChannel.h */,
				D037648419EDA41200A782A9 /* RACKVOChannel.m */,
				D037648519EDA41200A782A9 /* RACKVOTrampoline.h */,
				D037648619EDA41200A782A9 /* RACKVOTrampoline.m */,
				D037648719EDA41200A782A9 /* RACMulticastConnection.h */,
				D037648819EDA41200A782A9 /* RACMulticastConnection.m */,
				D037648919EDA41200A782A9 /* RACMulticastConnection+Private.h */,
				D037648A19EDA41200A782A9 /* RACObjCRuntime.h */,
				D037648B19EDA41200A782A9 /* RACObjCRuntime.m */,
				D037648C19EDA41200A782A9 /* RACPassthroughSubscriber.h */,
				D037648D19EDA41200A782A9 /* RACPassthroughSubscriber.m */,
				D037648E19EDA41200A782A9 /* RACQueueScheduler.h */,
				D037648F19EDA41200A782A9 /* RACQueueScheduler.m */,
				D037649019EDA41200A782A9 /* RACQueueScheduler+Subclass.h */,
				D037649119EDA41200A782A9 /* RACReplaySubject.h */,
				D037649219EDA41200A782A9 /* RACReplaySubject.m */,
				D037649319EDA41200A782A9 /* RACReturnSignal.h */,
				D037649419EDA41200A782A9 /* RACReturnSignal.m */,
				D037649519EDA41200A782A9 /* RACScheduler.h */,
				D037649619EDA41200A782A9 /* RACScheduler.m */,
				D037649719EDA41200A782A9 /* RACScheduler+Private.h */,
				D037649819EDA41200A782A9 /* RACScheduler+Subclass.h */,
				D037649919EDA41200A782A9 /* RACScopedDisposable.h */,
				D037649A19EDA41200A782A9 /* RACScopedDisposable.m */,
				D037649B19EDA41200A782A9 /* RACSequence.h */,
				D037649C19EDA41200A782A9 /* RACSequence.m */,
				D037649D19EDA41200A782A9 /* RACSerialDisposable.h */,
				D037649E19EDA41200A782A9 /* RACSerialDisposable.m */,
				D037649F19EDA41200A782A9 /* RACSignal.h */,
				D03764A019EDA41200A782A9 /* RACSignal.m */,
				D03764A119EDA41200A782A9 /* RACSignal+Operations.h */,
				D03764A219EDA41200A782A9 /* RACSignal+Operations.m */,
				D03764A319EDA41200A782A9 /* RACSignalProvider.d */,
				D03764A419EDA41200A782A9 /* RACSignalSequence.h */,
				D03764A519EDA41200A782A9 /* RACSignalSequence.m */,
				D03764A619EDA41200A782A9 /* RACStream.h */,
				D03764A719EDA41200A782A9 /* RACStream.m */,
				D03764A819EDA41200A782A9 /* RACStream+Private.h */,
				D03764A919EDA41200A782A9 /* RACStringSequence.h */,
				D03764AA19EDA41200A782A9 /* RACStringSequence.m */,
				D03764AB19EDA41200A782A9 /* RACSubject.h */,
				D03764AC19EDA41200A782A9 /* RACSubject.m */,
				D03764AD19EDA41200A782A9 /* RACSubscriber.h */,
				D03764AE19EDA41200A782A9 /* RACSubscriber.m */,
				D03764AF19EDA41200A782A9 /* RACSubscriber+Private.h */,
				D03764B019EDA41200A782A9 /* RACSubscriptingAssignmentTrampoline.h */,
				D03764B119EDA41200A782A9 /* RACSubscriptingAssignmentTrampoline.m */,
				D03764B219EDA41200A782A9 /* RACSubscriptionScheduler.h */,
				D03764B319EDA41200A782A9 /* RACSubscriptionScheduler.m */,
				D03764B419EDA41200A782A9 /* RACTargetQueueScheduler.h */,
				D03764B519EDA41200A782A9 /* RACTargetQueueScheduler.m */,
				D03764B619EDA41200A782A9 /* RACTestScheduler.h */,
				D03764B719EDA41200A782A9 /* RACTestScheduler.m */,
				D03764B819EDA41200A782A9 /* RACTuple.h */,
				D03764B919EDA41200A782A9 /* RACTuple.m */,
				D03764BA19EDA41200A782A9 /* RACTupleSequence.h */,
				D03764BB19EDA41200A782A9 /* RACTupleSequence.m */,
				D03764BC19EDA41200A782A9 /* RACUnarySequence.h */,
				D03764BD19EDA41200A782A9 /* RACUnarySequence.m */,
				D03764BE19EDA41200A782A9 /* RACUnit.h */,
				D03764BF19EDA41200A782A9 /* RACUnit.m */,
				D03764C019EDA41200A782A9 /* RACValueTransformer.h */,
				D03764C119EDA41200A782A9 /* RACValueTransformer.m */,
				D03764C219EDA41200A782A9 /* UIActionSheet+RACSignalSupport.h */,
				D03764C319EDA41200A782A9 /* UIActionSheet+RACSignalSupport.m */,
				D03764C419EDA41200A782A9 /* UIAlertView+RACSignalSupport.h */,
				D03764C519EDA41200A782A9 /* UIAlertView+RACSignalSupport.m */,
				D03764C619EDA41200A782A9 /* UIBarButtonItem+RACCommandSupport.h */,
				D03764C719EDA41200A782A9 /* UIBarButtonItem+RACCommandSupport.m */,
				D03764C819EDA41200A782A9 /* UIButton+RACCommandSupport.h */,
				D03764C919EDA41200A782A9 /* UIButton+RACCommandSupport.m */,
				D03764CA19EDA41200A782A9 /* UICollectionReusableView+RACSignalSupport.h */,
				D03764CB19EDA41200A782A9 /* UICollectionReusableView+RACSignalSupport.m */,
				D03764CC19EDA41200A782A9 /* UIControl+RACSignalSupport.h */,
				D03764CD19EDA41200A782A9 /* UIControl+RACSignalSupport.m */,
				D03764CE19EDA41200A782A9 /* UIControl+RACSignalSupportPrivate.h */,
				D03764CF19EDA41200A782A9 /* UIControl+RACSignalSupportPrivate.m */,
				D03764D019EDA41200A782A9 /* UIDatePicker+RACSignalSupport.h */,
				D03764D119EDA41200A782A9 /* UIDatePicker+RACSignalSupport.m */,
				D03764D219EDA41200A782A9 /* UIGestureRecognizer+RACSignalSupport.h */,
				D03764D319EDA41200A782A9 /* UIGestureRecognizer+RACSignalSupport.m */,
				D03764D419EDA41200A782A9 /* UIImagePickerController+RACSignalSupport.h */,
				D03764D519EDA41200A782A9 /* UIImagePickerController+RACSignalSupport.m */,
				D03764D619EDA41200A782A9 /* UIRefreshControl+RACCommandSupport.h */,
				D03764D719EDA41200A782A9 /* UIRefreshControl+RACCommandSupport.m */,
				D03764D819EDA41200A782A9 /* UISegmentedControl+RACSignalSupport.h */,
				D03764D919EDA41200A782A9 /* UISegmentedControl+RACSignalSupport.m */,
				D03764DA19EDA41200A782A9 /* UISlider+RACSignalSupport.h */,
				D03764DB19EDA41200A782A9 /* UISlider+RACSignalSupport.m */,
				D03764DC19EDA41200A782A9 /* UIStepper+RACSignalSupport.h */,
				D03764DD19EDA41200A782A9 /* UIStepper+RACSignalSupport.m */,
				D03764DE19EDA41200A782A9 /* UISwitch+RACSignalSupport.h */,
				D03764DF19EDA41200A782A9 /* UISwitch+RACSignalSupport.m */,
				D03764E019EDA41200A782A9 /* UITableViewCell+RACSignalSupport.h */,
				D03764E119EDA41200A782A9 /* UITableViewCell+RACSignalSupport.m */,
				D03764E219EDA41200A782A9 /* UITableViewHeaderFooterView+RACSignalSupport.h */,
				D03764E319EDA41200A782A9 /* UITableViewHeaderFooterView+RACSignalSupport.m */,
				D03764E419EDA41200A782A9 /* UITextField+RACSignalSupport.h */,
				D03764E519EDA41200A782A9 /* UITextField+RACSignalSupport.m */,
				D03764E619EDA41200A782A9 /* UITextView+RACSignalSupport.h */,
				D03764E719EDA41200A782A9 /* UITextView+RACSignalSupport.m */,
			);
			path = "Objective-C";
			sourceTree = "<group>";
		};
		D037666519EDA57100A782A9 /* extobjc */ = {
			isa = PBXGroup;
			children = (
				D037666619EDA57100A782A9 /* EXTKeyPathCoding.h */,
				D037666719EDA57100A782A9 /* EXTRuntimeExtensions.h */,
				D037666819EDA57100A782A9 /* EXTRuntimeExtensions.m */,
				D037666919EDA57100A782A9 /* EXTScope.h */,
				D037666A19EDA57100A782A9 /* metamacros.h */,
			);
			path = extobjc;
			sourceTree = "<group>";
		};
		D037667519EDA5D900A782A9 /* Objective-C */ = {
			isa = PBXGroup;
			children = (
				D037667619EDA60000A782A9 /* NSControllerRACSupportSpec.m */,
				D037667819EDA60000A782A9 /* NSEnumeratorRACSequenceAdditionsSpec.m */,
				D037667919EDA60000A782A9 /* NSNotificationCenterRACSupportSpec.m */,
				D037667A19EDA60000A782A9 /* NSObjectRACAppKitBindingsSpec.m */,
				D037667B19EDA60000A782A9 /* NSObjectRACDeallocatingSpec.m */,
				D037667C19EDA60000A782A9 /* NSObjectRACLiftingSpec.m */,
				D037667D19EDA60000A782A9 /* NSObjectRACPropertySubscribingExamples.h */,
				D037667E19EDA60000A782A9 /* NSObjectRACPropertySubscribingExamples.m */,
				D037667F19EDA60000A782A9 /* NSObjectRACPropertySubscribingSpec.m */,
				D037668019EDA60000A782A9 /* NSObjectRACSelectorSignalSpec.m */,
				D037668119EDA60000A782A9 /* NSStringRACKeyPathUtilitiesSpec.m */,
				D037668319EDA60000A782A9 /* NSURLConnectionRACSupportSpec.m */,
				D037668419EDA60000A782A9 /* NSUserDefaultsRACSupportSpec.m */,
				D037668519EDA60000A782A9 /* RACBacktraceSpec.m */,
				D037668619EDA60000A782A9 /* RACBlockTrampolineSpec.m */,
				D037668719EDA60000A782A9 /* RACChannelExamples.h */,
				D037668819EDA60000A782A9 /* RACChannelExamples.m */,
				D037668919EDA60000A782A9 /* RACChannelSpec.m */,
				D037668A19EDA60000A782A9 /* RACCommandSpec.m */,
				D037668B19EDA60000A782A9 /* RACCompoundDisposableSpec.m */,
				D037668C19EDA60000A782A9 /* RACControlCommandExamples.h */,
				D037668D19EDA60000A782A9 /* RACControlCommandExamples.m */,
				D037668E19EDA60000A782A9 /* RACDelegateProxySpec.m */,
				D037668F19EDA60000A782A9 /* RACDisposableSpec.m */,
				D037669019EDA60000A782A9 /* RACEventSpec.m */,
				D037669119EDA60000A782A9 /* RACKVOChannelSpec.m */,
				D037669219EDA60000A782A9 /* RACKVOWrapperSpec.m */,
				D037669319EDA60000A782A9 /* RACMulticastConnectionSpec.m */,
				D037669419EDA60000A782A9 /* RACPropertySignalExamples.h */,
				D037669519EDA60000A782A9 /* RACPropertySignalExamples.m */,
				D037669619EDA60000A782A9 /* RACSchedulerSpec.m */,
				D037669719EDA60000A782A9 /* RACSequenceAdditionsSpec.m */,
				D037669819EDA60000A782A9 /* RACSequenceExamples.h */,
				D037669919EDA60000A782A9 /* RACSequenceExamples.m */,
				D037669A19EDA60000A782A9 /* RACSequenceSpec.m */,
				D037669B19EDA60000A782A9 /* RACSerialDisposableSpec.m */,
				D037669C19EDA60000A782A9 /* RACSignalSpec.m */,
				D037669F19EDA60000A782A9 /* RACStreamExamples.h */,
				D03766A019EDA60000A782A9 /* RACStreamExamples.m */,
				D03766A119EDA60000A782A9 /* RACSubclassObject.h */,
				D03766A219EDA60000A782A9 /* RACSubclassObject.m */,
				D03766A319EDA60000A782A9 /* RACSubjectSpec.m */,
				D03766A419EDA60000A782A9 /* RACSubscriberExamples.h */,
				D03766A519EDA60000A782A9 /* RACSubscriberExamples.m */,
				D03766A619EDA60000A782A9 /* RACSubscriberSpec.m */,
				D03766A719EDA60000A782A9 /* RACSubscriptingAssignmentTrampolineSpec.m */,
				D03766A819EDA60000A782A9 /* RACTargetQueueSchedulerSpec.m */,
				D03766B019EDA60000A782A9 /* RACTupleSpec.m */,
				D03766B219EDA60000A782A9 /* UIActionSheetRACSupportSpec.m */,
				D03766B319EDA60000A782A9 /* UIAlertViewRACSupportSpec.m */,
				D03766B419EDA60000A782A9 /* UIBarButtonItemRACSupportSpec.m */,
				D03766B519EDA60000A782A9 /* UIButtonRACSupportSpec.m */,
				D03766B719EDA60000A782A9 /* UIImagePickerControllerRACSupportSpec.m */,
				D0C3131719EF2D9700984962 /* RACTestExampleScheduler.h */,
				D0C3131819EF2D9700984962 /* RACTestExampleScheduler.m */,
				D0C3131919EF2D9700984962 /* RACTestObject.h */,
				D0C3131A19EF2D9700984962 /* RACTestObject.m */,
				D0C3131B19EF2D9700984962 /* RACTestSchedulerSpec.m */,
				D0C3131C19EF2D9700984962 /* RACTestUIButton.h */,
				D0C3131D19EF2D9700984962 /* RACTestUIButton.m */,
			);
			path = "Objective-C";
			sourceTree = "<group>";
		};
		D04725E019E49ED7006002AA = {
			isa = PBXGroup;
			children = (
				D04725EC19E49ED7006002AA /* ReactiveCocoa */,
				D04725F919E49ED7006002AA /* ReactiveCocoaTests */,
				D047262519E49FE8006002AA /* Configuration */,
				D04725EB19E49ED7006002AA /* Products */,
			);
			sourceTree = "<group>";
		};
		D04725EB19E49ED7006002AA /* Products */ = {
			isa = PBXGroup;
			children = (
				D04725EA19E49ED7006002AA /* ReactiveCocoa.framework */,
				D04725F519E49ED7006002AA /* ReactiveCocoa-MacTests.xctest */,
				D047260C19E49F82006002AA /* ReactiveCocoa.framework */,
				D047261619E49F82006002AA /* ReactiveCocoa-iOSTests.xctest */,
			);
			name = Products;
			sourceTree = "<group>";
		};
		D04725EC19E49ED7006002AA /* ReactiveCocoa */ = {
			isa = PBXGroup;
			children = (
				D04725EF19E49ED7006002AA /* ReactiveCocoa.h */,
				D0C312B919EF2A3000984962 /* Swift */,
				D037642919EDA3B600A782A9 /* Objective-C */,
				D04725ED19E49ED7006002AA /* Supporting Files */,
			);
			path = ReactiveCocoa;
			sourceTree = "<group>";
		};
		D04725ED19E49ED7006002AA /* Supporting Files */ = {
			isa = PBXGroup;
			children = (
				D0C3132B19EF2FA300984962 /* LlamaKit.framework */,
				D04725EE19E49ED7006002AA /* Info.plist */,
			);
			name = "Supporting Files";
			sourceTree = "<group>";
		};
		D04725F919E49ED7006002AA /* ReactiveCocoaTests */ = {
			isa = PBXGroup;
			children = (
				D0C312ED19EF2A6F00984962 /* Swift */,
				D037667519EDA5D900A782A9 /* Objective-C */,
				D04725FA19E49ED7006002AA /* Supporting Files */,
			);
			path = ReactiveCocoaTests;
			sourceTree = "<group>";
		};
		D04725FA19E49ED7006002AA /* Supporting Files */ = {
			isa = PBXGroup;
			children = (
				D05E662419EDD82000904ACA /* Nimble.framework */,
				D037672B19EDA75D00A782A9 /* Quick.framework */,
				D03766B119EDA60000A782A9 /* test-data.json */,
				D04725FB19E49ED7006002AA /* Info.plist */,
			);
			name = "Supporting Files";
			sourceTree = "<group>";
		};
		D047262519E49FE8006002AA /* Configuration */ = {
			isa = PBXGroup;
			children = (
				D047262619E49FE8006002AA /* Base */,
				D047263119E49FE8006002AA /* iOS */,
				D047263619E49FE8006002AA /* Mac OS X */,
				D047263C19E49FE8006002AA /* README.md */,
			);
			name = Configuration;
			path = External/xcconfigs;
			sourceTree = "<group>";
		};
		D047262619E49FE8006002AA /* Base */ = {
			isa = PBXGroup;
			children = (
				D047262719E49FE8006002AA /* Common.xcconfig */,
				D047262819E49FE8006002AA /* Configurations */,
				D047262D19E49FE8006002AA /* Targets */,
			);
			path = Base;
			sourceTree = "<group>";
		};
		D047262819E49FE8006002AA /* Configurations */ = {
			isa = PBXGroup;
			children = (
				D047262919E49FE8006002AA /* Debug.xcconfig */,
				D047262A19E49FE8006002AA /* Profile.xcconfig */,
				D047262B19E49FE8006002AA /* Release.xcconfig */,
				D047262C19E49FE8006002AA /* Test.xcconfig */,
			);
			path = Configurations;
			sourceTree = "<group>";
		};
		D047262D19E49FE8006002AA /* Targets */ = {
			isa = PBXGroup;
			children = (
				D047262E19E49FE8006002AA /* Application.xcconfig */,
				D047262F19E49FE8006002AA /* Framework.xcconfig */,
				D047263019E49FE8006002AA /* StaticLibrary.xcconfig */,
			);
			path = Targets;
			sourceTree = "<group>";
		};
		D047263119E49FE8006002AA /* iOS */ = {
			isa = PBXGroup;
			children = (
				D047263219E49FE8006002AA /* iOS-Application.xcconfig */,
				D047263319E49FE8006002AA /* iOS-Base.xcconfig */,
				D047263419E49FE8006002AA /* iOS-Framework.xcconfig */,
				D047263519E49FE8006002AA /* iOS-StaticLibrary.xcconfig */,
			);
			path = iOS;
			sourceTree = "<group>";
		};
		D047263619E49FE8006002AA /* Mac OS X */ = {
			isa = PBXGroup;
			children = (
				D047263719E49FE8006002AA /* Mac-Application.xcconfig */,
				D047263819E49FE8006002AA /* Mac-Base.xcconfig */,
				D047263919E49FE8006002AA /* Mac-DynamicLibrary.xcconfig */,
				D047263A19E49FE8006002AA /* Mac-Framework.xcconfig */,
				D047263B19E49FE8006002AA /* Mac-StaticLibrary.xcconfig */,
			);
			path = "Mac OS X";
			sourceTree = "<group>";
		};
		D0C312B919EF2A3000984962 /* Swift */ = {
			isa = PBXGroup;
			children = (
<<<<<<< HEAD
				D0479709196670900066B267 /* Action.swift */,
				D047970B196670900066B267 /* Atomic.swift */,
				D036AA4A196FB7CB00B49B76 /* Bag.swift */,
				D0479748196670900066B267 /* ColdSignal.swift */,
				D047970F196670900066B267 /* Disposable.swift */,
				D0E3CF541973AFC7004FD181 /* Errors.swift */,
				D0479710196670900066B267 /* Event.swift */,
				D04797B4196670900066B267 /* HotSignal.swift */,
				D0297D3519D67D42009986A9 /* Identity.swift */,
				D0479727196670900066B267 /* NSNotificationCenterExtensions.swift */,
				D0479744196670900066B267 /* NSURLSessionExtensions.swift */,
				D0479747196670900066B267 /* ObjectiveCBridging.swift */,
				D0CBD3FA19EC93E60049520D /* ObservableProperty.swift */,
				D02C14B0197243CB007127D4 /* OptionalExtensions.swift */,
				D04797B3196670900066B267 /* Scheduler.swift */,
=======
				D0C312BA19EF2A5800984962 /* Action.swift */,
				D0C312BB19EF2A5800984962 /* Atomic.swift */,
				D0C312BC19EF2A5800984962 /* Bag.swift */,
				D0C312BD19EF2A5800984962 /* Consumer.swift */,
				D0C312BE19EF2A5800984962 /* Disposable.swift */,
				D0C312BF19EF2A5800984962 /* Errors.swift */,
				D0C312C019EF2A5800984962 /* Event.swift */,
				D0C312C119EF2A5800984962 /* Identity.swift */,
				D0C312C219EF2A5800984962 /* NSNotificationCenterExtensions.swift */,
				D0C312C319EF2A5800984962 /* NSURLSessionExtensions.swift */,
				D0C312C419EF2A5800984962 /* ObjectiveCBridging.swift */,
				D0C312C519EF2A5800984962 /* OptionalExtensions.swift */,
				D0C312C619EF2A5800984962 /* Producer.swift */,
				D0C312C719EF2A5800984962 /* Promise.swift */,
				D0C312C819EF2A5800984962 /* Scheduler.swift */,
				D0C312C919EF2A5800984962 /* Signal.swift */,
				D0C312CA19EF2A5800984962 /* SignalingProperty.swift */,
>>>>>>> 59656d4e
			);
			path = Swift;
			sourceTree = "<group>";
		};
		D0C312ED19EF2A6F00984962 /* Swift */ = {
			isa = PBXGroup;
			children = (
				D0C312EE19EF2A7700984962 /* AtomicSpec.swift */,
				D0C312EF19EF2A7700984962 /* BagSpec.swift */,
				D0C312F019EF2A7700984962 /* DisposableSpec.swift */,
				D0C312F119EF2A7700984962 /* ObjectiveCBridgingSpec.swift */,
				D0C312F219EF2A7700984962 /* SchedulerSpec.swift */,
				D0C312F319EF2A7700984962 /* SignalSpec.swift */,
			);
			path = Swift;
			sourceTree = "<group>";
		};
/* End PBXGroup section */

/* Begin PBXHeadersBuildPhase section */
		D04725E719E49ED7006002AA /* Headers */ = {
			isa = PBXHeadersBuildPhase;
			buildActionMask = 2147483647;
			files = (
				D04725F019E49ED7006002AA /* ReactiveCocoa.h in Headers */,
				D037652019EDA41200A782A9 /* NSObject+RACLifting.h in Headers */,
				D03764EC19EDA41200A782A9 /* NSControl+RACCommandSupport.h in Headers */,
				D037655C19EDA41200A782A9 /* RACChannel.h in Headers */,
				D03765EE19EDA41200A782A9 /* RACSubscriber.h in Headers */,
				D03765D219EDA41200A782A9 /* RACSignal.h in Headers */,
				D037650419EDA41200A782A9 /* NSIndexSet+RACSequenceAdditions.h in Headers */,
				D037659A19EDA41200A782A9 /* RACKVOChannel.h in Headers */,
				D037651419EDA41200A782A9 /* NSObject+RACDeallocating.h in Headers */,
				D037650C19EDA41200A782A9 /* NSNotificationCenter+RACSupport.h in Headers */,
				D037667319EDA57100A782A9 /* metamacros.h in Headers */,
				D037655019EDA41200A782A9 /* RACBacktrace.h in Headers */,
				D037666B19EDA57100A782A9 /* EXTKeyPathCoding.h in Headers */,
				D03765F419EDA41200A782A9 /* RACSubscriptingAssignmentTrampoline.h in Headers */,
				D03765C419EDA41200A782A9 /* RACScheduler+Subclass.h in Headers */,
				D037656E19EDA41200A782A9 /* RACDisposable.h in Headers */,
				D03765B019EDA41200A782A9 /* RACQueueScheduler.h in Headers */,
				D037652419EDA41200A782A9 /* NSObject+RACPropertySubscribing.h in Headers */,
				D037650019EDA41200A782A9 /* NSFileHandle+RACSupport.h in Headers */,
				D037653019EDA41200A782A9 /* NSSet+RACSequenceAdditions.h in Headers */,
				D037654019EDA41200A782A9 /* NSText+RACSignalSupport.h in Headers */,
				D03765E019EDA41200A782A9 /* RACStream.h in Headers */,
				D03765FC19EDA41200A782A9 /* RACTargetQueueScheduler.h in Headers */,
				D03765B419EDA41200A782A9 /* RACQueueScheduler+Subclass.h in Headers */,
				D037661019EDA41200A782A9 /* RACUnit.h in Headers */,
				D037656419EDA41200A782A9 /* RACCompoundDisposable.h in Headers */,
				D03764F419EDA41200A782A9 /* NSData+RACSupport.h in Headers */,
				D03764FC19EDA41200A782A9 /* NSEnumerator+RACSequenceAdditions.h in Headers */,
				D03765CA19EDA41200A782A9 /* RACSequence.h in Headers */,
				D037672719EDA63400A782A9 /* RACBehaviorSubject.h in Headers */,
				D037653C19EDA41200A782A9 /* NSString+RACSupport.h in Headers */,
				D03765CE19EDA41200A782A9 /* RACSerialDisposable.h in Headers */,
				D03765D619EDA41200A782A9 /* RACSignal+Operations.h in Headers */,
				D03765B619EDA41200A782A9 /* RACReplaySubject.h in Headers */,
				D03765A219EDA41200A782A9 /* RACMulticastConnection.h in Headers */,
				D037658E19EDA41200A782A9 /* RACGroupedSignal.h in Headers */,
				D037654819EDA41200A782A9 /* NSUserDefaults+RACSupport.h in Headers */,
				D03765BE19EDA41200A782A9 /* RACScheduler.h in Headers */,
				D037656019EDA41200A782A9 /* RACCommand.h in Headers */,
				D037660419EDA41200A782A9 /* RACTuple.h in Headers */,
				D03765C619EDA41200A782A9 /* RACScopedDisposable.h in Headers */,
				D037660019EDA41200A782A9 /* RACTestScheduler.h in Headers */,
				D037652C19EDA41200A782A9 /* NSOrderedSet+RACSequenceAdditions.h in Headers */,
				D03764F019EDA41200A782A9 /* NSControl+RACTextSignalSupport.h in Headers */,
				D03765EA19EDA41200A782A9 /* RACSubject.h in Headers */,
				D037652819EDA41200A782A9 /* NSObject+RACSelectorSignal.h in Headers */,
				D037654419EDA41200A782A9 /* NSURLConnection+RACSupport.h in Headers */,
				D03764E819EDA41200A782A9 /* NSArray+RACSequenceAdditions.h in Headers */,
				D037651019EDA41200A782A9 /* NSObject+RACAppKitBindings.h in Headers */,
				D037658A19EDA41200A782A9 /* RACEvent.h in Headers */,
				D037667119EDA57100A782A9 /* EXTScope.h in Headers */,
				D037653819EDA41200A782A9 /* NSString+RACSequenceAdditions.h in Headers */,
				D03764F819EDA41200A782A9 /* NSDictionary+RACSequenceAdditions.h in Headers */,
			);
			runOnlyForDeploymentPostprocessing = 0;
		};
		D047260919E49F82006002AA /* Headers */ = {
			isa = PBXHeadersBuildPhase;
			buildActionMask = 2147483647;
			files = (
				D037664519EDA41200A782A9 /* UISegmentedControl+RACSignalSupport.h in Headers */,
				D037666419EDA43C00A782A9 /* ReactiveCocoa.h in Headers */,
				D037652519EDA41200A782A9 /* NSObject+RACPropertySubscribing.h in Headers */,
				D03765B119EDA41200A782A9 /* RACQueueScheduler.h in Headers */,
				D037662519EDA41200A782A9 /* UIButton+RACCommandSupport.h in Headers */,
				D037672819EDA63500A782A9 /* RACBehaviorSubject.h in Headers */,
				D037660119EDA41200A782A9 /* RACTestScheduler.h in Headers */,
				D03765A319EDA41200A782A9 /* RACMulticastConnection.h in Headers */,
				D03765B719EDA41200A782A9 /* RACReplaySubject.h in Headers */,
				D037663D19EDA41200A782A9 /* UIImagePickerController+RACSignalSupport.h in Headers */,
				D037656F19EDA41200A782A9 /* RACDisposable.h in Headers */,
				D037654519EDA41200A782A9 /* NSURLConnection+RACSupport.h in Headers */,
				D037661D19EDA41200A782A9 /* UIAlertView+RACSignalSupport.h in Headers */,
				D037650D19EDA41200A782A9 /* NSNotificationCenter+RACSupport.h in Headers */,
				D037650119EDA41200A782A9 /* NSFileHandle+RACSupport.h in Headers */,
				D037666119EDA41200A782A9 /* UITextView+RACSignalSupport.h in Headers */,
				D037659B19EDA41200A782A9 /* RACKVOChannel.h in Headers */,
				D037652D19EDA41200A782A9 /* NSOrderedSet+RACSequenceAdditions.h in Headers */,
				D03764F919EDA41200A782A9 /* NSDictionary+RACSequenceAdditions.h in Headers */,
				D037667219EDA57100A782A9 /* EXTScope.h in Headers */,
				D037663519EDA41200A782A9 /* UIDatePicker+RACSignalSupport.h in Headers */,
				D037667419EDA57100A782A9 /* metamacros.h in Headers */,
				D03764FD19EDA41200A782A9 /* NSEnumerator+RACSequenceAdditions.h in Headers */,
				D037652119EDA41200A782A9 /* NSObject+RACLifting.h in Headers */,
				D037665919EDA41200A782A9 /* UITableViewHeaderFooterView+RACSignalSupport.h in Headers */,
				D037656519EDA41200A782A9 /* RACCompoundDisposable.h in Headers */,
				D037653D19EDA41200A782A9 /* NSString+RACSupport.h in Headers */,
				D037662919EDA41200A782A9 /* UICollectionReusableView+RACSignalSupport.h in Headers */,
				D037660519EDA41200A782A9 /* RACTuple.h in Headers */,
				D037665519EDA41200A782A9 /* UITableViewCell+RACSignalSupport.h in Headers */,
				D03764F519EDA41200A782A9 /* NSData+RACSupport.h in Headers */,
				D037653919EDA41200A782A9 /* NSString+RACSequenceAdditions.h in Headers */,
				D037651519EDA41200A782A9 /* NSObject+RACDeallocating.h in Headers */,
				D037658F19EDA41200A782A9 /* RACGroupedSignal.h in Headers */,
				D03765C519EDA41200A782A9 /* RACScheduler+Subclass.h in Headers */,
				D03765E119EDA41200A782A9 /* RACStream.h in Headers */,
				D03765D719EDA41200A782A9 /* RACSignal+Operations.h in Headers */,
				D037655119EDA41200A782A9 /* RACBacktrace.h in Headers */,
				D037665D19EDA41200A782A9 /* UITextField+RACSignalSupport.h in Headers */,
				D037664919EDA41200A782A9 /* UISlider+RACSignalSupport.h in Headers */,
				D03765BF19EDA41200A782A9 /* RACScheduler.h in Headers */,
				D03764E919EDA41200A782A9 /* NSArray+RACSequenceAdditions.h in Headers */,
				D037654919EDA41200A782A9 /* NSUserDefaults+RACSupport.h in Headers */,
				D037663919EDA41200A782A9 /* UIGestureRecognizer+RACSignalSupport.h in Headers */,
				D037653119EDA41200A782A9 /* NSSet+RACSequenceAdditions.h in Headers */,
				D03765CB19EDA41200A782A9 /* RACSequence.h in Headers */,
				D037662D19EDA41200A782A9 /* UIControl+RACSignalSupport.h in Headers */,
				D037666C19EDA57100A782A9 /* EXTKeyPathCoding.h in Headers */,
				D037658B19EDA41200A782A9 /* RACEvent.h in Headers */,
				D03765CF19EDA41200A782A9 /* RACSerialDisposable.h in Headers */,
				D037650519EDA41200A782A9 /* NSIndexSet+RACSequenceAdditions.h in Headers */,
				D037655D19EDA41200A782A9 /* RACChannel.h in Headers */,
				D03765B519EDA41200A782A9 /* RACQueueScheduler+Subclass.h in Headers */,
				D037665119EDA41200A782A9 /* UISwitch+RACSignalSupport.h in Headers */,
				D037664119EDA41200A782A9 /* UIRefreshControl+RACCommandSupport.h in Headers */,
				D037652919EDA41200A782A9 /* NSObject+RACSelectorSignal.h in Headers */,
				D03765D319EDA41200A782A9 /* RACSignal.h in Headers */,
				D03765F519EDA41200A782A9 /* RACSubscriptingAssignmentTrampoline.h in Headers */,
				D03765C719EDA41200A782A9 /* RACScopedDisposable.h in Headers */,
				D037661119EDA41200A782A9 /* RACUnit.h in Headers */,
				D03765FD19EDA41200A782A9 /* RACTargetQueueScheduler.h in Headers */,
				D037661919EDA41200A782A9 /* UIActionSheet+RACSignalSupport.h in Headers */,
				D037664D19EDA41200A782A9 /* UIStepper+RACSignalSupport.h in Headers */,
				D037662119EDA41200A782A9 /* UIBarButtonItem+RACCommandSupport.h in Headers */,
				D03765EB19EDA41200A782A9 /* RACSubject.h in Headers */,
				D037656119EDA41200A782A9 /* RACCommand.h in Headers */,
				D03765EF19EDA41200A782A9 /* RACSubscriber.h in Headers */,
			);
			runOnlyForDeploymentPostprocessing = 0;
		};
/* End PBXHeadersBuildPhase section */

/* Begin PBXNativeTarget section */
		D04725E919E49ED7006002AA /* ReactiveCocoa-Mac */ = {
			isa = PBXNativeTarget;
			buildConfigurationList = D047260019E49ED7006002AA /* Build configuration list for PBXNativeTarget "ReactiveCocoa-Mac" */;
			buildPhases = (
				D04725E519E49ED7006002AA /* Sources */,
				D04725E619E49ED7006002AA /* Frameworks */,
				D04725E719E49ED7006002AA /* Headers */,
				D04725E819E49ED7006002AA /* Resources */,
			);
			buildRules = (
			);
			dependencies = (
			);
			name = "ReactiveCocoa-Mac";
			productName = ReactiveCocoa;
			productReference = D04725EA19E49ED7006002AA /* ReactiveCocoa.framework */;
			productType = "com.apple.product-type.framework";
		};
		D04725F419E49ED7006002AA /* ReactiveCocoa-MacTests */ = {
			isa = PBXNativeTarget;
			buildConfigurationList = D047260319E49ED7006002AA /* Build configuration list for PBXNativeTarget "ReactiveCocoa-MacTests" */;
			buildPhases = (
				D04725F119E49ED7006002AA /* Sources */,
				D04725F219E49ED7006002AA /* Frameworks */,
				D04725F319E49ED7006002AA /* Resources */,
			);
			buildRules = (
			);
			dependencies = (
				D04725F819E49ED7006002AA /* PBXTargetDependency */,
			);
			name = "ReactiveCocoa-MacTests";
			productName = ReactiveCocoaTests;
			productReference = D04725F519E49ED7006002AA /* ReactiveCocoa-MacTests.xctest */;
			productType = "com.apple.product-type.bundle.unit-test";
		};
		D047260B19E49F82006002AA /* ReactiveCocoa-iOS */ = {
			isa = PBXNativeTarget;
			buildConfigurationList = D047261F19E49F82006002AA /* Build configuration list for PBXNativeTarget "ReactiveCocoa-iOS" */;
			buildPhases = (
				D047260719E49F82006002AA /* Sources */,
				D047260819E49F82006002AA /* Frameworks */,
				D047260919E49F82006002AA /* Headers */,
				D047260A19E49F82006002AA /* Resources */,
			);
			buildRules = (
			);
			dependencies = (
			);
			name = "ReactiveCocoa-iOS";
			productName = ReactiveCocoa;
			productReference = D047260C19E49F82006002AA /* ReactiveCocoa.framework */;
			productType = "com.apple.product-type.framework";
		};
		D047261519E49F82006002AA /* ReactiveCocoa-iOSTests */ = {
			isa = PBXNativeTarget;
			buildConfigurationList = D047262219E49F82006002AA /* Build configuration list for PBXNativeTarget "ReactiveCocoa-iOSTests" */;
			buildPhases = (
				D047261219E49F82006002AA /* Sources */,
				D047261319E49F82006002AA /* Frameworks */,
				D047261419E49F82006002AA /* Resources */,
				D01B7B6119EDD8F600D26E01 /* Copy Frameworks */,
			);
			buildRules = (
			);
			dependencies = (
				D047261919E49F82006002AA /* PBXTargetDependency */,
			);
			name = "ReactiveCocoa-iOSTests";
			productName = ReactiveCocoaTests;
			productReference = D047261619E49F82006002AA /* ReactiveCocoa-iOSTests.xctest */;
			productType = "com.apple.product-type.bundle.unit-test";
		};
/* End PBXNativeTarget section */

/* Begin PBXProject section */
		D04725E119E49ED7006002AA /* Project object */ = {
			isa = PBXProject;
			attributes = {
				LastUpgradeCheck = 0610;
				ORGANIZATIONNAME = GitHub;
				TargetAttributes = {
					D04725E919E49ED7006002AA = {
						CreatedOnToolsVersion = 6.1;
					};
					D04725F419E49ED7006002AA = {
						CreatedOnToolsVersion = 6.1;
					};
					D047260B19E49F82006002AA = {
						CreatedOnToolsVersion = 6.1;
					};
					D047261519E49F82006002AA = {
						CreatedOnToolsVersion = 6.1;
					};
				};
			};
			buildConfigurationList = D04725E419E49ED7006002AA /* Build configuration list for PBXProject "ReactiveCocoa" */;
			compatibilityVersion = "Xcode 3.2";
			developmentRegion = English;
			hasScannedForEncodings = 0;
			knownRegions = (
				en,
			);
			mainGroup = D04725E019E49ED7006002AA;
			productRefGroup = D04725EB19E49ED7006002AA /* Products */;
			projectDirPath = "";
			projectRoot = "";
			targets = (
				D04725E919E49ED7006002AA /* ReactiveCocoa-Mac */,
				D04725F419E49ED7006002AA /* ReactiveCocoa-MacTests */,
				D047260B19E49F82006002AA /* ReactiveCocoa-iOS */,
				D047261519E49F82006002AA /* ReactiveCocoa-iOSTests */,
			);
		};
/* End PBXProject section */

/* Begin PBXResourcesBuildPhase section */
		D04725E819E49ED7006002AA /* Resources */ = {
			isa = PBXResourcesBuildPhase;
			buildActionMask = 2147483647;
			files = (
			);
			runOnlyForDeploymentPostprocessing = 0;
		};
		D04725F319E49ED7006002AA /* Resources */ = {
			isa = PBXResourcesBuildPhase;
			buildActionMask = 2147483647;
			files = (
				D037671719EDA60000A782A9 /* test-data.json in Resources */,
			);
			runOnlyForDeploymentPostprocessing = 0;
		};
		D047260A19E49F82006002AA /* Resources */ = {
			isa = PBXResourcesBuildPhase;
			buildActionMask = 2147483647;
			files = (
			);
			runOnlyForDeploymentPostprocessing = 0;
		};
		D047261419E49F82006002AA /* Resources */ = {
			isa = PBXResourcesBuildPhase;
			buildActionMask = 2147483647;
			files = (
				D037671819EDA60000A782A9 /* test-data.json in Resources */,
			);
			runOnlyForDeploymentPostprocessing = 0;
		};
/* End PBXResourcesBuildPhase section */

/* Begin PBXSourcesBuildPhase section */
		D04725E519E49ED7006002AA /* Sources */ = {
			isa = PBXSourcesBuildPhase;
			buildActionMask = 2147483647;
			files = (
<<<<<<< HEAD
				D036AA4B196FB7CB00B49B76 /* Bag.swift in Sources */,
				D04798AF196670900066B267 /* RACKVOChannel.m in Sources */,
				D0479897196670900066B267 /* RACEmptySignal.m in Sources */,
				D04798DB196670900066B267 /* RACScopedDisposable.m in Sources */,
				D0479801196670900066B267 /* NSDictionary+RACSequenceAdditions.m in Sources */,
				D0479903196670900066B267 /* RACSubscriber.m in Sources */,
				D04798BD196670900066B267 /* RACObjCRuntime.m in Sources */,
				D04798A7196670900066B267 /* RACImmediateScheduler.m in Sources */,
				D04798AB196670900066B267 /* RACIndexSetSequence.m in Sources */,
				D0479831196670900066B267 /* NSObject+RACPropertySubscribing.m in Sources */,
				D0479879196670900066B267 /* RACCompoundDisposable.m in Sources */,
				D04797EB196670900066B267 /* Event.swift in Sources */,
				D0479883196670900066B267 /* RACDisposable.m in Sources */,
				D047989F196670900066B267 /* RACEvent.m in Sources */,
				D0479911196670900066B267 /* RACTargetQueueScheduler.m in Sources */,
				D047986D196670900066B267 /* RACBlockTrampoline.m in Sources */,
				D04798DF196670900066B267 /* RACSequence.m in Sources */,
				D04797F9196670900066B267 /* NSControl+RACTextSignalSupport.m in Sources */,
				D04798CB196670900066B267 /* RACReplaySubject.m in Sources */,
				D0CBD3F219EC8AB70049520D /* ColdSignal.swift in Sources */,
				D047988B196670900066B267 /* RACDynamicSignal.m in Sources */,
				D0479893196670900066B267 /* RACEmptySequence.m in Sources */,
				D047988F196670900066B267 /* RACEagerSequence.m in Sources */,
				D0E3CF551973AFC7004FD181 /* Errors.swift in Sources */,
				D0479805196670900066B267 /* NSEnumerator+RACSequenceAdditions.m in Sources */,
				D0479925196670900066B267 /* RACUnit.m in Sources */,
				D047984D196670900066B267 /* NSText+RACSignalSupport.m in Sources */,
				D0479909196670900066B267 /* RACSubscriptingAssignmentTrampoline.m in Sources */,
				D047989B196670900066B267 /* RACErrorSignal.m in Sources */,
				D04797F5196670900066B267 /* NSControl+RACCommandSupport.m in Sources */,
				D0479811196670900066B267 /* NSInvocation+RACTypeParsing.m in Sources */,
				D04798FB196670900066B267 /* RACStringSequence.m in Sources */,
				D0479825196670900066B267 /* NSObject+RACDescription.m in Sources */,
				D04798C5196670900066B267 /* RACQueueScheduler.m in Sources */,
				D0479875196670900066B267 /* RACCommand.m in Sources */,
				D04798F1196670900066B267 /* RACSignalSequence.m in Sources */,
				D0479845196670900066B267 /* NSString+RACSequenceAdditions.m in Sources */,
				D04798B3196670900066B267 /* RACKVOTrampoline.m in Sources */,
				D0479821196670900066B267 /* NSObject+RACDeallocating.m in Sources */,
				D0479921196670900066B267 /* RACUnarySequence.m in Sources */,
				D047987F196670900066B267 /* RACDelegateProxy.m in Sources */,
				D04798CF196670900066B267 /* RACReturnSignal.m in Sources */,
				D04798B7196670900066B267 /* RACMulticastConnection.m in Sources */,
				D0479871196670900066B267 /* RACChannel.m in Sources */,
				D0479849196670900066B267 /* NSString+RACSupport.m in Sources */,
				D0479841196670900066B267 /* NSString+RACKeyPathUtilities.m in Sources */,
				D04798E3196670900066B267 /* RACSerialDisposable.m in Sources */,
				D04798D3196670900066B267 /* RACScheduler.m in Sources */,
				D0479887196670900066B267 /* RACDynamicSequence.m in Sources */,
				D04798F5196670900066B267 /* RACStream.m in Sources */,
				D04797F1196670900066B267 /* NSArray+RACSequenceAdditions.m in Sources */,
				D047982D196670900066B267 /* NSObject+RACLifting.m in Sources */,
				D04798E7196670900066B267 /* RACSignal.m in Sources */,
				D047980D196670900066B267 /* NSIndexSet+RACSequenceAdditions.m in Sources */,
				D04798FF196670900066B267 /* RACSubject.m in Sources */,
				D0CBD3F619EC8F290049520D /* ObjectiveCBridging.swift in Sources */,
				D047990D196670900066B267 /* RACSubscriptionScheduler.m in Sources */,
				D0479929196670900066B267 /* RACValueTransformer.m in Sources */,
				D0479835196670900066B267 /* NSObject+RACSelectorSignal.m in Sources */,
				D04797FD196670900066B267 /* NSData+RACSupport.m in Sources */,
				D04797E1196670900066B267 /* Atomic.swift in Sources */,
				D04797E9196670900066B267 /* Disposable.swift in Sources */,
				D0297D3619D67D42009986A9 /* Identity.swift in Sources */,
				D047983D196670900066B267 /* NSSet+RACSequenceAdditions.m in Sources */,
				D0479915196670900066B267 /* RACTestScheduler.m in Sources */,
				D0479865196670900066B267 /* RACBacktrace.m in Sources */,
				D0479829196670900066B267 /* NSObject+RACKVOWrapper.m in Sources */,
				D0479839196670900066B267 /* NSOrderedSet+RACSequenceAdditions.m in Sources */,
				D0479869196670900066B267 /* RACBehaviorSubject.m in Sources */,
				D04798ED196670900066B267 /* RACSignalProvider.d in Sources */,
				D0479861196670900066B267 /* RACArraySequence.m in Sources */,
				D0479933196670900066B267 /* HotSignal.swift in Sources */,
				D0479851196670900066B267 /* NSURLConnection+RACSupport.m in Sources */,
				D0479931196670900066B267 /* Scheduler.swift in Sources */,
				D0479857196670900066B267 /* NSUserDefaults+RACSupport.m in Sources */,
				D02C14B1197243CB007127D4 /* OptionalExtensions.swift in Sources */,
				D0479817196670900066B267 /* NSNotificationCenter+RACSupport.m in Sources */,
				D04798A3196670900066B267 /* RACGroupedSignal.m in Sources */,
				D047991D196670900066B267 /* RACTupleSequence.m in Sources */,
				D047998F196671DF0066B267 /* EXTRuntimeExtensions.m in Sources */,
				D04798EB196670900066B267 /* RACSignal+Operations.m in Sources */,
				D047981D196670900066B267 /* NSObject+RACAppKitBindings.m in Sources */,
				D047987B196670900066B267 /* RACCompoundDisposableProvider.d in Sources */,
				D0479809196670900066B267 /* NSFileHandle+RACSupport.m in Sources */,
				D0CBD3FB19EC93E60049520D /* ObservableProperty.swift in Sources */,
				D04798C1196670900066B267 /* RACPassthroughSubscriber.m in Sources */,
				D0479919196670900066B267 /* RACTuple.m in Sources */,
=======
				D037654219EDA41200A782A9 /* NSText+RACSignalSupport.m in Sources */,
				D0C312CB19EF2A5800984962 /* Action.swift in Sources */,
				D037659C19EDA41200A782A9 /* RACKVOChannel.m in Sources */,
				D0C312D919EF2A5800984962 /* Identity.swift in Sources */,
				D03765C819EDA41200A782A9 /* RACScopedDisposable.m in Sources */,
				D03764FE19EDA41200A782A9 /* NSEnumerator+RACSequenceAdditions.m in Sources */,
				D03764EA19EDA41200A782A9 /* NSArray+RACSequenceAdditions.m in Sources */,
				D0C312E119EF2A5800984962 /* OptionalExtensions.swift in Sources */,
				D03765C019EDA41200A782A9 /* RACScheduler.m in Sources */,
				D0C312D519EF2A5800984962 /* Errors.swift in Sources */,
				D037659819EDA41200A782A9 /* RACIndexSetSequence.m in Sources */,
				D03765D819EDA41200A782A9 /* RACSignal+Operations.m in Sources */,
				D03764F219EDA41200A782A9 /* NSControl+RACTextSignalSupport.m in Sources */,
				D037650219EDA41200A782A9 /* NSFileHandle+RACSupport.m in Sources */,
				D03765E219EDA41200A782A9 /* RACStream.m in Sources */,
				D037655619EDA41200A782A9 /* RACBehaviorSubject.m in Sources */,
				D037660219EDA41200A782A9 /* RACTestScheduler.m in Sources */,
				D03765B819EDA41200A782A9 /* RACReplaySubject.m in Sources */,
				D03765EC19EDA41200A782A9 /* RACSubject.m in Sources */,
				D03765D019EDA41200A782A9 /* RACSerialDisposable.m in Sources */,
				D0C312DD19EF2A5800984962 /* NSURLSessionExtensions.swift in Sources */,
				D0C312D319EF2A5800984962 /* Disposable.swift in Sources */,
				D037666F19EDA57100A782A9 /* EXTRuntimeExtensions.m in Sources */,
				D037653E19EDA41200A782A9 /* NSString+RACSupport.m in Sources */,
				D037653619EDA41200A782A9 /* NSString+RACKeyPathUtilities.m in Sources */,
				D03764FA19EDA41200A782A9 /* NSDictionary+RACSequenceAdditions.m in Sources */,
				D037656819EDA41200A782A9 /* RACCompoundDisposableProvider.d in Sources */,
				D037653A19EDA41200A782A9 /* NSString+RACSequenceAdditions.m in Sources */,
				D0C312D119EF2A5800984962 /* Consumer.swift in Sources */,
				D03765E819EDA41200A782A9 /* RACStringSequence.m in Sources */,
				D03764EE19EDA41200A782A9 /* NSControl+RACCommandSupport.m in Sources */,
				D037660A19EDA41200A782A9 /* RACTupleSequence.m in Sources */,
				D03765D419EDA41200A782A9 /* RACSignal.m in Sources */,
				D037651A19EDA41200A782A9 /* NSObject+RACDescription.m in Sources */,
				D03765A419EDA41200A782A9 /* RACMulticastConnection.m in Sources */,
				D037654E19EDA41200A782A9 /* RACArraySequence.m in Sources */,
				D037652219EDA41200A782A9 /* NSObject+RACLifting.m in Sources */,
				D037650619EDA41200A782A9 /* NSIndexSet+RACSequenceAdditions.m in Sources */,
				D037650E19EDA41200A782A9 /* NSNotificationCenter+RACSupport.m in Sources */,
				D03765FA19EDA41200A782A9 /* RACSubscriptionScheduler.m in Sources */,
				D0C312CF19EF2A5800984962 /* Bag.swift in Sources */,
				D037658019EDA41200A782A9 /* RACEmptySequence.m in Sources */,
				D03765AA19EDA41200A782A9 /* RACObjCRuntime.m in Sources */,
				D037654A19EDA41200A782A9 /* NSUserDefaults+RACSupport.m in Sources */,
				D037660E19EDA41200A782A9 /* RACUnarySequence.m in Sources */,
				D03765FE19EDA41200A782A9 /* RACTargetQueueScheduler.m in Sources */,
				D03765DE19EDA41200A782A9 /* RACSignalSequence.m in Sources */,
				D037656C19EDA41200A782A9 /* RACDelegateProxy.m in Sources */,
				D037657419EDA41200A782A9 /* RACDynamicSequence.m in Sources */,
				D037657019EDA41200A782A9 /* RACDisposable.m in Sources */,
				D03765DA19EDA41200A782A9 /* RACSignalProvider.d in Sources */,
				D037653219EDA41200A782A9 /* NSSet+RACSequenceAdditions.m in Sources */,
				D037651219EDA41200A782A9 /* NSObject+RACAppKitBindings.m in Sources */,
				D037656619EDA41200A782A9 /* RACCompoundDisposable.m in Sources */,
				D0C312DB19EF2A5800984962 /* NSNotificationCenterExtensions.swift in Sources */,
				D037655A19EDA41200A782A9 /* RACBlockTrampoline.m in Sources */,
				D0C312DF19EF2A5800984962 /* ObjectiveCBridging.swift in Sources */,
				D037659019EDA41200A782A9 /* RACGroupedSignal.m in Sources */,
				D037655E19EDA41200A782A9 /* RACChannel.m in Sources */,
				D037657C19EDA41200A782A9 /* RACEagerSequence.m in Sources */,
				D037657819EDA41200A782A9 /* RACDynamicSignal.m in Sources */,
				D037659419EDA41200A782A9 /* RACImmediateScheduler.m in Sources */,
				D037651619EDA41200A782A9 /* NSObject+RACDeallocating.m in Sources */,
				D0C312E719EF2A5800984962 /* Scheduler.swift in Sources */,
				D0C312CD19EF2A5800984962 /* Atomic.swift in Sources */,
				D037658419EDA41200A782A9 /* RACEmptySignal.m in Sources */,
				D0C312E519EF2A5800984962 /* Promise.swift in Sources */,
				D037654619EDA41200A782A9 /* NSURLConnection+RACSupport.m in Sources */,
				D03765F019EDA41200A782A9 /* RACSubscriber.m in Sources */,
				D03764F619EDA41200A782A9 /* NSData+RACSupport.m in Sources */,
				D037656219EDA41200A782A9 /* RACCommand.m in Sources */,
				D0C312E919EF2A5800984962 /* Signal.swift in Sources */,
				D0C312E319EF2A5800984962 /* Producer.swift in Sources */,
				D037658819EDA41200A782A9 /* RACErrorSignal.m in Sources */,
				D03765F619EDA41200A782A9 /* RACSubscriptingAssignmentTrampoline.m in Sources */,
				D0C312EB19EF2A5800984962 /* SignalingProperty.swift in Sources */,
				D037661219EDA41200A782A9 /* RACUnit.m in Sources */,
				D03765A019EDA41200A782A9 /* RACKVOTrampoline.m in Sources */,
				D037650A19EDA41200A782A9 /* NSInvocation+RACTypeParsing.m in Sources */,
				D037660619EDA41200A782A9 /* RACTuple.m in Sources */,
				D0C312D719EF2A5800984962 /* Event.swift in Sources */,
				D037651E19EDA41200A782A9 /* NSObject+RACKVOWrapper.m in Sources */,
				D037661619EDA41200A782A9 /* RACValueTransformer.m in Sources */,
				D03765CC19EDA41200A782A9 /* RACSequence.m in Sources */,
				D037652E19EDA41200A782A9 /* NSOrderedSet+RACSequenceAdditions.m in Sources */,
				D037652619EDA41200A782A9 /* NSObject+RACPropertySubscribing.m in Sources */,
				D037658C19EDA41200A782A9 /* RACEvent.m in Sources */,
				D03765B219EDA41200A782A9 /* RACQueueScheduler.m in Sources */,
				D037655219EDA41200A782A9 /* RACBacktrace.m in Sources */,
				D037652A19EDA41200A782A9 /* NSObject+RACSelectorSignal.m in Sources */,
				D03765AE19EDA41200A782A9 /* RACPassthroughSubscriber.m in Sources */,
				D03765BC19EDA41200A782A9 /* RACReturnSignal.m in Sources */,
>>>>>>> 59656d4e
			);
			runOnlyForDeploymentPostprocessing = 0;
		};
		D04725F119E49ED7006002AA /* Sources */ = {
			isa = PBXSourcesBuildPhase;
			buildActionMask = 2147483647;
			files = (
				D03766C719EDA60000A782A9 /* NSObjectRACPropertySubscribingExamples.m in Sources */,
				D03766E319EDA60000A782A9 /* RACDelegateProxySpec.m in Sources */,
				D03766F919EDA60000A782A9 /* RACSerialDisposableSpec.m in Sources */,
				D0C3131E19EF2D9700984962 /* RACTestExampleScheduler.m in Sources */,
				D037670B19EDA60000A782A9 /* RACTargetQueueSchedulerSpec.m in Sources */,
				D03766DD19EDA60000A782A9 /* RACCommandSpec.m in Sources */,
				D0C3130E19EF2B1F00984962 /* SchedulerSpec.swift in Sources */,
				D037670919EDA60000A782A9 /* RACSubscriptingAssignmentTrampolineSpec.m in Sources */,
				D03766EB19EDA60000A782A9 /* RACKVOWrapperSpec.m in Sources */,
				D03766E719EDA60000A782A9 /* RACEventSpec.m in Sources */,
				D03766F719EDA60000A782A9 /* RACSequenceSpec.m in Sources */,
				D03766C919EDA60000A782A9 /* NSObjectRACPropertySubscribingSpec.m in Sources */,
				D03766C319EDA60000A782A9 /* NSObjectRACDeallocatingSpec.m in Sources */,
				D03766BD19EDA60000A782A9 /* NSEnumeratorRACSequenceAdditionsSpec.m in Sources */,
				D037670119EDA60000A782A9 /* RACSubclassObject.m in Sources */,
				D03766CD19EDA60000A782A9 /* NSStringRACKeyPathUtilitiesSpec.m in Sources */,
				D037671519EDA60000A782A9 /* RACTupleSpec.m in Sources */,
				D03766C519EDA60000A782A9 /* NSObjectRACLiftingSpec.m in Sources */,
				D03766D119EDA60000A782A9 /* NSURLConnectionRACSupportSpec.m in Sources */,
				D03766F319EDA60000A782A9 /* RACSequenceAdditionsSpec.m in Sources */,
				D03766ED19EDA60000A782A9 /* RACMulticastConnectionSpec.m in Sources */,
				D0C3130F19EF2B1F00984962 /* SignalSpec.swift in Sources */,
				D03766E919EDA60000A782A9 /* RACKVOChannelSpec.m in Sources */,
				D03766FB19EDA60000A782A9 /* RACSignalSpec.m in Sources */,
				D037670719EDA60000A782A9 /* RACSubscriberSpec.m in Sources */,
				D03766EF19EDA60000A782A9 /* RACPropertySignalExamples.m in Sources */,
				D03766D519EDA60000A782A9 /* RACBacktraceSpec.m in Sources */,
				D037670519EDA60000A782A9 /* RACSubscriberExamples.m in Sources */,
				D0C3132219EF2D9700984962 /* RACTestSchedulerSpec.m in Sources */,
				D0C3130C19EF2B1F00984962 /* DisposableSpec.swift in Sources */,
				D03766D719EDA60000A782A9 /* RACBlockTrampolineSpec.m in Sources */,
				D03766FF19EDA60000A782A9 /* RACStreamExamples.m in Sources */,
				D03766CB19EDA60000A782A9 /* NSObjectRACSelectorSignalSpec.m in Sources */,
				D03766E119EDA60000A782A9 /* RACControlCommandExamples.m in Sources */,
				D03766BF19EDA60000A782A9 /* NSNotificationCenterRACSupportSpec.m in Sources */,
				D037670319EDA60000A782A9 /* RACSubjectSpec.m in Sources */,
				D03766F119EDA60000A782A9 /* RACSchedulerSpec.m in Sources */,
				D03766DF19EDA60000A782A9 /* RACCompoundDisposableSpec.m in Sources */,
				D03766E519EDA60000A782A9 /* RACDisposableSpec.m in Sources */,
				D0C3130D19EF2B1F00984962 /* ObjectiveCBridgingSpec.swift in Sources */,
				D0C3132019EF2D9700984962 /* RACTestObject.m in Sources */,
				D03766D319EDA60000A782A9 /* NSUserDefaultsRACSupportSpec.m in Sources */,
				D03766C119EDA60000A782A9 /* NSObjectRACAppKitBindingsSpec.m in Sources */,
				D03766DB19EDA60000A782A9 /* RACChannelSpec.m in Sources */,
				D03766D919EDA60000A782A9 /* RACChannelExamples.m in Sources */,
				D03766F519EDA60000A782A9 /* RACSequenceExamples.m in Sources */,
				D03766B919EDA60000A782A9 /* NSControllerRACSupportSpec.m in Sources */,
			);
			runOnlyForDeploymentPostprocessing = 0;
		};
		D047260719E49F82006002AA /* Sources */ = {
			isa = PBXSourcesBuildPhase;
			buildActionMask = 2147483647;
			files = (
<<<<<<< HEAD
				D0479984196670900066B267 /* UITextView+RACSignalSupport.m in Sources */,
				D04798B0196670900066B267 /* RACKVOChannel.m in Sources */,
				D0479898196670900066B267 /* RACEmptySignal.m in Sources */,
				D0CBD3FC19EC93E60049520D /* ObservableProperty.swift in Sources */,
				D0479950196670900066B267 /* UIControl+RACSignalSupport.m in Sources */,
				D0479954196670900066B267 /* UIControl+RACSignalSupportPrivate.m in Sources */,
				D0479960196670900066B267 /* UIImagePickerController+RACSignalSupport.m in Sources */,
				D047996C196670900066B267 /* UISlider+RACSignalSupport.m in Sources */,
				D04798DC196670900066B267 /* RACScopedDisposable.m in Sources */,
				D0479802196670900066B267 /* NSDictionary+RACSequenceAdditions.m in Sources */,
				D0479904196670900066B267 /* RACSubscriber.m in Sources */,
				D04798BE196670900066B267 /* RACObjCRuntime.m in Sources */,
				D0479940196670900066B267 /* UIAlertView+RACSignalSupport.m in Sources */,
				D04798A8196670900066B267 /* RACImmediateScheduler.m in Sources */,
				D0479970196670900066B267 /* UIStepper+RACSignalSupport.m in Sources */,
				D04798AC196670900066B267 /* RACIndexSetSequence.m in Sources */,
				D0479832196670900066B267 /* NSObject+RACPropertySubscribing.m in Sources */,
				D047987A196670900066B267 /* RACCompoundDisposable.m in Sources */,
				D04797EC196670900066B267 /* Event.swift in Sources */,
				D0479884196670900066B267 /* RACDisposable.m in Sources */,
				D04798A0196670900066B267 /* RACEvent.m in Sources */,
				D0479912196670900066B267 /* RACTargetQueueScheduler.m in Sources */,
				D047986E196670900066B267 /* RACBlockTrampoline.m in Sources */,
				D04798E0196670900066B267 /* RACSequence.m in Sources */,
				D0479990196671DF0066B267 /* EXTRuntimeExtensions.m in Sources */,
				D047997C196670900066B267 /* UITableViewHeaderFooterView+RACSignalSupport.m in Sources */,
				D04798CC196670900066B267 /* RACReplaySubject.m in Sources */,
				D0479958196670900066B267 /* UIDatePicker+RACSignalSupport.m in Sources */,
				D047988C196670900066B267 /* RACDynamicSignal.m in Sources */,
				D0479894196670900066B267 /* RACEmptySequence.m in Sources */,
				D0479890196670900066B267 /* RACEagerSequence.m in Sources */,
				D0479806196670900066B267 /* NSEnumerator+RACSequenceAdditions.m in Sources */,
				D047994C196670900066B267 /* UICollectionReusableView+RACSignalSupport.m in Sources */,
				D0479926196670900066B267 /* RACUnit.m in Sources */,
				D047990A196670900066B267 /* RACSubscriptingAssignmentTrampoline.m in Sources */,
				D047989C196670900066B267 /* RACErrorSignal.m in Sources */,
				D0479812196670900066B267 /* NSInvocation+RACTypeParsing.m in Sources */,
				D04798FC196670900066B267 /* RACStringSequence.m in Sources */,
				D0479826196670900066B267 /* NSObject+RACDescription.m in Sources */,
				D0479968196670900066B267 /* UISegmentedControl+RACSignalSupport.m in Sources */,
				D04798C6196670900066B267 /* RACQueueScheduler.m in Sources */,
				D047995C196670900066B267 /* UIGestureRecognizer+RACSignalSupport.m in Sources */,
				D0479876196670900066B267 /* RACCommand.m in Sources */,
				D04798F2196670900066B267 /* RACSignalSequence.m in Sources */,
				D0479948196670900066B267 /* UIButton+RACCommandSupport.m in Sources */,
				D0479846196670900066B267 /* NSString+RACSequenceAdditions.m in Sources */,
				D04798B4196670900066B267 /* RACKVOTrampoline.m in Sources */,
				D0479822196670900066B267 /* NSObject+RACDeallocating.m in Sources */,
				D0CBD3F719EC8F290049520D /* ObjectiveCBridging.swift in Sources */,
				D0479922196670900066B267 /* RACUnarySequence.m in Sources */,
				D0479880196670900066B267 /* RACDelegateProxy.m in Sources */,
				D04798D0196670900066B267 /* RACReturnSignal.m in Sources */,
				D0479980196670900066B267 /* UITextField+RACSignalSupport.m in Sources */,
				D04798B8196670900066B267 /* RACMulticastConnection.m in Sources */,
				D0479872196670900066B267 /* RACChannel.m in Sources */,
				D047984A196670900066B267 /* NSString+RACSupport.m in Sources */,
				D0479842196670900066B267 /* NSString+RACKeyPathUtilities.m in Sources */,
				D047993C196670900066B267 /* UIActionSheet+RACSignalSupport.m in Sources */,
				D0479964196670900066B267 /* UIRefreshControl+RACCommandSupport.m in Sources */,
				D04798E4196670900066B267 /* RACSerialDisposable.m in Sources */,
				D0297D3719D67D42009986A9 /* Identity.swift in Sources */,
				D0CBD3F319EC8AB80049520D /* ColdSignal.swift in Sources */,
				D04798D4196670900066B267 /* RACScheduler.m in Sources */,
				D0479888196670900066B267 /* RACDynamicSequence.m in Sources */,
				D04798F6196670900066B267 /* RACStream.m in Sources */,
				D04797F2196670900066B267 /* NSArray+RACSequenceAdditions.m in Sources */,
				D047982E196670900066B267 /* NSObject+RACLifting.m in Sources */,
				D04798E8196670900066B267 /* RACSignal.m in Sources */,
				D047980E196670900066B267 /* NSIndexSet+RACSequenceAdditions.m in Sources */,
				D0479978196670900066B267 /* UITableViewCell+RACSignalSupport.m in Sources */,
				D0479900196670900066B267 /* RACSubject.m in Sources */,
				D047990E196670900066B267 /* RACSubscriptionScheduler.m in Sources */,
				D047992A196670900066B267 /* RACValueTransformer.m in Sources */,
				D02C14B2197243CB007127D4 /* OptionalExtensions.swift in Sources */,
				D0479836196670900066B267 /* NSObject+RACSelectorSignal.m in Sources */,
				D04797FE196670900066B267 /* NSData+RACSupport.m in Sources */,
				D04797E2196670900066B267 /* Atomic.swift in Sources */,
				D04797EA196670900066B267 /* Disposable.swift in Sources */,
				D047983E196670900066B267 /* NSSet+RACSequenceAdditions.m in Sources */,
				D0479916196670900066B267 /* RACTestScheduler.m in Sources */,
				D0479866196670900066B267 /* RACBacktrace.m in Sources */,
				D047982A196670900066B267 /* NSObject+RACKVOWrapper.m in Sources */,
				D047983A196670900066B267 /* NSOrderedSet+RACSequenceAdditions.m in Sources */,
				D047986A196670900066B267 /* RACBehaviorSubject.m in Sources */,
				D04798EE196670900066B267 /* RACSignalProvider.d in Sources */,
				D0479862196670900066B267 /* RACArraySequence.m in Sources */,
				D0479934196670900066B267 /* HotSignal.swift in Sources */,
				D0479852196670900066B267 /* NSURLConnection+RACSupport.m in Sources */,
				D0479932196670900066B267 /* Scheduler.swift in Sources */,
				D0479858196670900066B267 /* NSUserDefaults+RACSupport.m in Sources */,
				D0479818196670900066B267 /* NSNotificationCenter+RACSupport.m in Sources */,
				D04798A4196670900066B267 /* RACGroupedSignal.m in Sources */,
				D047991E196670900066B267 /* RACTupleSequence.m in Sources */,
				D04798EC196670900066B267 /* RACSignal+Operations.m in Sources */,
				D0479944196670900066B267 /* UIBarButtonItem+RACCommandSupport.m in Sources */,
				D047987C196670900066B267 /* RACCompoundDisposableProvider.d in Sources */,
				D0479974196670900066B267 /* UISwitch+RACSignalSupport.m in Sources */,
				D047980A196670900066B267 /* NSFileHandle+RACSupport.m in Sources */,
				D0E3CF561973AFC7004FD181 /* Errors.swift in Sources */,
				D04798C2196670900066B267 /* RACPassthroughSubscriber.m in Sources */,
				D036AA4C196FBCCD00B49B76 /* Bag.swift in Sources */,
				D047991A196670900066B267 /* RACTuple.m in Sources */,
=======
				D037659D19EDA41200A782A9 /* RACKVOChannel.m in Sources */,
				D037666319EDA41200A782A9 /* UITextView+RACSignalSupport.m in Sources */,
				D037662F19EDA41200A782A9 /* UIControl+RACSignalSupport.m in Sources */,
				D03765C919EDA41200A782A9 /* RACScopedDisposable.m in Sources */,
				D0C312D619EF2A5800984962 /* Errors.swift in Sources */,
				D03764FF19EDA41200A782A9 /* NSEnumerator+RACSequenceAdditions.m in Sources */,
				D037664719EDA41200A782A9 /* UISegmentedControl+RACSignalSupport.m in Sources */,
				D0C312E619EF2A5800984962 /* Promise.swift in Sources */,
				D0C312E219EF2A5800984962 /* OptionalExtensions.swift in Sources */,
				D0C312EC19EF2A5800984962 /* SignalingProperty.swift in Sources */,
				D03764EB19EDA41200A782A9 /* NSArray+RACSequenceAdditions.m in Sources */,
				D0C312D419EF2A5800984962 /* Disposable.swift in Sources */,
				D03765C119EDA41200A782A9 /* RACScheduler.m in Sources */,
				D037662B19EDA41200A782A9 /* UICollectionReusableView+RACSignalSupport.m in Sources */,
				D037659919EDA41200A782A9 /* RACIndexSetSequence.m in Sources */,
				D03765D919EDA41200A782A9 /* RACSignal+Operations.m in Sources */,
				D0C312EA19EF2A5800984962 /* Signal.swift in Sources */,
				D037661B19EDA41200A782A9 /* UIActionSheet+RACSignalSupport.m in Sources */,
				D0C312E419EF2A5800984962 /* Producer.swift in Sources */,
				D037650319EDA41200A782A9 /* NSFileHandle+RACSupport.m in Sources */,
				D03765E319EDA41200A782A9 /* RACStream.m in Sources */,
				D037655719EDA41200A782A9 /* RACBehaviorSubject.m in Sources */,
				D037663B19EDA41200A782A9 /* UIGestureRecognizer+RACSignalSupport.m in Sources */,
				D037660319EDA41200A782A9 /* RACTestScheduler.m in Sources */,
				D03765B919EDA41200A782A9 /* RACReplaySubject.m in Sources */,
				D03765ED19EDA41200A782A9 /* RACSubject.m in Sources */,
				D037664F19EDA41200A782A9 /* UIStepper+RACSignalSupport.m in Sources */,
				D03765D119EDA41200A782A9 /* RACSerialDisposable.m in Sources */,
				D037663F19EDA41200A782A9 /* UIImagePickerController+RACSignalSupport.m in Sources */,
				D037653F19EDA41200A782A9 /* NSString+RACSupport.m in Sources */,
				D037653719EDA41200A782A9 /* NSString+RACKeyPathUtilities.m in Sources */,
				D03764FB19EDA41200A782A9 /* NSDictionary+RACSequenceAdditions.m in Sources */,
				D0C312DA19EF2A5800984962 /* Identity.swift in Sources */,
				D037656919EDA41200A782A9 /* RACCompoundDisposableProvider.d in Sources */,
				D037653B19EDA41200A782A9 /* NSString+RACSequenceAdditions.m in Sources */,
				D037661F19EDA41200A782A9 /* UIAlertView+RACSignalSupport.m in Sources */,
				D03765E919EDA41200A782A9 /* RACStringSequence.m in Sources */,
				D037660B19EDA41200A782A9 /* RACTupleSequence.m in Sources */,
				D03765D519EDA41200A782A9 /* RACSignal.m in Sources */,
				D037663319EDA41200A782A9 /* UIControl+RACSignalSupportPrivate.m in Sources */,
				D037664319EDA41200A782A9 /* UIRefreshControl+RACCommandSupport.m in Sources */,
				D037651B19EDA41200A782A9 /* NSObject+RACDescription.m in Sources */,
				D03765A519EDA41200A782A9 /* RACMulticastConnection.m in Sources */,
				D037654F19EDA41200A782A9 /* RACArraySequence.m in Sources */,
				D0C312DE19EF2A5800984962 /* NSURLSessionExtensions.swift in Sources */,
				D037652319EDA41200A782A9 /* NSObject+RACLifting.m in Sources */,
				D037650719EDA41200A782A9 /* NSIndexSet+RACSequenceAdditions.m in Sources */,
				D037665F19EDA41200A782A9 /* UITextField+RACSignalSupport.m in Sources */,
				D037650F19EDA41200A782A9 /* NSNotificationCenter+RACSupport.m in Sources */,
				D03765FB19EDA41200A782A9 /* RACSubscriptionScheduler.m in Sources */,
				D037658119EDA41200A782A9 /* RACEmptySequence.m in Sources */,
				D03765AB19EDA41200A782A9 /* RACObjCRuntime.m in Sources */,
				D0C312E019EF2A5800984962 /* ObjectiveCBridging.swift in Sources */,
				D037654B19EDA41200A782A9 /* NSUserDefaults+RACSupport.m in Sources */,
				D037660F19EDA41200A782A9 /* RACUnarySequence.m in Sources */,
				D03765FF19EDA41200A782A9 /* RACTargetQueueScheduler.m in Sources */,
				D03765DF19EDA41200A782A9 /* RACSignalSequence.m in Sources */,
				D037656D19EDA41200A782A9 /* RACDelegateProxy.m in Sources */,
				D037657519EDA41200A782A9 /* RACDynamicSequence.m in Sources */,
				D037657119EDA41200A782A9 /* RACDisposable.m in Sources */,
				D03765DB19EDA41200A782A9 /* RACSignalProvider.d in Sources */,
				D037653319EDA41200A782A9 /* NSSet+RACSequenceAdditions.m in Sources */,
				D037665319EDA41200A782A9 /* UISwitch+RACSignalSupport.m in Sources */,
				D0C312CC19EF2A5800984962 /* Action.swift in Sources */,
				D0C312D819EF2A5800984962 /* Event.swift in Sources */,
				D037664B19EDA41200A782A9 /* UISlider+RACSignalSupport.m in Sources */,
				D037656719EDA41200A782A9 /* RACCompoundDisposable.m in Sources */,
				D037655B19EDA41200A782A9 /* RACBlockTrampoline.m in Sources */,
				D037659119EDA41200A782A9 /* RACGroupedSignal.m in Sources */,
				D037655F19EDA41200A782A9 /* RACChannel.m in Sources */,
				D037657D19EDA41200A782A9 /* RACEagerSequence.m in Sources */,
				D037657919EDA41200A782A9 /* RACDynamicSignal.m in Sources */,
				D037659519EDA41200A782A9 /* RACImmediateScheduler.m in Sources */,
				D037651719EDA41200A782A9 /* NSObject+RACDeallocating.m in Sources */,
				D037658519EDA41200A782A9 /* RACEmptySignal.m in Sources */,
				D037663719EDA41200A782A9 /* UIDatePicker+RACSignalSupport.m in Sources */,
				D037654719EDA41200A782A9 /* NSURLConnection+RACSupport.m in Sources */,
				D03765F119EDA41200A782A9 /* RACSubscriber.m in Sources */,
				D03764F719EDA41200A782A9 /* NSData+RACSupport.m in Sources */,
				D0C312CE19EF2A5800984962 /* Atomic.swift in Sources */,
				D0C312E819EF2A5800984962 /* Scheduler.swift in Sources */,
				D037656319EDA41200A782A9 /* RACCommand.m in Sources */,
				D037658919EDA41200A782A9 /* RACErrorSignal.m in Sources */,
				D03765F719EDA41200A782A9 /* RACSubscriptingAssignmentTrampoline.m in Sources */,
				D037661319EDA41200A782A9 /* RACUnit.m in Sources */,
				D037662319EDA41200A782A9 /* UIBarButtonItem+RACCommandSupport.m in Sources */,
				D03765A119EDA41200A782A9 /* RACKVOTrampoline.m in Sources */,
				D037665B19EDA41200A782A9 /* UITableViewHeaderFooterView+RACSignalSupport.m in Sources */,
				D0C312D019EF2A5800984962 /* Bag.swift in Sources */,
				D037650B19EDA41200A782A9 /* NSInvocation+RACTypeParsing.m in Sources */,
				D037660719EDA41200A782A9 /* RACTuple.m in Sources */,
				D037667019EDA57100A782A9 /* EXTRuntimeExtensions.m in Sources */,
				D037651F19EDA41200A782A9 /* NSObject+RACKVOWrapper.m in Sources */,
				D0C312DC19EF2A5800984962 /* NSNotificationCenterExtensions.swift in Sources */,
				D037661719EDA41200A782A9 /* RACValueTransformer.m in Sources */,
				D03765CD19EDA41200A782A9 /* RACSequence.m in Sources */,
				D037652F19EDA41200A782A9 /* NSOrderedSet+RACSequenceAdditions.m in Sources */,
				D037662719EDA41200A782A9 /* UIButton+RACCommandSupport.m in Sources */,
				D037652719EDA41200A782A9 /* NSObject+RACPropertySubscribing.m in Sources */,
				D037658D19EDA41200A782A9 /* RACEvent.m in Sources */,
				D03765B319EDA41200A782A9 /* RACQueueScheduler.m in Sources */,
				D037655319EDA41200A782A9 /* RACBacktrace.m in Sources */,
				D037665719EDA41200A782A9 /* UITableViewCell+RACSignalSupport.m in Sources */,
				D037652B19EDA41200A782A9 /* NSObject+RACSelectorSignal.m in Sources */,
				D03765AF19EDA41200A782A9 /* RACPassthroughSubscriber.m in Sources */,
				D03765BD19EDA41200A782A9 /* RACReturnSignal.m in Sources */,
				D0C312D219EF2A5800984962 /* Consumer.swift in Sources */,
>>>>>>> 59656d4e
			);
			runOnlyForDeploymentPostprocessing = 0;
		};
		D047261219E49F82006002AA /* Sources */ = {
			isa = PBXSourcesBuildPhase;
			buildActionMask = 2147483647;
			files = (
				D03766C819EDA60000A782A9 /* NSObjectRACPropertySubscribingExamples.m in Sources */,
				D037672419EDA60000A782A9 /* UIImagePickerControllerRACSupportSpec.m in Sources */,
				D03766E419EDA60000A782A9 /* RACDelegateProxySpec.m in Sources */,
				D03766FA19EDA60000A782A9 /* RACSerialDisposableSpec.m in Sources */,
				D037670C19EDA60000A782A9 /* RACTargetQueueSchedulerSpec.m in Sources */,
				D03766DE19EDA60000A782A9 /* RACCommandSpec.m in Sources */,
				D037670A19EDA60000A782A9 /* RACSubscriptingAssignmentTrampolineSpec.m in Sources */,
				D03766EC19EDA60000A782A9 /* RACKVOWrapperSpec.m in Sources */,
				D03766E819EDA60000A782A9 /* RACEventSpec.m in Sources */,
				D03766F819EDA60000A782A9 /* RACSequenceSpec.m in Sources */,
				D037671E19EDA60000A782A9 /* UIBarButtonItemRACSupportSpec.m in Sources */,
				D03766CA19EDA60000A782A9 /* NSObjectRACPropertySubscribingSpec.m in Sources */,
				D0C3131319EF2B2000984962 /* ObjectiveCBridgingSpec.swift in Sources */,
				D0C3132319EF2D9700984962 /* RACTestSchedulerSpec.m in Sources */,
				D03766C419EDA60000A782A9 /* NSObjectRACDeallocatingSpec.m in Sources */,
				D0C3131519EF2B2000984962 /* SignalSpec.swift in Sources */,
				D03766BE19EDA60000A782A9 /* NSEnumeratorRACSequenceAdditionsSpec.m in Sources */,
				D037672019EDA60000A782A9 /* UIButtonRACSupportSpec.m in Sources */,
				D0C3132519EF2D9700984962 /* RACTestUIButton.m in Sources */,
				D037670219EDA60000A782A9 /* RACSubclassObject.m in Sources */,
				D03766CE19EDA60000A782A9 /* NSStringRACKeyPathUtilitiesSpec.m in Sources */,
				D037671619EDA60000A782A9 /* RACTupleSpec.m in Sources */,
				D03766C619EDA60000A782A9 /* NSObjectRACLiftingSpec.m in Sources */,
				D0C3131F19EF2D9700984962 /* RACTestExampleScheduler.m in Sources */,
				D03766D219EDA60000A782A9 /* NSURLConnectionRACSupportSpec.m in Sources */,
				D03766F419EDA60000A782A9 /* RACSequenceAdditionsSpec.m in Sources */,
				D0C3131419EF2B2000984962 /* SchedulerSpec.swift in Sources */,
				D0C3131219EF2B2000984962 /* DisposableSpec.swift in Sources */,
				D03766EE19EDA60000A782A9 /* RACMulticastConnectionSpec.m in Sources */,
				D03766EA19EDA60000A782A9 /* RACKVOChannelSpec.m in Sources */,
				D0C3132119EF2D9700984962 /* RACTestObject.m in Sources */,
				D03766FC19EDA60000A782A9 /* RACSignalSpec.m in Sources */,
				D037670819EDA60000A782A9 /* RACSubscriberSpec.m in Sources */,
				D037671C19EDA60000A782A9 /* UIAlertViewRACSupportSpec.m in Sources */,
				D03766F019EDA60000A782A9 /* RACPropertySignalExamples.m in Sources */,
				D03766D619EDA60000A782A9 /* RACBacktraceSpec.m in Sources */,
				D037670619EDA60000A782A9 /* RACSubscriberExamples.m in Sources */,
				D03766D819EDA60000A782A9 /* RACBlockTrampolineSpec.m in Sources */,
				D037670019EDA60000A782A9 /* RACStreamExamples.m in Sources */,
				D03766CC19EDA60000A782A9 /* NSObjectRACSelectorSignalSpec.m in Sources */,
				D03766E219EDA60000A782A9 /* RACControlCommandExamples.m in Sources */,
				D03766C019EDA60000A782A9 /* NSNotificationCenterRACSupportSpec.m in Sources */,
				D037670419EDA60000A782A9 /* RACSubjectSpec.m in Sources */,
				D03766F219EDA60000A782A9 /* RACSchedulerSpec.m in Sources */,
				D03766E019EDA60000A782A9 /* RACCompoundDisposableSpec.m in Sources */,
				D03766E619EDA60000A782A9 /* RACDisposableSpec.m in Sources */,
				D03766D419EDA60000A782A9 /* NSUserDefaultsRACSupportSpec.m in Sources */,
				D03766DC19EDA60000A782A9 /* RACChannelSpec.m in Sources */,
				D037671A19EDA60000A782A9 /* UIActionSheetRACSupportSpec.m in Sources */,
				D03766DA19EDA60000A782A9 /* RACChannelExamples.m in Sources */,
				D03766F619EDA60000A782A9 /* RACSequenceExamples.m in Sources */,
			);
			runOnlyForDeploymentPostprocessing = 0;
		};
/* End PBXSourcesBuildPhase section */

/* Begin PBXTargetDependency section */
		D04725F819E49ED7006002AA /* PBXTargetDependency */ = {
			isa = PBXTargetDependency;
			target = D04725E919E49ED7006002AA /* ReactiveCocoa-Mac */;
			targetProxy = D04725F719E49ED7006002AA /* PBXContainerItemProxy */;
		};
		D047261919E49F82006002AA /* PBXTargetDependency */ = {
			isa = PBXTargetDependency;
			target = D047260B19E49F82006002AA /* ReactiveCocoa-iOS */;
			targetProxy = D047261819E49F82006002AA /* PBXContainerItemProxy */;
		};
/* End PBXTargetDependency section */

/* Begin XCBuildConfiguration section */
		D04725FE19E49ED7006002AA /* Debug */ = {
			isa = XCBuildConfiguration;
			baseConfigurationReference = D047262919E49FE8006002AA /* Debug.xcconfig */;
			buildSettings = {
				CURRENT_PROJECT_VERSION = 1;
				IPHONEOS_DEPLOYMENT_TARGET = 8.0;
				MACOSX_DEPLOYMENT_TARGET = 10.9;
				TARGETED_DEVICE_FAMILY = "1,2";
				VERSIONING_SYSTEM = "apple-generic";
				VERSION_INFO_PREFIX = "";
			};
			name = Debug;
		};
		D04725FF19E49ED7006002AA /* Release */ = {
			isa = XCBuildConfiguration;
			baseConfigurationReference = D047262B19E49FE8006002AA /* Release.xcconfig */;
			buildSettings = {
				CURRENT_PROJECT_VERSION = 1;
				IPHONEOS_DEPLOYMENT_TARGET = 8.0;
				MACOSX_DEPLOYMENT_TARGET = 10.9;
				TARGETED_DEVICE_FAMILY = "1,2";
				VERSIONING_SYSTEM = "apple-generic";
				VERSION_INFO_PREFIX = "";
			};
			name = Release;
		};
		D047260119E49ED7006002AA /* Debug */ = {
			isa = XCBuildConfiguration;
			baseConfigurationReference = D047263A19E49FE8006002AA /* Mac-Framework.xcconfig */;
			buildSettings = {
				DYLIB_COMPATIBILITY_VERSION = 1;
				DYLIB_CURRENT_VERSION = 1;
				FRAMEWORK_VERSION = A;
				INFOPLIST_FILE = ReactiveCocoa/Info.plist;
				LD_RUNPATH_SEARCH_PATHS = "$(inherited) @executable_path/../Frameworks @loader_path/Frameworks";
				USER_HEADER_SEARCH_PATHS = ReactiveCocoa/extobjc;
			};
			name = Debug;
		};
		D047260219E49ED7006002AA /* Release */ = {
			isa = XCBuildConfiguration;
			baseConfigurationReference = D047263A19E49FE8006002AA /* Mac-Framework.xcconfig */;
			buildSettings = {
				DYLIB_COMPATIBILITY_VERSION = 1;
				DYLIB_CURRENT_VERSION = 1;
				FRAMEWORK_VERSION = A;
				INFOPLIST_FILE = ReactiveCocoa/Info.plist;
				LD_RUNPATH_SEARCH_PATHS = "$(inherited) @executable_path/../Frameworks @loader_path/Frameworks";
				USER_HEADER_SEARCH_PATHS = ReactiveCocoa/extobjc;
			};
			name = Release;
		};
		D047260419E49ED7006002AA /* Debug */ = {
			isa = XCBuildConfiguration;
			baseConfigurationReference = D047263719E49FE8006002AA /* Mac-Application.xcconfig */;
			buildSettings = {
				FRAMEWORK_SEARCH_PATHS = (
					"$(DEVELOPER_FRAMEWORKS_DIR)",
					"$(inherited)",
				);
				INFOPLIST_FILE = ReactiveCocoaTests/Info.plist;
				LD_RUNPATH_SEARCH_PATHS = "$(inherited) @executable_path/../Frameworks @loader_path/../Frameworks";
				PRODUCT_NAME = "$(TARGET_NAME)";
			};
			name = Debug;
		};
		D047260519E49ED7006002AA /* Release */ = {
			isa = XCBuildConfiguration;
			baseConfigurationReference = D047263719E49FE8006002AA /* Mac-Application.xcconfig */;
			buildSettings = {
				FRAMEWORK_SEARCH_PATHS = (
					"$(DEVELOPER_FRAMEWORKS_DIR)",
					"$(inherited)",
				);
				INFOPLIST_FILE = ReactiveCocoaTests/Info.plist;
				LD_RUNPATH_SEARCH_PATHS = "$(inherited) @executable_path/../Frameworks @loader_path/../Frameworks";
				PRODUCT_NAME = "$(TARGET_NAME)";
			};
			name = Release;
		};
		D047262019E49F82006002AA /* Debug */ = {
			isa = XCBuildConfiguration;
			baseConfigurationReference = D047263419E49FE8006002AA /* iOS-Framework.xcconfig */;
			buildSettings = {
				"CODE_SIGN_IDENTITY[sdk=iphoneos*]" = "iPhone Developer";
				DYLIB_COMPATIBILITY_VERSION = 1;
				DYLIB_CURRENT_VERSION = 1;
				INFOPLIST_FILE = ReactiveCocoa/Info.plist;
				LD_RUNPATH_SEARCH_PATHS = "$(inherited) @executable_path/Frameworks @loader_path/Frameworks";
				USER_HEADER_SEARCH_PATHS = ReactiveCocoa/extobjc;
			};
			name = Debug;
		};
		D047262119E49F82006002AA /* Release */ = {
			isa = XCBuildConfiguration;
			baseConfigurationReference = D047263419E49FE8006002AA /* iOS-Framework.xcconfig */;
			buildSettings = {
				"CODE_SIGN_IDENTITY[sdk=iphoneos*]" = "iPhone Developer";
				DYLIB_COMPATIBILITY_VERSION = 1;
				DYLIB_CURRENT_VERSION = 1;
				INFOPLIST_FILE = ReactiveCocoa/Info.plist;
				LD_RUNPATH_SEARCH_PATHS = "$(inherited) @executable_path/Frameworks @loader_path/Frameworks";
				USER_HEADER_SEARCH_PATHS = ReactiveCocoa/extobjc;
			};
			name = Release;
		};
		D047262319E49F82006002AA /* Debug */ = {
			isa = XCBuildConfiguration;
			baseConfigurationReference = D047263219E49FE8006002AA /* iOS-Application.xcconfig */;
			buildSettings = {
				FRAMEWORK_SEARCH_PATHS = (
					"$(SDKROOT)/Developer/Library/Frameworks",
					"$(inherited)",
				);
				INFOPLIST_FILE = ReactiveCocoaTests/Info.plist;
				LD_RUNPATH_SEARCH_PATHS = "$(inherited) @executable_path/Frameworks @loader_path/Frameworks";
				PRODUCT_NAME = "$(TARGET_NAME)";
			};
			name = Debug;
		};
		D047262419E49F82006002AA /* Release */ = {
			isa = XCBuildConfiguration;
			baseConfigurationReference = D047263219E49FE8006002AA /* iOS-Application.xcconfig */;
			buildSettings = {
				FRAMEWORK_SEARCH_PATHS = (
					"$(SDKROOT)/Developer/Library/Frameworks",
					"$(inherited)",
				);
				INFOPLIST_FILE = ReactiveCocoaTests/Info.plist;
				LD_RUNPATH_SEARCH_PATHS = "$(inherited) @executable_path/Frameworks @loader_path/Frameworks";
				PRODUCT_NAME = "$(TARGET_NAME)";
			};
			name = Release;
		};
		D047263D19E4A008006002AA /* Profile */ = {
			isa = XCBuildConfiguration;
			baseConfigurationReference = D047262A19E49FE8006002AA /* Profile.xcconfig */;
			buildSettings = {
				CURRENT_PROJECT_VERSION = 1;
				IPHONEOS_DEPLOYMENT_TARGET = 8.0;
				MACOSX_DEPLOYMENT_TARGET = 10.9;
				TARGETED_DEVICE_FAMILY = "1,2";
				VERSIONING_SYSTEM = "apple-generic";
				VERSION_INFO_PREFIX = "";
			};
			name = Profile;
		};
		D047263E19E4A008006002AA /* Profile */ = {
			isa = XCBuildConfiguration;
			baseConfigurationReference = D047263A19E49FE8006002AA /* Mac-Framework.xcconfig */;
			buildSettings = {
				DYLIB_COMPATIBILITY_VERSION = 1;
				DYLIB_CURRENT_VERSION = 1;
				FRAMEWORK_VERSION = A;
				INFOPLIST_FILE = ReactiveCocoa/Info.plist;
				LD_RUNPATH_SEARCH_PATHS = "$(inherited) @executable_path/../Frameworks @loader_path/Frameworks";
				USER_HEADER_SEARCH_PATHS = ReactiveCocoa/extobjc;
			};
			name = Profile;
		};
		D047263F19E4A008006002AA /* Profile */ = {
			isa = XCBuildConfiguration;
			baseConfigurationReference = D047263719E49FE8006002AA /* Mac-Application.xcconfig */;
			buildSettings = {
				FRAMEWORK_SEARCH_PATHS = (
					"$(DEVELOPER_FRAMEWORKS_DIR)",
					"$(inherited)",
				);
				INFOPLIST_FILE = ReactiveCocoaTests/Info.plist;
				LD_RUNPATH_SEARCH_PATHS = "$(inherited) @executable_path/../Frameworks @loader_path/../Frameworks";
				PRODUCT_NAME = "$(TARGET_NAME)";
			};
			name = Profile;
		};
		D047264019E4A008006002AA /* Profile */ = {
			isa = XCBuildConfiguration;
			baseConfigurationReference = D047263419E49FE8006002AA /* iOS-Framework.xcconfig */;
			buildSettings = {
				"CODE_SIGN_IDENTITY[sdk=iphoneos*]" = "iPhone Developer";
				DYLIB_COMPATIBILITY_VERSION = 1;
				DYLIB_CURRENT_VERSION = 1;
				INFOPLIST_FILE = ReactiveCocoa/Info.plist;
				LD_RUNPATH_SEARCH_PATHS = "$(inherited) @executable_path/Frameworks @loader_path/Frameworks";
				USER_HEADER_SEARCH_PATHS = ReactiveCocoa/extobjc;
			};
			name = Profile;
		};
		D047264119E4A008006002AA /* Profile */ = {
			isa = XCBuildConfiguration;
			baseConfigurationReference = D047263219E49FE8006002AA /* iOS-Application.xcconfig */;
			buildSettings = {
				FRAMEWORK_SEARCH_PATHS = (
					"$(SDKROOT)/Developer/Library/Frameworks",
					"$(inherited)",
				);
				INFOPLIST_FILE = ReactiveCocoaTests/Info.plist;
				LD_RUNPATH_SEARCH_PATHS = "$(inherited) @executable_path/Frameworks @loader_path/Frameworks";
				PRODUCT_NAME = "$(TARGET_NAME)";
			};
			name = Profile;
		};
		D047264219E4A00B006002AA /* Test */ = {
			isa = XCBuildConfiguration;
			baseConfigurationReference = D047262C19E49FE8006002AA /* Test.xcconfig */;
			buildSettings = {
				CURRENT_PROJECT_VERSION = 1;
				IPHONEOS_DEPLOYMENT_TARGET = 8.0;
				MACOSX_DEPLOYMENT_TARGET = 10.9;
				TARGETED_DEVICE_FAMILY = "1,2";
				VERSIONING_SYSTEM = "apple-generic";
				VERSION_INFO_PREFIX = "";
			};
			name = Test;
		};
		D047264319E4A00B006002AA /* Test */ = {
			isa = XCBuildConfiguration;
			baseConfigurationReference = D047263A19E49FE8006002AA /* Mac-Framework.xcconfig */;
			buildSettings = {
				DYLIB_COMPATIBILITY_VERSION = 1;
				DYLIB_CURRENT_VERSION = 1;
				FRAMEWORK_VERSION = A;
				INFOPLIST_FILE = ReactiveCocoa/Info.plist;
				LD_RUNPATH_SEARCH_PATHS = "$(inherited) @executable_path/../Frameworks @loader_path/Frameworks";
				USER_HEADER_SEARCH_PATHS = ReactiveCocoa/extobjc;
			};
			name = Test;
		};
		D047264419E4A00B006002AA /* Test */ = {
			isa = XCBuildConfiguration;
			baseConfigurationReference = D047263719E49FE8006002AA /* Mac-Application.xcconfig */;
			buildSettings = {
				FRAMEWORK_SEARCH_PATHS = (
					"$(DEVELOPER_FRAMEWORKS_DIR)",
					"$(inherited)",
				);
				INFOPLIST_FILE = ReactiveCocoaTests/Info.plist;
				LD_RUNPATH_SEARCH_PATHS = "$(inherited) @executable_path/../Frameworks @loader_path/../Frameworks";
				PRODUCT_NAME = "$(TARGET_NAME)";
			};
			name = Test;
		};
		D047264519E4A00B006002AA /* Test */ = {
			isa = XCBuildConfiguration;
			baseConfigurationReference = D047263419E49FE8006002AA /* iOS-Framework.xcconfig */;
			buildSettings = {
				"CODE_SIGN_IDENTITY[sdk=iphoneos*]" = "iPhone Developer";
				DYLIB_COMPATIBILITY_VERSION = 1;
				DYLIB_CURRENT_VERSION = 1;
				INFOPLIST_FILE = ReactiveCocoa/Info.plist;
				LD_RUNPATH_SEARCH_PATHS = "$(inherited) @executable_path/Frameworks @loader_path/Frameworks";
				USER_HEADER_SEARCH_PATHS = ReactiveCocoa/extobjc;
			};
			name = Test;
		};
		D047264619E4A00B006002AA /* Test */ = {
			isa = XCBuildConfiguration;
			baseConfigurationReference = D047263219E49FE8006002AA /* iOS-Application.xcconfig */;
			buildSettings = {
				FRAMEWORK_SEARCH_PATHS = (
					"$(SDKROOT)/Developer/Library/Frameworks",
					"$(inherited)",
				);
				INFOPLIST_FILE = ReactiveCocoaTests/Info.plist;
				LD_RUNPATH_SEARCH_PATHS = "$(inherited) @executable_path/Frameworks @loader_path/Frameworks";
				PRODUCT_NAME = "$(TARGET_NAME)";
			};
			name = Test;
		};
/* End XCBuildConfiguration section */

/* Begin XCConfigurationList section */
		D04725E419E49ED7006002AA /* Build configuration list for PBXProject "ReactiveCocoa" */ = {
			isa = XCConfigurationList;
			buildConfigurations = (
				D04725FE19E49ED7006002AA /* Debug */,
				D047264219E4A00B006002AA /* Test */,
				D04725FF19E49ED7006002AA /* Release */,
				D047263D19E4A008006002AA /* Profile */,
			);
			defaultConfigurationIsVisible = 0;
			defaultConfigurationName = Release;
		};
		D047260019E49ED7006002AA /* Build configuration list for PBXNativeTarget "ReactiveCocoa-Mac" */ = {
			isa = XCConfigurationList;
			buildConfigurations = (
				D047260119E49ED7006002AA /* Debug */,
				D047264319E4A00B006002AA /* Test */,
				D047260219E49ED7006002AA /* Release */,
				D047263E19E4A008006002AA /* Profile */,
			);
			defaultConfigurationIsVisible = 0;
			defaultConfigurationName = Release;
		};
		D047260319E49ED7006002AA /* Build configuration list for PBXNativeTarget "ReactiveCocoa-MacTests" */ = {
			isa = XCConfigurationList;
			buildConfigurations = (
				D047260419E49ED7006002AA /* Debug */,
				D047264419E4A00B006002AA /* Test */,
				D047260519E49ED7006002AA /* Release */,
				D047263F19E4A008006002AA /* Profile */,
			);
			defaultConfigurationIsVisible = 0;
			defaultConfigurationName = Release;
		};
		D047261F19E49F82006002AA /* Build configuration list for PBXNativeTarget "ReactiveCocoa-iOS" */ = {
			isa = XCConfigurationList;
			buildConfigurations = (
				D047262019E49F82006002AA /* Debug */,
				D047264519E4A00B006002AA /* Test */,
				D047262119E49F82006002AA /* Release */,
				D047264019E4A008006002AA /* Profile */,
			);
			defaultConfigurationIsVisible = 0;
			defaultConfigurationName = Release;
		};
		D047262219E49F82006002AA /* Build configuration list for PBXNativeTarget "ReactiveCocoa-iOSTests" */ = {
			isa = XCConfigurationList;
			buildConfigurations = (
				D047262319E49F82006002AA /* Debug */,
				D047264619E4A00B006002AA /* Test */,
				D047262419E49F82006002AA /* Release */,
				D047264119E4A008006002AA /* Profile */,
			);
			defaultConfigurationIsVisible = 0;
			defaultConfigurationName = Release;
		};
/* End XCConfigurationList section */
	};
	rootObject = D04725E119E49ED7006002AA /* Project object */;
}<|MERGE_RESOLUTION|>--- conflicted
+++ resolved
@@ -7,396 +7,6 @@
 	objects = {
 
 /* Begin PBXBuildFile section */
-<<<<<<< HEAD
-		D011F1F319DD13F600A6F6C8 /* SignalSpec.swift in Sources */ = {isa = PBXBuildFile; fileRef = D011F1F219DD13F600A6F6C8 /* SignalSpec.swift */; };
-		D011F1F419DD13F600A6F6C8 /* SignalSpec.swift in Sources */ = {isa = PBXBuildFile; fileRef = D011F1F219DD13F600A6F6C8 /* SignalSpec.swift */; };
-		D0297D3619D67D42009986A9 /* Identity.swift in Sources */ = {isa = PBXBuildFile; fileRef = D0297D3519D67D42009986A9 /* Identity.swift */; };
-		D0297D3719D67D42009986A9 /* Identity.swift in Sources */ = {isa = PBXBuildFile; fileRef = D0297D3519D67D42009986A9 /* Identity.swift */; };
-		D0297D3C19D67EF5009986A9 /* LlamaKit.framework in Frameworks */ = {isa = PBXBuildFile; fileRef = D0297D3B19D67EF5009986A9 /* LlamaKit.framework */; };
-		D0297D3E19D67F01009986A9 /* LlamaKit.framework in Frameworks */ = {isa = PBXBuildFile; fileRef = D0297D3D19D67F01009986A9 /* LlamaKit.framework */; };
-		D02C14B1197243CB007127D4 /* OptionalExtensions.swift in Sources */ = {isa = PBXBuildFile; fileRef = D02C14B0197243CB007127D4 /* OptionalExtensions.swift */; };
-		D02C14B2197243CB007127D4 /* OptionalExtensions.swift in Sources */ = {isa = PBXBuildFile; fileRef = D02C14B0197243CB007127D4 /* OptionalExtensions.swift */; };
-		D036AA4B196FB7CB00B49B76 /* Bag.swift in Sources */ = {isa = PBXBuildFile; fileRef = D036AA4A196FB7CB00B49B76 /* Bag.swift */; };
-		D036AA4C196FBCCD00B49B76 /* Bag.swift in Sources */ = {isa = PBXBuildFile; fileRef = D036AA4A196FB7CB00B49B76 /* Bag.swift */; };
-		D047967919666BF30066B267 /* ReactiveCocoa.h in Headers */ = {isa = PBXBuildFile; fileRef = D047967819666BF30066B267 /* ReactiveCocoa.h */; settings = {ATTRIBUTES = (Public, ); }; };
-		D047967F19666BF30066B267 /* ReactiveCocoa.framework in Frameworks */ = {isa = PBXBuildFile; fileRef = D047967319666BF30066B267 /* ReactiveCocoa.framework */; };
-		D04796A519666CBF0066B267 /* ReactiveCocoa.framework in Frameworks */ = {isa = PBXBuildFile; fileRef = D047969A19666CBF0066B267 /* ReactiveCocoa.framework */; };
-		D04797E1196670900066B267 /* Atomic.swift in Sources */ = {isa = PBXBuildFile; fileRef = D047970B196670900066B267 /* Atomic.swift */; };
-		D04797E2196670900066B267 /* Atomic.swift in Sources */ = {isa = PBXBuildFile; fileRef = D047970B196670900066B267 /* Atomic.swift */; };
-		D04797E9196670900066B267 /* Disposable.swift in Sources */ = {isa = PBXBuildFile; fileRef = D047970F196670900066B267 /* Disposable.swift */; };
-		D04797EA196670900066B267 /* Disposable.swift in Sources */ = {isa = PBXBuildFile; fileRef = D047970F196670900066B267 /* Disposable.swift */; };
-		D04797EB196670900066B267 /* Event.swift in Sources */ = {isa = PBXBuildFile; fileRef = D0479710196670900066B267 /* Event.swift */; };
-		D04797EC196670900066B267 /* Event.swift in Sources */ = {isa = PBXBuildFile; fileRef = D0479710196670900066B267 /* Event.swift */; };
-		D04797EF196670900066B267 /* NSArray+RACSequenceAdditions.h in Headers */ = {isa = PBXBuildFile; fileRef = D0479712196670900066B267 /* NSArray+RACSequenceAdditions.h */; settings = {ATTRIBUTES = (Public, ); }; };
-		D04797F0196670900066B267 /* NSArray+RACSequenceAdditions.h in Headers */ = {isa = PBXBuildFile; fileRef = D0479712196670900066B267 /* NSArray+RACSequenceAdditions.h */; settings = {ATTRIBUTES = (Public, ); }; };
-		D04797F1196670900066B267 /* NSArray+RACSequenceAdditions.m in Sources */ = {isa = PBXBuildFile; fileRef = D0479713196670900066B267 /* NSArray+RACSequenceAdditions.m */; };
-		D04797F2196670900066B267 /* NSArray+RACSequenceAdditions.m in Sources */ = {isa = PBXBuildFile; fileRef = D0479713196670900066B267 /* NSArray+RACSequenceAdditions.m */; };
-		D04797F3196670900066B267 /* NSControl+RACCommandSupport.h in Headers */ = {isa = PBXBuildFile; fileRef = D0479714196670900066B267 /* NSControl+RACCommandSupport.h */; settings = {ATTRIBUTES = (Public, ); }; };
-		D04797F5196670900066B267 /* NSControl+RACCommandSupport.m in Sources */ = {isa = PBXBuildFile; fileRef = D0479715196670900066B267 /* NSControl+RACCommandSupport.m */; };
-		D04797F7196670900066B267 /* NSControl+RACTextSignalSupport.h in Headers */ = {isa = PBXBuildFile; fileRef = D0479716196670900066B267 /* NSControl+RACTextSignalSupport.h */; settings = {ATTRIBUTES = (Public, ); }; };
-		D04797F9196670900066B267 /* NSControl+RACTextSignalSupport.m in Sources */ = {isa = PBXBuildFile; fileRef = D0479717196670900066B267 /* NSControl+RACTextSignalSupport.m */; };
-		D04797FB196670900066B267 /* NSData+RACSupport.h in Headers */ = {isa = PBXBuildFile; fileRef = D0479718196670900066B267 /* NSData+RACSupport.h */; settings = {ATTRIBUTES = (Public, ); }; };
-		D04797FC196670900066B267 /* NSData+RACSupport.h in Headers */ = {isa = PBXBuildFile; fileRef = D0479718196670900066B267 /* NSData+RACSupport.h */; settings = {ATTRIBUTES = (Public, ); }; };
-		D04797FD196670900066B267 /* NSData+RACSupport.m in Sources */ = {isa = PBXBuildFile; fileRef = D0479719196670900066B267 /* NSData+RACSupport.m */; };
-		D04797FE196670900066B267 /* NSData+RACSupport.m in Sources */ = {isa = PBXBuildFile; fileRef = D0479719196670900066B267 /* NSData+RACSupport.m */; };
-		D04797FF196670900066B267 /* NSDictionary+RACSequenceAdditions.h in Headers */ = {isa = PBXBuildFile; fileRef = D047971A196670900066B267 /* NSDictionary+RACSequenceAdditions.h */; settings = {ATTRIBUTES = (Public, ); }; };
-		D0479800196670900066B267 /* NSDictionary+RACSequenceAdditions.h in Headers */ = {isa = PBXBuildFile; fileRef = D047971A196670900066B267 /* NSDictionary+RACSequenceAdditions.h */; settings = {ATTRIBUTES = (Public, ); }; };
-		D0479801196670900066B267 /* NSDictionary+RACSequenceAdditions.m in Sources */ = {isa = PBXBuildFile; fileRef = D047971B196670900066B267 /* NSDictionary+RACSequenceAdditions.m */; };
-		D0479802196670900066B267 /* NSDictionary+RACSequenceAdditions.m in Sources */ = {isa = PBXBuildFile; fileRef = D047971B196670900066B267 /* NSDictionary+RACSequenceAdditions.m */; };
-		D0479803196670900066B267 /* NSEnumerator+RACSequenceAdditions.h in Headers */ = {isa = PBXBuildFile; fileRef = D047971C196670900066B267 /* NSEnumerator+RACSequenceAdditions.h */; settings = {ATTRIBUTES = (Public, ); }; };
-		D0479804196670900066B267 /* NSEnumerator+RACSequenceAdditions.h in Headers */ = {isa = PBXBuildFile; fileRef = D047971C196670900066B267 /* NSEnumerator+RACSequenceAdditions.h */; settings = {ATTRIBUTES = (Public, ); }; };
-		D0479805196670900066B267 /* NSEnumerator+RACSequenceAdditions.m in Sources */ = {isa = PBXBuildFile; fileRef = D047971D196670900066B267 /* NSEnumerator+RACSequenceAdditions.m */; };
-		D0479806196670900066B267 /* NSEnumerator+RACSequenceAdditions.m in Sources */ = {isa = PBXBuildFile; fileRef = D047971D196670900066B267 /* NSEnumerator+RACSequenceAdditions.m */; };
-		D0479807196670900066B267 /* NSFileHandle+RACSupport.h in Headers */ = {isa = PBXBuildFile; fileRef = D047971E196670900066B267 /* NSFileHandle+RACSupport.h */; settings = {ATTRIBUTES = (Public, ); }; };
-		D0479808196670900066B267 /* NSFileHandle+RACSupport.h in Headers */ = {isa = PBXBuildFile; fileRef = D047971E196670900066B267 /* NSFileHandle+RACSupport.h */; settings = {ATTRIBUTES = (Public, ); }; };
-		D0479809196670900066B267 /* NSFileHandle+RACSupport.m in Sources */ = {isa = PBXBuildFile; fileRef = D047971F196670900066B267 /* NSFileHandle+RACSupport.m */; };
-		D047980A196670900066B267 /* NSFileHandle+RACSupport.m in Sources */ = {isa = PBXBuildFile; fileRef = D047971F196670900066B267 /* NSFileHandle+RACSupport.m */; };
-		D047980B196670900066B267 /* NSIndexSet+RACSequenceAdditions.h in Headers */ = {isa = PBXBuildFile; fileRef = D0479720196670900066B267 /* NSIndexSet+RACSequenceAdditions.h */; settings = {ATTRIBUTES = (Public, ); }; };
-		D047980C196670900066B267 /* NSIndexSet+RACSequenceAdditions.h in Headers */ = {isa = PBXBuildFile; fileRef = D0479720196670900066B267 /* NSIndexSet+RACSequenceAdditions.h */; settings = {ATTRIBUTES = (Public, ); }; };
-		D047980D196670900066B267 /* NSIndexSet+RACSequenceAdditions.m in Sources */ = {isa = PBXBuildFile; fileRef = D0479721196670900066B267 /* NSIndexSet+RACSequenceAdditions.m */; };
-		D047980E196670900066B267 /* NSIndexSet+RACSequenceAdditions.m in Sources */ = {isa = PBXBuildFile; fileRef = D0479721196670900066B267 /* NSIndexSet+RACSequenceAdditions.m */; };
-		D047980F196670900066B267 /* NSInvocation+RACTypeParsing.h in Headers */ = {isa = PBXBuildFile; fileRef = D0479722196670900066B267 /* NSInvocation+RACTypeParsing.h */; settings = {ATTRIBUTES = (Public, ); }; };
-		D0479810196670900066B267 /* NSInvocation+RACTypeParsing.h in Headers */ = {isa = PBXBuildFile; fileRef = D0479722196670900066B267 /* NSInvocation+RACTypeParsing.h */; settings = {ATTRIBUTES = (Public, ); }; };
-		D0479811196670900066B267 /* NSInvocation+RACTypeParsing.m in Sources */ = {isa = PBXBuildFile; fileRef = D0479723196670900066B267 /* NSInvocation+RACTypeParsing.m */; };
-		D0479812196670900066B267 /* NSInvocation+RACTypeParsing.m in Sources */ = {isa = PBXBuildFile; fileRef = D0479723196670900066B267 /* NSInvocation+RACTypeParsing.m */; };
-		D0479815196670900066B267 /* NSNotificationCenter+RACSupport.h in Headers */ = {isa = PBXBuildFile; fileRef = D0479725196670900066B267 /* NSNotificationCenter+RACSupport.h */; settings = {ATTRIBUTES = (Public, ); }; };
-		D0479816196670900066B267 /* NSNotificationCenter+RACSupport.h in Headers */ = {isa = PBXBuildFile; fileRef = D0479725196670900066B267 /* NSNotificationCenter+RACSupport.h */; settings = {ATTRIBUTES = (Public, ); }; };
-		D0479817196670900066B267 /* NSNotificationCenter+RACSupport.m in Sources */ = {isa = PBXBuildFile; fileRef = D0479726196670900066B267 /* NSNotificationCenter+RACSupport.m */; };
-		D0479818196670900066B267 /* NSNotificationCenter+RACSupport.m in Sources */ = {isa = PBXBuildFile; fileRef = D0479726196670900066B267 /* NSNotificationCenter+RACSupport.m */; };
-		D047981B196670900066B267 /* NSObject+RACAppKitBindings.h in Headers */ = {isa = PBXBuildFile; fileRef = D0479728196670900066B267 /* NSObject+RACAppKitBindings.h */; settings = {ATTRIBUTES = (Public, ); }; };
-		D047981D196670900066B267 /* NSObject+RACAppKitBindings.m in Sources */ = {isa = PBXBuildFile; fileRef = D0479729196670900066B267 /* NSObject+RACAppKitBindings.m */; };
-		D047981F196670900066B267 /* NSObject+RACDeallocating.h in Headers */ = {isa = PBXBuildFile; fileRef = D047972A196670900066B267 /* NSObject+RACDeallocating.h */; settings = {ATTRIBUTES = (Public, ); }; };
-		D0479820196670900066B267 /* NSObject+RACDeallocating.h in Headers */ = {isa = PBXBuildFile; fileRef = D047972A196670900066B267 /* NSObject+RACDeallocating.h */; settings = {ATTRIBUTES = (Public, ); }; };
-		D0479821196670900066B267 /* NSObject+RACDeallocating.m in Sources */ = {isa = PBXBuildFile; fileRef = D047972B196670900066B267 /* NSObject+RACDeallocating.m */; };
-		D0479822196670900066B267 /* NSObject+RACDeallocating.m in Sources */ = {isa = PBXBuildFile; fileRef = D047972B196670900066B267 /* NSObject+RACDeallocating.m */; };
-		D0479823196670900066B267 /* NSObject+RACDescription.h in Headers */ = {isa = PBXBuildFile; fileRef = D047972C196670900066B267 /* NSObject+RACDescription.h */; settings = {ATTRIBUTES = (Public, ); }; };
-		D0479824196670900066B267 /* NSObject+RACDescription.h in Headers */ = {isa = PBXBuildFile; fileRef = D047972C196670900066B267 /* NSObject+RACDescription.h */; settings = {ATTRIBUTES = (Public, ); }; };
-		D0479825196670900066B267 /* NSObject+RACDescription.m in Sources */ = {isa = PBXBuildFile; fileRef = D047972D196670900066B267 /* NSObject+RACDescription.m */; };
-		D0479826196670900066B267 /* NSObject+RACDescription.m in Sources */ = {isa = PBXBuildFile; fileRef = D047972D196670900066B267 /* NSObject+RACDescription.m */; };
-		D0479827196670900066B267 /* NSObject+RACKVOWrapper.h in Headers */ = {isa = PBXBuildFile; fileRef = D047972E196670900066B267 /* NSObject+RACKVOWrapper.h */; settings = {ATTRIBUTES = (Public, ); }; };
-		D0479828196670900066B267 /* NSObject+RACKVOWrapper.h in Headers */ = {isa = PBXBuildFile; fileRef = D047972E196670900066B267 /* NSObject+RACKVOWrapper.h */; settings = {ATTRIBUTES = (Public, ); }; };
-		D0479829196670900066B267 /* NSObject+RACKVOWrapper.m in Sources */ = {isa = PBXBuildFile; fileRef = D047972F196670900066B267 /* NSObject+RACKVOWrapper.m */; };
-		D047982A196670900066B267 /* NSObject+RACKVOWrapper.m in Sources */ = {isa = PBXBuildFile; fileRef = D047972F196670900066B267 /* NSObject+RACKVOWrapper.m */; };
-		D047982B196670900066B267 /* NSObject+RACLifting.h in Headers */ = {isa = PBXBuildFile; fileRef = D0479730196670900066B267 /* NSObject+RACLifting.h */; settings = {ATTRIBUTES = (Public, ); }; };
-		D047982C196670900066B267 /* NSObject+RACLifting.h in Headers */ = {isa = PBXBuildFile; fileRef = D0479730196670900066B267 /* NSObject+RACLifting.h */; settings = {ATTRIBUTES = (Public, ); }; };
-		D047982D196670900066B267 /* NSObject+RACLifting.m in Sources */ = {isa = PBXBuildFile; fileRef = D0479731196670900066B267 /* NSObject+RACLifting.m */; };
-		D047982E196670900066B267 /* NSObject+RACLifting.m in Sources */ = {isa = PBXBuildFile; fileRef = D0479731196670900066B267 /* NSObject+RACLifting.m */; };
-		D047982F196670900066B267 /* NSObject+RACPropertySubscribing.h in Headers */ = {isa = PBXBuildFile; fileRef = D0479732196670900066B267 /* NSObject+RACPropertySubscribing.h */; settings = {ATTRIBUTES = (Public, ); }; };
-		D0479830196670900066B267 /* NSObject+RACPropertySubscribing.h in Headers */ = {isa = PBXBuildFile; fileRef = D0479732196670900066B267 /* NSObject+RACPropertySubscribing.h */; settings = {ATTRIBUTES = (Public, ); }; };
-		D0479831196670900066B267 /* NSObject+RACPropertySubscribing.m in Sources */ = {isa = PBXBuildFile; fileRef = D0479733196670900066B267 /* NSObject+RACPropertySubscribing.m */; };
-		D0479832196670900066B267 /* NSObject+RACPropertySubscribing.m in Sources */ = {isa = PBXBuildFile; fileRef = D0479733196670900066B267 /* NSObject+RACPropertySubscribing.m */; };
-		D0479833196670900066B267 /* NSObject+RACSelectorSignal.h in Headers */ = {isa = PBXBuildFile; fileRef = D0479734196670900066B267 /* NSObject+RACSelectorSignal.h */; settings = {ATTRIBUTES = (Public, ); }; };
-		D0479834196670900066B267 /* NSObject+RACSelectorSignal.h in Headers */ = {isa = PBXBuildFile; fileRef = D0479734196670900066B267 /* NSObject+RACSelectorSignal.h */; settings = {ATTRIBUTES = (Public, ); }; };
-		D0479835196670900066B267 /* NSObject+RACSelectorSignal.m in Sources */ = {isa = PBXBuildFile; fileRef = D0479735196670900066B267 /* NSObject+RACSelectorSignal.m */; };
-		D0479836196670900066B267 /* NSObject+RACSelectorSignal.m in Sources */ = {isa = PBXBuildFile; fileRef = D0479735196670900066B267 /* NSObject+RACSelectorSignal.m */; };
-		D0479837196670900066B267 /* NSOrderedSet+RACSequenceAdditions.h in Headers */ = {isa = PBXBuildFile; fileRef = D0479736196670900066B267 /* NSOrderedSet+RACSequenceAdditions.h */; settings = {ATTRIBUTES = (Public, ); }; };
-		D0479838196670900066B267 /* NSOrderedSet+RACSequenceAdditions.h in Headers */ = {isa = PBXBuildFile; fileRef = D0479736196670900066B267 /* NSOrderedSet+RACSequenceAdditions.h */; settings = {ATTRIBUTES = (Public, ); }; };
-		D0479839196670900066B267 /* NSOrderedSet+RACSequenceAdditions.m in Sources */ = {isa = PBXBuildFile; fileRef = D0479737196670900066B267 /* NSOrderedSet+RACSequenceAdditions.m */; };
-		D047983A196670900066B267 /* NSOrderedSet+RACSequenceAdditions.m in Sources */ = {isa = PBXBuildFile; fileRef = D0479737196670900066B267 /* NSOrderedSet+RACSequenceAdditions.m */; };
-		D047983B196670900066B267 /* NSSet+RACSequenceAdditions.h in Headers */ = {isa = PBXBuildFile; fileRef = D0479738196670900066B267 /* NSSet+RACSequenceAdditions.h */; settings = {ATTRIBUTES = (Public, ); }; };
-		D047983C196670900066B267 /* NSSet+RACSequenceAdditions.h in Headers */ = {isa = PBXBuildFile; fileRef = D0479738196670900066B267 /* NSSet+RACSequenceAdditions.h */; settings = {ATTRIBUTES = (Public, ); }; };
-		D047983D196670900066B267 /* NSSet+RACSequenceAdditions.m in Sources */ = {isa = PBXBuildFile; fileRef = D0479739196670900066B267 /* NSSet+RACSequenceAdditions.m */; };
-		D047983E196670900066B267 /* NSSet+RACSequenceAdditions.m in Sources */ = {isa = PBXBuildFile; fileRef = D0479739196670900066B267 /* NSSet+RACSequenceAdditions.m */; };
-		D047983F196670900066B267 /* NSString+RACKeyPathUtilities.h in Headers */ = {isa = PBXBuildFile; fileRef = D047973A196670900066B267 /* NSString+RACKeyPathUtilities.h */; settings = {ATTRIBUTES = (Public, ); }; };
-		D0479840196670900066B267 /* NSString+RACKeyPathUtilities.h in Headers */ = {isa = PBXBuildFile; fileRef = D047973A196670900066B267 /* NSString+RACKeyPathUtilities.h */; settings = {ATTRIBUTES = (Public, ); }; };
-		D0479841196670900066B267 /* NSString+RACKeyPathUtilities.m in Sources */ = {isa = PBXBuildFile; fileRef = D047973B196670900066B267 /* NSString+RACKeyPathUtilities.m */; };
-		D0479842196670900066B267 /* NSString+RACKeyPathUtilities.m in Sources */ = {isa = PBXBuildFile; fileRef = D047973B196670900066B267 /* NSString+RACKeyPathUtilities.m */; };
-		D0479843196670900066B267 /* NSString+RACSequenceAdditions.h in Headers */ = {isa = PBXBuildFile; fileRef = D047973C196670900066B267 /* NSString+RACSequenceAdditions.h */; settings = {ATTRIBUTES = (Public, ); }; };
-		D0479844196670900066B267 /* NSString+RACSequenceAdditions.h in Headers */ = {isa = PBXBuildFile; fileRef = D047973C196670900066B267 /* NSString+RACSequenceAdditions.h */; settings = {ATTRIBUTES = (Public, ); }; };
-		D0479845196670900066B267 /* NSString+RACSequenceAdditions.m in Sources */ = {isa = PBXBuildFile; fileRef = D047973D196670900066B267 /* NSString+RACSequenceAdditions.m */; };
-		D0479846196670900066B267 /* NSString+RACSequenceAdditions.m in Sources */ = {isa = PBXBuildFile; fileRef = D047973D196670900066B267 /* NSString+RACSequenceAdditions.m */; };
-		D0479847196670900066B267 /* NSString+RACSupport.h in Headers */ = {isa = PBXBuildFile; fileRef = D047973E196670900066B267 /* NSString+RACSupport.h */; settings = {ATTRIBUTES = (Public, ); }; };
-		D0479848196670900066B267 /* NSString+RACSupport.h in Headers */ = {isa = PBXBuildFile; fileRef = D047973E196670900066B267 /* NSString+RACSupport.h */; settings = {ATTRIBUTES = (Public, ); }; };
-		D0479849196670900066B267 /* NSString+RACSupport.m in Sources */ = {isa = PBXBuildFile; fileRef = D047973F196670900066B267 /* NSString+RACSupport.m */; };
-		D047984A196670900066B267 /* NSString+RACSupport.m in Sources */ = {isa = PBXBuildFile; fileRef = D047973F196670900066B267 /* NSString+RACSupport.m */; };
-		D047984B196670900066B267 /* NSText+RACSignalSupport.h in Headers */ = {isa = PBXBuildFile; fileRef = D0479740196670900066B267 /* NSText+RACSignalSupport.h */; settings = {ATTRIBUTES = (Public, ); }; };
-		D047984D196670900066B267 /* NSText+RACSignalSupport.m in Sources */ = {isa = PBXBuildFile; fileRef = D0479741196670900066B267 /* NSText+RACSignalSupport.m */; };
-		D047984F196670900066B267 /* NSURLConnection+RACSupport.h in Headers */ = {isa = PBXBuildFile; fileRef = D0479742196670900066B267 /* NSURLConnection+RACSupport.h */; settings = {ATTRIBUTES = (Public, ); }; };
-		D0479850196670900066B267 /* NSURLConnection+RACSupport.h in Headers */ = {isa = PBXBuildFile; fileRef = D0479742196670900066B267 /* NSURLConnection+RACSupport.h */; settings = {ATTRIBUTES = (Public, ); }; };
-		D0479851196670900066B267 /* NSURLConnection+RACSupport.m in Sources */ = {isa = PBXBuildFile; fileRef = D0479743196670900066B267 /* NSURLConnection+RACSupport.m */; };
-		D0479852196670900066B267 /* NSURLConnection+RACSupport.m in Sources */ = {isa = PBXBuildFile; fileRef = D0479743196670900066B267 /* NSURLConnection+RACSupport.m */; };
-		D0479855196670900066B267 /* NSUserDefaults+RACSupport.h in Headers */ = {isa = PBXBuildFile; fileRef = D0479745196670900066B267 /* NSUserDefaults+RACSupport.h */; settings = {ATTRIBUTES = (Public, ); }; };
-		D0479856196670900066B267 /* NSUserDefaults+RACSupport.h in Headers */ = {isa = PBXBuildFile; fileRef = D0479745196670900066B267 /* NSUserDefaults+RACSupport.h */; settings = {ATTRIBUTES = (Public, ); }; };
-		D0479857196670900066B267 /* NSUserDefaults+RACSupport.m in Sources */ = {isa = PBXBuildFile; fileRef = D0479746196670900066B267 /* NSUserDefaults+RACSupport.m */; };
-		D0479858196670900066B267 /* NSUserDefaults+RACSupport.m in Sources */ = {isa = PBXBuildFile; fileRef = D0479746196670900066B267 /* NSUserDefaults+RACSupport.m */; };
-		D047985F196670900066B267 /* RACArraySequence.h in Headers */ = {isa = PBXBuildFile; fileRef = D047974A196670900066B267 /* RACArraySequence.h */; settings = {ATTRIBUTES = (Public, ); }; };
-		D0479860196670900066B267 /* RACArraySequence.h in Headers */ = {isa = PBXBuildFile; fileRef = D047974A196670900066B267 /* RACArraySequence.h */; settings = {ATTRIBUTES = (Public, ); }; };
-		D0479861196670900066B267 /* RACArraySequence.m in Sources */ = {isa = PBXBuildFile; fileRef = D047974B196670900066B267 /* RACArraySequence.m */; };
-		D0479862196670900066B267 /* RACArraySequence.m in Sources */ = {isa = PBXBuildFile; fileRef = D047974B196670900066B267 /* RACArraySequence.m */; };
-		D0479863196670900066B267 /* RACBacktrace.h in Headers */ = {isa = PBXBuildFile; fileRef = D047974C196670900066B267 /* RACBacktrace.h */; settings = {ATTRIBUTES = (Public, ); }; };
-		D0479864196670900066B267 /* RACBacktrace.h in Headers */ = {isa = PBXBuildFile; fileRef = D047974C196670900066B267 /* RACBacktrace.h */; settings = {ATTRIBUTES = (Public, ); }; };
-		D0479865196670900066B267 /* RACBacktrace.m in Sources */ = {isa = PBXBuildFile; fileRef = D047974D196670900066B267 /* RACBacktrace.m */; };
-		D0479866196670900066B267 /* RACBacktrace.m in Sources */ = {isa = PBXBuildFile; fileRef = D047974D196670900066B267 /* RACBacktrace.m */; };
-		D0479867196670900066B267 /* RACBehaviorSubject.h in Headers */ = {isa = PBXBuildFile; fileRef = D047974E196670900066B267 /* RACBehaviorSubject.h */; settings = {ATTRIBUTES = (Public, ); }; };
-		D0479868196670900066B267 /* RACBehaviorSubject.h in Headers */ = {isa = PBXBuildFile; fileRef = D047974E196670900066B267 /* RACBehaviorSubject.h */; settings = {ATTRIBUTES = (Public, ); }; };
-		D0479869196670900066B267 /* RACBehaviorSubject.m in Sources */ = {isa = PBXBuildFile; fileRef = D047974F196670900066B267 /* RACBehaviorSubject.m */; };
-		D047986A196670900066B267 /* RACBehaviorSubject.m in Sources */ = {isa = PBXBuildFile; fileRef = D047974F196670900066B267 /* RACBehaviorSubject.m */; };
-		D047986B196670900066B267 /* RACBlockTrampoline.h in Headers */ = {isa = PBXBuildFile; fileRef = D0479750196670900066B267 /* RACBlockTrampoline.h */; settings = {ATTRIBUTES = (Public, ); }; };
-		D047986C196670900066B267 /* RACBlockTrampoline.h in Headers */ = {isa = PBXBuildFile; fileRef = D0479750196670900066B267 /* RACBlockTrampoline.h */; settings = {ATTRIBUTES = (Public, ); }; };
-		D047986D196670900066B267 /* RACBlockTrampoline.m in Sources */ = {isa = PBXBuildFile; fileRef = D0479751196670900066B267 /* RACBlockTrampoline.m */; };
-		D047986E196670900066B267 /* RACBlockTrampoline.m in Sources */ = {isa = PBXBuildFile; fileRef = D0479751196670900066B267 /* RACBlockTrampoline.m */; };
-		D047986F196670900066B267 /* RACChannel.h in Headers */ = {isa = PBXBuildFile; fileRef = D0479752196670900066B267 /* RACChannel.h */; settings = {ATTRIBUTES = (Public, ); }; };
-		D0479870196670900066B267 /* RACChannel.h in Headers */ = {isa = PBXBuildFile; fileRef = D0479752196670900066B267 /* RACChannel.h */; settings = {ATTRIBUTES = (Public, ); }; };
-		D0479871196670900066B267 /* RACChannel.m in Sources */ = {isa = PBXBuildFile; fileRef = D0479753196670900066B267 /* RACChannel.m */; };
-		D0479872196670900066B267 /* RACChannel.m in Sources */ = {isa = PBXBuildFile; fileRef = D0479753196670900066B267 /* RACChannel.m */; };
-		D0479873196670900066B267 /* RACCommand.h in Headers */ = {isa = PBXBuildFile; fileRef = D0479754196670900066B267 /* RACCommand.h */; settings = {ATTRIBUTES = (Public, ); }; };
-		D0479874196670900066B267 /* RACCommand.h in Headers */ = {isa = PBXBuildFile; fileRef = D0479754196670900066B267 /* RACCommand.h */; settings = {ATTRIBUTES = (Public, ); }; };
-		D0479875196670900066B267 /* RACCommand.m in Sources */ = {isa = PBXBuildFile; fileRef = D0479755196670900066B267 /* RACCommand.m */; };
-		D0479876196670900066B267 /* RACCommand.m in Sources */ = {isa = PBXBuildFile; fileRef = D0479755196670900066B267 /* RACCommand.m */; };
-		D0479877196670900066B267 /* RACCompoundDisposable.h in Headers */ = {isa = PBXBuildFile; fileRef = D0479756196670900066B267 /* RACCompoundDisposable.h */; settings = {ATTRIBUTES = (Public, ); }; };
-		D0479878196670900066B267 /* RACCompoundDisposable.h in Headers */ = {isa = PBXBuildFile; fileRef = D0479756196670900066B267 /* RACCompoundDisposable.h */; settings = {ATTRIBUTES = (Public, ); }; };
-		D0479879196670900066B267 /* RACCompoundDisposable.m in Sources */ = {isa = PBXBuildFile; fileRef = D0479757196670900066B267 /* RACCompoundDisposable.m */; };
-		D047987A196670900066B267 /* RACCompoundDisposable.m in Sources */ = {isa = PBXBuildFile; fileRef = D0479757196670900066B267 /* RACCompoundDisposable.m */; };
-		D047987B196670900066B267 /* RACCompoundDisposableProvider.d in Sources */ = {isa = PBXBuildFile; fileRef = D0479758196670900066B267 /* RACCompoundDisposableProvider.d */; };
-		D047987C196670900066B267 /* RACCompoundDisposableProvider.d in Sources */ = {isa = PBXBuildFile; fileRef = D0479758196670900066B267 /* RACCompoundDisposableProvider.d */; };
-		D047987D196670900066B267 /* RACDelegateProxy.h in Headers */ = {isa = PBXBuildFile; fileRef = D0479759196670900066B267 /* RACDelegateProxy.h */; settings = {ATTRIBUTES = (Public, ); }; };
-		D047987E196670900066B267 /* RACDelegateProxy.h in Headers */ = {isa = PBXBuildFile; fileRef = D0479759196670900066B267 /* RACDelegateProxy.h */; settings = {ATTRIBUTES = (Public, ); }; };
-		D047987F196670900066B267 /* RACDelegateProxy.m in Sources */ = {isa = PBXBuildFile; fileRef = D047975A196670900066B267 /* RACDelegateProxy.m */; };
-		D0479880196670900066B267 /* RACDelegateProxy.m in Sources */ = {isa = PBXBuildFile; fileRef = D047975A196670900066B267 /* RACDelegateProxy.m */; };
-		D0479881196670900066B267 /* RACDisposable.h in Headers */ = {isa = PBXBuildFile; fileRef = D047975B196670900066B267 /* RACDisposable.h */; settings = {ATTRIBUTES = (Public, ); }; };
-		D0479882196670900066B267 /* RACDisposable.h in Headers */ = {isa = PBXBuildFile; fileRef = D047975B196670900066B267 /* RACDisposable.h */; settings = {ATTRIBUTES = (Public, ); }; };
-		D0479883196670900066B267 /* RACDisposable.m in Sources */ = {isa = PBXBuildFile; fileRef = D047975C196670900066B267 /* RACDisposable.m */; };
-		D0479884196670900066B267 /* RACDisposable.m in Sources */ = {isa = PBXBuildFile; fileRef = D047975C196670900066B267 /* RACDisposable.m */; };
-		D0479885196670900066B267 /* RACDynamicSequence.h in Headers */ = {isa = PBXBuildFile; fileRef = D047975D196670900066B267 /* RACDynamicSequence.h */; settings = {ATTRIBUTES = (Public, ); }; };
-		D0479886196670900066B267 /* RACDynamicSequence.h in Headers */ = {isa = PBXBuildFile; fileRef = D047975D196670900066B267 /* RACDynamicSequence.h */; settings = {ATTRIBUTES = (Public, ); }; };
-		D0479887196670900066B267 /* RACDynamicSequence.m in Sources */ = {isa = PBXBuildFile; fileRef = D047975E196670900066B267 /* RACDynamicSequence.m */; };
-		D0479888196670900066B267 /* RACDynamicSequence.m in Sources */ = {isa = PBXBuildFile; fileRef = D047975E196670900066B267 /* RACDynamicSequence.m */; };
-		D0479889196670900066B267 /* RACDynamicSignal.h in Headers */ = {isa = PBXBuildFile; fileRef = D047975F196670900066B267 /* RACDynamicSignal.h */; settings = {ATTRIBUTES = (Public, ); }; };
-		D047988A196670900066B267 /* RACDynamicSignal.h in Headers */ = {isa = PBXBuildFile; fileRef = D047975F196670900066B267 /* RACDynamicSignal.h */; settings = {ATTRIBUTES = (Public, ); }; };
-		D047988B196670900066B267 /* RACDynamicSignal.m in Sources */ = {isa = PBXBuildFile; fileRef = D0479760196670900066B267 /* RACDynamicSignal.m */; };
-		D047988C196670900066B267 /* RACDynamicSignal.m in Sources */ = {isa = PBXBuildFile; fileRef = D0479760196670900066B267 /* RACDynamicSignal.m */; };
-		D047988D196670900066B267 /* RACEagerSequence.h in Headers */ = {isa = PBXBuildFile; fileRef = D0479761196670900066B267 /* RACEagerSequence.h */; settings = {ATTRIBUTES = (Public, ); }; };
-		D047988E196670900066B267 /* RACEagerSequence.h in Headers */ = {isa = PBXBuildFile; fileRef = D0479761196670900066B267 /* RACEagerSequence.h */; settings = {ATTRIBUTES = (Public, ); }; };
-		D047988F196670900066B267 /* RACEagerSequence.m in Sources */ = {isa = PBXBuildFile; fileRef = D0479762196670900066B267 /* RACEagerSequence.m */; };
-		D0479890196670900066B267 /* RACEagerSequence.m in Sources */ = {isa = PBXBuildFile; fileRef = D0479762196670900066B267 /* RACEagerSequence.m */; };
-		D0479891196670900066B267 /* RACEmptySequence.h in Headers */ = {isa = PBXBuildFile; fileRef = D0479763196670900066B267 /* RACEmptySequence.h */; settings = {ATTRIBUTES = (Public, ); }; };
-		D0479892196670900066B267 /* RACEmptySequence.h in Headers */ = {isa = PBXBuildFile; fileRef = D0479763196670900066B267 /* RACEmptySequence.h */; settings = {ATTRIBUTES = (Public, ); }; };
-		D0479893196670900066B267 /* RACEmptySequence.m in Sources */ = {isa = PBXBuildFile; fileRef = D0479764196670900066B267 /* RACEmptySequence.m */; };
-		D0479894196670900066B267 /* RACEmptySequence.m in Sources */ = {isa = PBXBuildFile; fileRef = D0479764196670900066B267 /* RACEmptySequence.m */; };
-		D0479895196670900066B267 /* RACEmptySignal.h in Headers */ = {isa = PBXBuildFile; fileRef = D0479765196670900066B267 /* RACEmptySignal.h */; settings = {ATTRIBUTES = (Public, ); }; };
-		D0479896196670900066B267 /* RACEmptySignal.h in Headers */ = {isa = PBXBuildFile; fileRef = D0479765196670900066B267 /* RACEmptySignal.h */; settings = {ATTRIBUTES = (Public, ); }; };
-		D0479897196670900066B267 /* RACEmptySignal.m in Sources */ = {isa = PBXBuildFile; fileRef = D0479766196670900066B267 /* RACEmptySignal.m */; };
-		D0479898196670900066B267 /* RACEmptySignal.m in Sources */ = {isa = PBXBuildFile; fileRef = D0479766196670900066B267 /* RACEmptySignal.m */; };
-		D0479899196670900066B267 /* RACErrorSignal.h in Headers */ = {isa = PBXBuildFile; fileRef = D0479767196670900066B267 /* RACErrorSignal.h */; settings = {ATTRIBUTES = (Public, ); }; };
-		D047989A196670900066B267 /* RACErrorSignal.h in Headers */ = {isa = PBXBuildFile; fileRef = D0479767196670900066B267 /* RACErrorSignal.h */; settings = {ATTRIBUTES = (Public, ); }; };
-		D047989B196670900066B267 /* RACErrorSignal.m in Sources */ = {isa = PBXBuildFile; fileRef = D0479768196670900066B267 /* RACErrorSignal.m */; };
-		D047989C196670900066B267 /* RACErrorSignal.m in Sources */ = {isa = PBXBuildFile; fileRef = D0479768196670900066B267 /* RACErrorSignal.m */; };
-		D047989D196670900066B267 /* RACEvent.h in Headers */ = {isa = PBXBuildFile; fileRef = D0479769196670900066B267 /* RACEvent.h */; settings = {ATTRIBUTES = (Public, ); }; };
-		D047989E196670900066B267 /* RACEvent.h in Headers */ = {isa = PBXBuildFile; fileRef = D0479769196670900066B267 /* RACEvent.h */; settings = {ATTRIBUTES = (Public, ); }; };
-		D047989F196670900066B267 /* RACEvent.m in Sources */ = {isa = PBXBuildFile; fileRef = D047976A196670900066B267 /* RACEvent.m */; };
-		D04798A0196670900066B267 /* RACEvent.m in Sources */ = {isa = PBXBuildFile; fileRef = D047976A196670900066B267 /* RACEvent.m */; };
-		D04798A1196670900066B267 /* RACGroupedSignal.h in Headers */ = {isa = PBXBuildFile; fileRef = D047976B196670900066B267 /* RACGroupedSignal.h */; settings = {ATTRIBUTES = (Public, ); }; };
-		D04798A2196670900066B267 /* RACGroupedSignal.h in Headers */ = {isa = PBXBuildFile; fileRef = D047976B196670900066B267 /* RACGroupedSignal.h */; settings = {ATTRIBUTES = (Public, ); }; };
-		D04798A3196670900066B267 /* RACGroupedSignal.m in Sources */ = {isa = PBXBuildFile; fileRef = D047976C196670900066B267 /* RACGroupedSignal.m */; };
-		D04798A4196670900066B267 /* RACGroupedSignal.m in Sources */ = {isa = PBXBuildFile; fileRef = D047976C196670900066B267 /* RACGroupedSignal.m */; };
-		D04798A5196670900066B267 /* RACImmediateScheduler.h in Headers */ = {isa = PBXBuildFile; fileRef = D047976D196670900066B267 /* RACImmediateScheduler.h */; settings = {ATTRIBUTES = (Public, ); }; };
-		D04798A6196670900066B267 /* RACImmediateScheduler.h in Headers */ = {isa = PBXBuildFile; fileRef = D047976D196670900066B267 /* RACImmediateScheduler.h */; settings = {ATTRIBUTES = (Public, ); }; };
-		D04798A7196670900066B267 /* RACImmediateScheduler.m in Sources */ = {isa = PBXBuildFile; fileRef = D047976E196670900066B267 /* RACImmediateScheduler.m */; };
-		D04798A8196670900066B267 /* RACImmediateScheduler.m in Sources */ = {isa = PBXBuildFile; fileRef = D047976E196670900066B267 /* RACImmediateScheduler.m */; };
-		D04798A9196670900066B267 /* RACIndexSetSequence.h in Headers */ = {isa = PBXBuildFile; fileRef = D047976F196670900066B267 /* RACIndexSetSequence.h */; settings = {ATTRIBUTES = (Public, ); }; };
-		D04798AA196670900066B267 /* RACIndexSetSequence.h in Headers */ = {isa = PBXBuildFile; fileRef = D047976F196670900066B267 /* RACIndexSetSequence.h */; settings = {ATTRIBUTES = (Public, ); }; };
-		D04798AB196670900066B267 /* RACIndexSetSequence.m in Sources */ = {isa = PBXBuildFile; fileRef = D0479770196670900066B267 /* RACIndexSetSequence.m */; };
-		D04798AC196670900066B267 /* RACIndexSetSequence.m in Sources */ = {isa = PBXBuildFile; fileRef = D0479770196670900066B267 /* RACIndexSetSequence.m */; };
-		D04798AD196670900066B267 /* RACKVOChannel.h in Headers */ = {isa = PBXBuildFile; fileRef = D0479771196670900066B267 /* RACKVOChannel.h */; settings = {ATTRIBUTES = (Public, ); }; };
-		D04798AE196670900066B267 /* RACKVOChannel.h in Headers */ = {isa = PBXBuildFile; fileRef = D0479771196670900066B267 /* RACKVOChannel.h */; settings = {ATTRIBUTES = (Public, ); }; };
-		D04798AF196670900066B267 /* RACKVOChannel.m in Sources */ = {isa = PBXBuildFile; fileRef = D0479772196670900066B267 /* RACKVOChannel.m */; };
-		D04798B0196670900066B267 /* RACKVOChannel.m in Sources */ = {isa = PBXBuildFile; fileRef = D0479772196670900066B267 /* RACKVOChannel.m */; };
-		D04798B1196670900066B267 /* RACKVOTrampoline.h in Headers */ = {isa = PBXBuildFile; fileRef = D0479773196670900066B267 /* RACKVOTrampoline.h */; settings = {ATTRIBUTES = (Public, ); }; };
-		D04798B2196670900066B267 /* RACKVOTrampoline.h in Headers */ = {isa = PBXBuildFile; fileRef = D0479773196670900066B267 /* RACKVOTrampoline.h */; settings = {ATTRIBUTES = (Public, ); }; };
-		D04798B3196670900066B267 /* RACKVOTrampoline.m in Sources */ = {isa = PBXBuildFile; fileRef = D0479774196670900066B267 /* RACKVOTrampoline.m */; };
-		D04798B4196670900066B267 /* RACKVOTrampoline.m in Sources */ = {isa = PBXBuildFile; fileRef = D0479774196670900066B267 /* RACKVOTrampoline.m */; };
-		D04798B5196670900066B267 /* RACMulticastConnection.h in Headers */ = {isa = PBXBuildFile; fileRef = D0479775196670900066B267 /* RACMulticastConnection.h */; settings = {ATTRIBUTES = (Public, ); }; };
-		D04798B6196670900066B267 /* RACMulticastConnection.h in Headers */ = {isa = PBXBuildFile; fileRef = D0479775196670900066B267 /* RACMulticastConnection.h */; settings = {ATTRIBUTES = (Public, ); }; };
-		D04798B7196670900066B267 /* RACMulticastConnection.m in Sources */ = {isa = PBXBuildFile; fileRef = D0479776196670900066B267 /* RACMulticastConnection.m */; };
-		D04798B8196670900066B267 /* RACMulticastConnection.m in Sources */ = {isa = PBXBuildFile; fileRef = D0479776196670900066B267 /* RACMulticastConnection.m */; };
-		D04798B9196670900066B267 /* RACMulticastConnection+Private.h in Headers */ = {isa = PBXBuildFile; fileRef = D0479777196670900066B267 /* RACMulticastConnection+Private.h */; settings = {ATTRIBUTES = (Public, ); }; };
-		D04798BA196670900066B267 /* RACMulticastConnection+Private.h in Headers */ = {isa = PBXBuildFile; fileRef = D0479777196670900066B267 /* RACMulticastConnection+Private.h */; settings = {ATTRIBUTES = (Public, ); }; };
-		D04798BB196670900066B267 /* RACObjCRuntime.h in Headers */ = {isa = PBXBuildFile; fileRef = D0479778196670900066B267 /* RACObjCRuntime.h */; settings = {ATTRIBUTES = (Public, ); }; };
-		D04798BC196670900066B267 /* RACObjCRuntime.h in Headers */ = {isa = PBXBuildFile; fileRef = D0479778196670900066B267 /* RACObjCRuntime.h */; settings = {ATTRIBUTES = (Public, ); }; };
-		D04798BD196670900066B267 /* RACObjCRuntime.m in Sources */ = {isa = PBXBuildFile; fileRef = D0479779196670900066B267 /* RACObjCRuntime.m */; settings = {COMPILER_FLAGS = "-fno-objc-arc"; }; };
-		D04798BE196670900066B267 /* RACObjCRuntime.m in Sources */ = {isa = PBXBuildFile; fileRef = D0479779196670900066B267 /* RACObjCRuntime.m */; settings = {COMPILER_FLAGS = "-fno-objc-arc"; }; };
-		D04798BF196670900066B267 /* RACPassthroughSubscriber.h in Headers */ = {isa = PBXBuildFile; fileRef = D047977A196670900066B267 /* RACPassthroughSubscriber.h */; settings = {ATTRIBUTES = (Public, ); }; };
-		D04798C0196670900066B267 /* RACPassthroughSubscriber.h in Headers */ = {isa = PBXBuildFile; fileRef = D047977A196670900066B267 /* RACPassthroughSubscriber.h */; settings = {ATTRIBUTES = (Public, ); }; };
-		D04798C1196670900066B267 /* RACPassthroughSubscriber.m in Sources */ = {isa = PBXBuildFile; fileRef = D047977B196670900066B267 /* RACPassthroughSubscriber.m */; };
-		D04798C2196670900066B267 /* RACPassthroughSubscriber.m in Sources */ = {isa = PBXBuildFile; fileRef = D047977B196670900066B267 /* RACPassthroughSubscriber.m */; };
-		D04798C3196670900066B267 /* RACQueueScheduler.h in Headers */ = {isa = PBXBuildFile; fileRef = D047977C196670900066B267 /* RACQueueScheduler.h */; settings = {ATTRIBUTES = (Public, ); }; };
-		D04798C4196670900066B267 /* RACQueueScheduler.h in Headers */ = {isa = PBXBuildFile; fileRef = D047977C196670900066B267 /* RACQueueScheduler.h */; settings = {ATTRIBUTES = (Public, ); }; };
-		D04798C5196670900066B267 /* RACQueueScheduler.m in Sources */ = {isa = PBXBuildFile; fileRef = D047977D196670900066B267 /* RACQueueScheduler.m */; };
-		D04798C6196670900066B267 /* RACQueueScheduler.m in Sources */ = {isa = PBXBuildFile; fileRef = D047977D196670900066B267 /* RACQueueScheduler.m */; };
-		D04798C7196670900066B267 /* RACQueueScheduler+Subclass.h in Headers */ = {isa = PBXBuildFile; fileRef = D047977E196670900066B267 /* RACQueueScheduler+Subclass.h */; settings = {ATTRIBUTES = (Public, ); }; };
-		D04798C8196670900066B267 /* RACQueueScheduler+Subclass.h in Headers */ = {isa = PBXBuildFile; fileRef = D047977E196670900066B267 /* RACQueueScheduler+Subclass.h */; settings = {ATTRIBUTES = (Public, ); }; };
-		D04798C9196670900066B267 /* RACReplaySubject.h in Headers */ = {isa = PBXBuildFile; fileRef = D047977F196670900066B267 /* RACReplaySubject.h */; settings = {ATTRIBUTES = (Public, ); }; };
-		D04798CA196670900066B267 /* RACReplaySubject.h in Headers */ = {isa = PBXBuildFile; fileRef = D047977F196670900066B267 /* RACReplaySubject.h */; settings = {ATTRIBUTES = (Public, ); }; };
-		D04798CB196670900066B267 /* RACReplaySubject.m in Sources */ = {isa = PBXBuildFile; fileRef = D0479780196670900066B267 /* RACReplaySubject.m */; };
-		D04798CC196670900066B267 /* RACReplaySubject.m in Sources */ = {isa = PBXBuildFile; fileRef = D0479780196670900066B267 /* RACReplaySubject.m */; };
-		D04798CD196670900066B267 /* RACReturnSignal.h in Headers */ = {isa = PBXBuildFile; fileRef = D0479781196670900066B267 /* RACReturnSignal.h */; settings = {ATTRIBUTES = (Public, ); }; };
-		D04798CE196670900066B267 /* RACReturnSignal.h in Headers */ = {isa = PBXBuildFile; fileRef = D0479781196670900066B267 /* RACReturnSignal.h */; settings = {ATTRIBUTES = (Public, ); }; };
-		D04798CF196670900066B267 /* RACReturnSignal.m in Sources */ = {isa = PBXBuildFile; fileRef = D0479782196670900066B267 /* RACReturnSignal.m */; };
-		D04798D0196670900066B267 /* RACReturnSignal.m in Sources */ = {isa = PBXBuildFile; fileRef = D0479782196670900066B267 /* RACReturnSignal.m */; };
-		D04798D1196670900066B267 /* RACScheduler.h in Headers */ = {isa = PBXBuildFile; fileRef = D0479783196670900066B267 /* RACScheduler.h */; settings = {ATTRIBUTES = (Public, ); }; };
-		D04798D2196670900066B267 /* RACScheduler.h in Headers */ = {isa = PBXBuildFile; fileRef = D0479783196670900066B267 /* RACScheduler.h */; settings = {ATTRIBUTES = (Public, ); }; };
-		D04798D3196670900066B267 /* RACScheduler.m in Sources */ = {isa = PBXBuildFile; fileRef = D0479784196670900066B267 /* RACScheduler.m */; };
-		D04798D4196670900066B267 /* RACScheduler.m in Sources */ = {isa = PBXBuildFile; fileRef = D0479784196670900066B267 /* RACScheduler.m */; };
-		D04798D5196670900066B267 /* RACScheduler+Private.h in Headers */ = {isa = PBXBuildFile; fileRef = D0479785196670900066B267 /* RACScheduler+Private.h */; settings = {ATTRIBUTES = (Public, ); }; };
-		D04798D6196670900066B267 /* RACScheduler+Private.h in Headers */ = {isa = PBXBuildFile; fileRef = D0479785196670900066B267 /* RACScheduler+Private.h */; settings = {ATTRIBUTES = (Public, ); }; };
-		D04798D7196670900066B267 /* RACScheduler+Subclass.h in Headers */ = {isa = PBXBuildFile; fileRef = D0479786196670900066B267 /* RACScheduler+Subclass.h */; settings = {ATTRIBUTES = (Public, ); }; };
-		D04798D8196670900066B267 /* RACScheduler+Subclass.h in Headers */ = {isa = PBXBuildFile; fileRef = D0479786196670900066B267 /* RACScheduler+Subclass.h */; settings = {ATTRIBUTES = (Public, ); }; };
-		D04798D9196670900066B267 /* RACScopedDisposable.h in Headers */ = {isa = PBXBuildFile; fileRef = D0479787196670900066B267 /* RACScopedDisposable.h */; settings = {ATTRIBUTES = (Public, ); }; };
-		D04798DA196670900066B267 /* RACScopedDisposable.h in Headers */ = {isa = PBXBuildFile; fileRef = D0479787196670900066B267 /* RACScopedDisposable.h */; settings = {ATTRIBUTES = (Public, ); }; };
-		D04798DB196670900066B267 /* RACScopedDisposable.m in Sources */ = {isa = PBXBuildFile; fileRef = D0479788196670900066B267 /* RACScopedDisposable.m */; };
-		D04798DC196670900066B267 /* RACScopedDisposable.m in Sources */ = {isa = PBXBuildFile; fileRef = D0479788196670900066B267 /* RACScopedDisposable.m */; };
-		D04798DD196670900066B267 /* RACSequence.h in Headers */ = {isa = PBXBuildFile; fileRef = D0479789196670900066B267 /* RACSequence.h */; settings = {ATTRIBUTES = (Public, ); }; };
-		D04798DE196670900066B267 /* RACSequence.h in Headers */ = {isa = PBXBuildFile; fileRef = D0479789196670900066B267 /* RACSequence.h */; settings = {ATTRIBUTES = (Public, ); }; };
-		D04798DF196670900066B267 /* RACSequence.m in Sources */ = {isa = PBXBuildFile; fileRef = D047978A196670900066B267 /* RACSequence.m */; };
-		D04798E0196670900066B267 /* RACSequence.m in Sources */ = {isa = PBXBuildFile; fileRef = D047978A196670900066B267 /* RACSequence.m */; };
-		D04798E1196670900066B267 /* RACSerialDisposable.h in Headers */ = {isa = PBXBuildFile; fileRef = D047978B196670900066B267 /* RACSerialDisposable.h */; settings = {ATTRIBUTES = (Public, ); }; };
-		D04798E2196670900066B267 /* RACSerialDisposable.h in Headers */ = {isa = PBXBuildFile; fileRef = D047978B196670900066B267 /* RACSerialDisposable.h */; settings = {ATTRIBUTES = (Public, ); }; };
-		D04798E3196670900066B267 /* RACSerialDisposable.m in Sources */ = {isa = PBXBuildFile; fileRef = D047978C196670900066B267 /* RACSerialDisposable.m */; };
-		D04798E4196670900066B267 /* RACSerialDisposable.m in Sources */ = {isa = PBXBuildFile; fileRef = D047978C196670900066B267 /* RACSerialDisposable.m */; };
-		D04798E5196670900066B267 /* RACSignal.h in Headers */ = {isa = PBXBuildFile; fileRef = D047978D196670900066B267 /* RACSignal.h */; settings = {ATTRIBUTES = (Public, ); }; };
-		D04798E6196670900066B267 /* RACSignal.h in Headers */ = {isa = PBXBuildFile; fileRef = D047978D196670900066B267 /* RACSignal.h */; settings = {ATTRIBUTES = (Public, ); }; };
-		D04798E7196670900066B267 /* RACSignal.m in Sources */ = {isa = PBXBuildFile; fileRef = D047978E196670900066B267 /* RACSignal.m */; };
-		D04798E8196670900066B267 /* RACSignal.m in Sources */ = {isa = PBXBuildFile; fileRef = D047978E196670900066B267 /* RACSignal.m */; };
-		D04798E9196670900066B267 /* RACSignal+Operations.h in Headers */ = {isa = PBXBuildFile; fileRef = D047978F196670900066B267 /* RACSignal+Operations.h */; settings = {ATTRIBUTES = (Public, ); }; };
-		D04798EA196670900066B267 /* RACSignal+Operations.h in Headers */ = {isa = PBXBuildFile; fileRef = D047978F196670900066B267 /* RACSignal+Operations.h */; settings = {ATTRIBUTES = (Public, ); }; };
-		D04798EB196670900066B267 /* RACSignal+Operations.m in Sources */ = {isa = PBXBuildFile; fileRef = D0479790196670900066B267 /* RACSignal+Operations.m */; };
-		D04798EC196670900066B267 /* RACSignal+Operations.m in Sources */ = {isa = PBXBuildFile; fileRef = D0479790196670900066B267 /* RACSignal+Operations.m */; };
-		D04798ED196670900066B267 /* RACSignalProvider.d in Sources */ = {isa = PBXBuildFile; fileRef = D0479791196670900066B267 /* RACSignalProvider.d */; };
-		D04798EE196670900066B267 /* RACSignalProvider.d in Sources */ = {isa = PBXBuildFile; fileRef = D0479791196670900066B267 /* RACSignalProvider.d */; };
-		D04798EF196670900066B267 /* RACSignalSequence.h in Headers */ = {isa = PBXBuildFile; fileRef = D0479792196670900066B267 /* RACSignalSequence.h */; settings = {ATTRIBUTES = (Public, ); }; };
-		D04798F0196670900066B267 /* RACSignalSequence.h in Headers */ = {isa = PBXBuildFile; fileRef = D0479792196670900066B267 /* RACSignalSequence.h */; settings = {ATTRIBUTES = (Public, ); }; };
-		D04798F1196670900066B267 /* RACSignalSequence.m in Sources */ = {isa = PBXBuildFile; fileRef = D0479793196670900066B267 /* RACSignalSequence.m */; };
-		D04798F2196670900066B267 /* RACSignalSequence.m in Sources */ = {isa = PBXBuildFile; fileRef = D0479793196670900066B267 /* RACSignalSequence.m */; };
-		D04798F3196670900066B267 /* RACStream.h in Headers */ = {isa = PBXBuildFile; fileRef = D0479794196670900066B267 /* RACStream.h */; settings = {ATTRIBUTES = (Public, ); }; };
-		D04798F4196670900066B267 /* RACStream.h in Headers */ = {isa = PBXBuildFile; fileRef = D0479794196670900066B267 /* RACStream.h */; settings = {ATTRIBUTES = (Public, ); }; };
-		D04798F5196670900066B267 /* RACStream.m in Sources */ = {isa = PBXBuildFile; fileRef = D0479795196670900066B267 /* RACStream.m */; };
-		D04798F6196670900066B267 /* RACStream.m in Sources */ = {isa = PBXBuildFile; fileRef = D0479795196670900066B267 /* RACStream.m */; };
-		D04798F7196670900066B267 /* RACStream+Private.h in Headers */ = {isa = PBXBuildFile; fileRef = D0479796196670900066B267 /* RACStream+Private.h */; settings = {ATTRIBUTES = (Public, ); }; };
-		D04798F8196670900066B267 /* RACStream+Private.h in Headers */ = {isa = PBXBuildFile; fileRef = D0479796196670900066B267 /* RACStream+Private.h */; settings = {ATTRIBUTES = (Public, ); }; };
-		D04798F9196670900066B267 /* RACStringSequence.h in Headers */ = {isa = PBXBuildFile; fileRef = D0479797196670900066B267 /* RACStringSequence.h */; settings = {ATTRIBUTES = (Public, ); }; };
-		D04798FA196670900066B267 /* RACStringSequence.h in Headers */ = {isa = PBXBuildFile; fileRef = D0479797196670900066B267 /* RACStringSequence.h */; settings = {ATTRIBUTES = (Public, ); }; };
-		D04798FB196670900066B267 /* RACStringSequence.m in Sources */ = {isa = PBXBuildFile; fileRef = D0479798196670900066B267 /* RACStringSequence.m */; };
-		D04798FC196670900066B267 /* RACStringSequence.m in Sources */ = {isa = PBXBuildFile; fileRef = D0479798196670900066B267 /* RACStringSequence.m */; };
-		D04798FD196670900066B267 /* RACSubject.h in Headers */ = {isa = PBXBuildFile; fileRef = D0479799196670900066B267 /* RACSubject.h */; settings = {ATTRIBUTES = (Public, ); }; };
-		D04798FE196670900066B267 /* RACSubject.h in Headers */ = {isa = PBXBuildFile; fileRef = D0479799196670900066B267 /* RACSubject.h */; settings = {ATTRIBUTES = (Public, ); }; };
-		D04798FF196670900066B267 /* RACSubject.m in Sources */ = {isa = PBXBuildFile; fileRef = D047979A196670900066B267 /* RACSubject.m */; };
-		D0479900196670900066B267 /* RACSubject.m in Sources */ = {isa = PBXBuildFile; fileRef = D047979A196670900066B267 /* RACSubject.m */; };
-		D0479901196670900066B267 /* RACSubscriber.h in Headers */ = {isa = PBXBuildFile; fileRef = D047979B196670900066B267 /* RACSubscriber.h */; settings = {ATTRIBUTES = (Public, ); }; };
-		D0479902196670900066B267 /* RACSubscriber.h in Headers */ = {isa = PBXBuildFile; fileRef = D047979B196670900066B267 /* RACSubscriber.h */; settings = {ATTRIBUTES = (Public, ); }; };
-		D0479903196670900066B267 /* RACSubscriber.m in Sources */ = {isa = PBXBuildFile; fileRef = D047979C196670900066B267 /* RACSubscriber.m */; };
-		D0479904196670900066B267 /* RACSubscriber.m in Sources */ = {isa = PBXBuildFile; fileRef = D047979C196670900066B267 /* RACSubscriber.m */; };
-		D0479905196670900066B267 /* RACSubscriber+Private.h in Headers */ = {isa = PBXBuildFile; fileRef = D047979D196670900066B267 /* RACSubscriber+Private.h */; settings = {ATTRIBUTES = (Public, ); }; };
-		D0479906196670900066B267 /* RACSubscriber+Private.h in Headers */ = {isa = PBXBuildFile; fileRef = D047979D196670900066B267 /* RACSubscriber+Private.h */; settings = {ATTRIBUTES = (Public, ); }; };
-		D0479907196670900066B267 /* RACSubscriptingAssignmentTrampoline.h in Headers */ = {isa = PBXBuildFile; fileRef = D047979E196670900066B267 /* RACSubscriptingAssignmentTrampoline.h */; settings = {ATTRIBUTES = (Public, ); }; };
-		D0479908196670900066B267 /* RACSubscriptingAssignmentTrampoline.h in Headers */ = {isa = PBXBuildFile; fileRef = D047979E196670900066B267 /* RACSubscriptingAssignmentTrampoline.h */; settings = {ATTRIBUTES = (Public, ); }; };
-		D0479909196670900066B267 /* RACSubscriptingAssignmentTrampoline.m in Sources */ = {isa = PBXBuildFile; fileRef = D047979F196670900066B267 /* RACSubscriptingAssignmentTrampoline.m */; };
-		D047990A196670900066B267 /* RACSubscriptingAssignmentTrampoline.m in Sources */ = {isa = PBXBuildFile; fileRef = D047979F196670900066B267 /* RACSubscriptingAssignmentTrampoline.m */; };
-		D047990B196670900066B267 /* RACSubscriptionScheduler.h in Headers */ = {isa = PBXBuildFile; fileRef = D04797A0196670900066B267 /* RACSubscriptionScheduler.h */; settings = {ATTRIBUTES = (Public, ); }; };
-		D047990C196670900066B267 /* RACSubscriptionScheduler.h in Headers */ = {isa = PBXBuildFile; fileRef = D04797A0196670900066B267 /* RACSubscriptionScheduler.h */; settings = {ATTRIBUTES = (Public, ); }; };
-		D047990D196670900066B267 /* RACSubscriptionScheduler.m in Sources */ = {isa = PBXBuildFile; fileRef = D04797A1196670900066B267 /* RACSubscriptionScheduler.m */; };
-		D047990E196670900066B267 /* RACSubscriptionScheduler.m in Sources */ = {isa = PBXBuildFile; fileRef = D04797A1196670900066B267 /* RACSubscriptionScheduler.m */; };
-		D047990F196670900066B267 /* RACTargetQueueScheduler.h in Headers */ = {isa = PBXBuildFile; fileRef = D04797A2196670900066B267 /* RACTargetQueueScheduler.h */; settings = {ATTRIBUTES = (Public, ); }; };
-		D0479910196670900066B267 /* RACTargetQueueScheduler.h in Headers */ = {isa = PBXBuildFile; fileRef = D04797A2196670900066B267 /* RACTargetQueueScheduler.h */; settings = {ATTRIBUTES = (Public, ); }; };
-		D0479911196670900066B267 /* RACTargetQueueScheduler.m in Sources */ = {isa = PBXBuildFile; fileRef = D04797A3196670900066B267 /* RACTargetQueueScheduler.m */; };
-		D0479912196670900066B267 /* RACTargetQueueScheduler.m in Sources */ = {isa = PBXBuildFile; fileRef = D04797A3196670900066B267 /* RACTargetQueueScheduler.m */; };
-		D0479913196670900066B267 /* RACTestScheduler.h in Headers */ = {isa = PBXBuildFile; fileRef = D04797A4196670900066B267 /* RACTestScheduler.h */; settings = {ATTRIBUTES = (Public, ); }; };
-		D0479914196670900066B267 /* RACTestScheduler.h in Headers */ = {isa = PBXBuildFile; fileRef = D04797A4196670900066B267 /* RACTestScheduler.h */; settings = {ATTRIBUTES = (Public, ); }; };
-		D0479915196670900066B267 /* RACTestScheduler.m in Sources */ = {isa = PBXBuildFile; fileRef = D04797A5196670900066B267 /* RACTestScheduler.m */; };
-		D0479916196670900066B267 /* RACTestScheduler.m in Sources */ = {isa = PBXBuildFile; fileRef = D04797A5196670900066B267 /* RACTestScheduler.m */; };
-		D0479917196670900066B267 /* RACTuple.h in Headers */ = {isa = PBXBuildFile; fileRef = D04797A6196670900066B267 /* RACTuple.h */; settings = {ATTRIBUTES = (Public, ); }; };
-		D0479918196670900066B267 /* RACTuple.h in Headers */ = {isa = PBXBuildFile; fileRef = D04797A6196670900066B267 /* RACTuple.h */; settings = {ATTRIBUTES = (Public, ); }; };
-		D0479919196670900066B267 /* RACTuple.m in Sources */ = {isa = PBXBuildFile; fileRef = D04797A7196670900066B267 /* RACTuple.m */; };
-		D047991A196670900066B267 /* RACTuple.m in Sources */ = {isa = PBXBuildFile; fileRef = D04797A7196670900066B267 /* RACTuple.m */; };
-		D047991B196670900066B267 /* RACTupleSequence.h in Headers */ = {isa = PBXBuildFile; fileRef = D04797A8196670900066B267 /* RACTupleSequence.h */; settings = {ATTRIBUTES = (Public, ); }; };
-		D047991C196670900066B267 /* RACTupleSequence.h in Headers */ = {isa = PBXBuildFile; fileRef = D04797A8196670900066B267 /* RACTupleSequence.h */; settings = {ATTRIBUTES = (Public, ); }; };
-		D047991D196670900066B267 /* RACTupleSequence.m in Sources */ = {isa = PBXBuildFile; fileRef = D04797A9196670900066B267 /* RACTupleSequence.m */; };
-		D047991E196670900066B267 /* RACTupleSequence.m in Sources */ = {isa = PBXBuildFile; fileRef = D04797A9196670900066B267 /* RACTupleSequence.m */; };
-		D047991F196670900066B267 /* RACUnarySequence.h in Headers */ = {isa = PBXBuildFile; fileRef = D04797AA196670900066B267 /* RACUnarySequence.h */; settings = {ATTRIBUTES = (Public, ); }; };
-		D0479920196670900066B267 /* RACUnarySequence.h in Headers */ = {isa = PBXBuildFile; fileRef = D04797AA196670900066B267 /* RACUnarySequence.h */; settings = {ATTRIBUTES = (Public, ); }; };
-		D0479921196670900066B267 /* RACUnarySequence.m in Sources */ = {isa = PBXBuildFile; fileRef = D04797AB196670900066B267 /* RACUnarySequence.m */; };
-		D0479922196670900066B267 /* RACUnarySequence.m in Sources */ = {isa = PBXBuildFile; fileRef = D04797AB196670900066B267 /* RACUnarySequence.m */; };
-		D0479923196670900066B267 /* RACUnit.h in Headers */ = {isa = PBXBuildFile; fileRef = D04797AC196670900066B267 /* RACUnit.h */; settings = {ATTRIBUTES = (Public, ); }; };
-		D0479924196670900066B267 /* RACUnit.h in Headers */ = {isa = PBXBuildFile; fileRef = D04797AC196670900066B267 /* RACUnit.h */; settings = {ATTRIBUTES = (Public, ); }; };
-		D0479925196670900066B267 /* RACUnit.m in Sources */ = {isa = PBXBuildFile; fileRef = D04797AD196670900066B267 /* RACUnit.m */; };
-		D0479926196670900066B267 /* RACUnit.m in Sources */ = {isa = PBXBuildFile; fileRef = D04797AD196670900066B267 /* RACUnit.m */; };
-		D0479927196670900066B267 /* RACValueTransformer.h in Headers */ = {isa = PBXBuildFile; fileRef = D04797AE196670900066B267 /* RACValueTransformer.h */; settings = {ATTRIBUTES = (Public, ); }; };
-		D0479928196670900066B267 /* RACValueTransformer.h in Headers */ = {isa = PBXBuildFile; fileRef = D04797AE196670900066B267 /* RACValueTransformer.h */; settings = {ATTRIBUTES = (Public, ); }; };
-		D0479929196670900066B267 /* RACValueTransformer.m in Sources */ = {isa = PBXBuildFile; fileRef = D04797AF196670900066B267 /* RACValueTransformer.m */; };
-		D047992A196670900066B267 /* RACValueTransformer.m in Sources */ = {isa = PBXBuildFile; fileRef = D04797AF196670900066B267 /* RACValueTransformer.m */; };
-		D047992B196670900066B267 /* ReactiveCocoa-Bridging-Header.h in Headers */ = {isa = PBXBuildFile; fileRef = D04797B0196670900066B267 /* ReactiveCocoa-Bridging-Header.h */; settings = {ATTRIBUTES = (Public, ); }; };
-		D047992C196670900066B267 /* ReactiveCocoa-Bridging-Header.h in Headers */ = {isa = PBXBuildFile; fileRef = D04797B0196670900066B267 /* ReactiveCocoa-Bridging-Header.h */; settings = {ATTRIBUTES = (Public, ); }; };
-		D0479931196670900066B267 /* Scheduler.swift in Sources */ = {isa = PBXBuildFile; fileRef = D04797B3196670900066B267 /* Scheduler.swift */; };
-		D0479932196670900066B267 /* Scheduler.swift in Sources */ = {isa = PBXBuildFile; fileRef = D04797B3196670900066B267 /* Scheduler.swift */; };
-		D0479933196670900066B267 /* HotSignal.swift in Sources */ = {isa = PBXBuildFile; fileRef = D04797B4196670900066B267 /* HotSignal.swift */; };
-		D0479934196670900066B267 /* HotSignal.swift in Sources */ = {isa = PBXBuildFile; fileRef = D04797B4196670900066B267 /* HotSignal.swift */; };
-		D047993A196670900066B267 /* UIActionSheet+RACSignalSupport.h in Headers */ = {isa = PBXBuildFile; fileRef = D04797B7196670900066B267 /* UIActionSheet+RACSignalSupport.h */; settings = {ATTRIBUTES = (Public, ); }; };
-		D047993C196670900066B267 /* UIActionSheet+RACSignalSupport.m in Sources */ = {isa = PBXBuildFile; fileRef = D04797B8196670900066B267 /* UIActionSheet+RACSignalSupport.m */; };
-		D047993E196670900066B267 /* UIAlertView+RACSignalSupport.h in Headers */ = {isa = PBXBuildFile; fileRef = D04797B9196670900066B267 /* UIAlertView+RACSignalSupport.h */; settings = {ATTRIBUTES = (Public, ); }; };
-		D0479940196670900066B267 /* UIAlertView+RACSignalSupport.m in Sources */ = {isa = PBXBuildFile; fileRef = D04797BA196670900066B267 /* UIAlertView+RACSignalSupport.m */; };
-		D0479942196670900066B267 /* UIBarButtonItem+RACCommandSupport.h in Headers */ = {isa = PBXBuildFile; fileRef = D04797BB196670900066B267 /* UIBarButtonItem+RACCommandSupport.h */; settings = {ATTRIBUTES = (Public, ); }; };
-		D0479944196670900066B267 /* UIBarButtonItem+RACCommandSupport.m in Sources */ = {isa = PBXBuildFile; fileRef = D04797BC196670900066B267 /* UIBarButtonItem+RACCommandSupport.m */; };
-		D0479946196670900066B267 /* UIButton+RACCommandSupport.h in Headers */ = {isa = PBXBuildFile; fileRef = D04797BD196670900066B267 /* UIButton+RACCommandSupport.h */; settings = {ATTRIBUTES = (Public, ); }; };
-		D0479948196670900066B267 /* UIButton+RACCommandSupport.m in Sources */ = {isa = PBXBuildFile; fileRef = D04797BE196670900066B267 /* UIButton+RACCommandSupport.m */; };
-		D047994A196670900066B267 /* UICollectionReusableView+RACSignalSupport.h in Headers */ = {isa = PBXBuildFile; fileRef = D04797BF196670900066B267 /* UICollectionReusableView+RACSignalSupport.h */; settings = {ATTRIBUTES = (Public, ); }; };
-		D047994C196670900066B267 /* UICollectionReusableView+RACSignalSupport.m in Sources */ = {isa = PBXBuildFile; fileRef = D04797C0196670900066B267 /* UICollectionReusableView+RACSignalSupport.m */; };
-		D047994E196670900066B267 /* UIControl+RACSignalSupport.h in Headers */ = {isa = PBXBuildFile; fileRef = D04797C1196670900066B267 /* UIControl+RACSignalSupport.h */; settings = {ATTRIBUTES = (Public, ); }; };
-		D0479950196670900066B267 /* UIControl+RACSignalSupport.m in Sources */ = {isa = PBXBuildFile; fileRef = D04797C2196670900066B267 /* UIControl+RACSignalSupport.m */; };
-		D0479952196670900066B267 /* UIControl+RACSignalSupportPrivate.h in Headers */ = {isa = PBXBuildFile; fileRef = D04797C3196670900066B267 /* UIControl+RACSignalSupportPrivate.h */; settings = {ATTRIBUTES = (Public, ); }; };
-		D0479954196670900066B267 /* UIControl+RACSignalSupportPrivate.m in Sources */ = {isa = PBXBuildFile; fileRef = D04797C4196670900066B267 /* UIControl+RACSignalSupportPrivate.m */; };
-		D0479956196670900066B267 /* UIDatePicker+RACSignalSupport.h in Headers */ = {isa = PBXBuildFile; fileRef = D04797C5196670900066B267 /* UIDatePicker+RACSignalSupport.h */; settings = {ATTRIBUTES = (Public, ); }; };
-		D0479958196670900066B267 /* UIDatePicker+RACSignalSupport.m in Sources */ = {isa = PBXBuildFile; fileRef = D04797C6196670900066B267 /* UIDatePicker+RACSignalSupport.m */; };
-		D047995A196670900066B267 /* UIGestureRecognizer+RACSignalSupport.h in Headers */ = {isa = PBXBuildFile; fileRef = D04797C7196670900066B267 /* UIGestureRecognizer+RACSignalSupport.h */; settings = {ATTRIBUTES = (Public, ); }; };
-		D047995C196670900066B267 /* UIGestureRecognizer+RACSignalSupport.m in Sources */ = {isa = PBXBuildFile; fileRef = D04797C8196670900066B267 /* UIGestureRecognizer+RACSignalSupport.m */; };
-		D047995E196670900066B267 /* UIImagePickerController+RACSignalSupport.h in Headers */ = {isa = PBXBuildFile; fileRef = D04797C9196670900066B267 /* UIImagePickerController+RACSignalSupport.h */; settings = {ATTRIBUTES = (Public, ); }; };
-		D0479960196670900066B267 /* UIImagePickerController+RACSignalSupport.m in Sources */ = {isa = PBXBuildFile; fileRef = D04797CA196670900066B267 /* UIImagePickerController+RACSignalSupport.m */; };
-		D0479962196670900066B267 /* UIRefreshControl+RACCommandSupport.h in Headers */ = {isa = PBXBuildFile; fileRef = D04797CB196670900066B267 /* UIRefreshControl+RACCommandSupport.h */; settings = {ATTRIBUTES = (Public, ); }; };
-		D0479964196670900066B267 /* UIRefreshControl+RACCommandSupport.m in Sources */ = {isa = PBXBuildFile; fileRef = D04797CC196670900066B267 /* UIRefreshControl+RACCommandSupport.m */; };
-		D0479966196670900066B267 /* UISegmentedControl+RACSignalSupport.h in Headers */ = {isa = PBXBuildFile; fileRef = D04797CD196670900066B267 /* UISegmentedControl+RACSignalSupport.h */; settings = {ATTRIBUTES = (Public, ); }; };
-		D0479968196670900066B267 /* UISegmentedControl+RACSignalSupport.m in Sources */ = {isa = PBXBuildFile; fileRef = D04797CE196670900066B267 /* UISegmentedControl+RACSignalSupport.m */; };
-		D047996A196670900066B267 /* UISlider+RACSignalSupport.h in Headers */ = {isa = PBXBuildFile; fileRef = D04797CF196670900066B267 /* UISlider+RACSignalSupport.h */; settings = {ATTRIBUTES = (Public, ); }; };
-		D047996C196670900066B267 /* UISlider+RACSignalSupport.m in Sources */ = {isa = PBXBuildFile; fileRef = D04797D0196670900066B267 /* UISlider+RACSignalSupport.m */; };
-		D047996E196670900066B267 /* UIStepper+RACSignalSupport.h in Headers */ = {isa = PBXBuildFile; fileRef = D04797D1196670900066B267 /* UIStepper+RACSignalSupport.h */; settings = {ATTRIBUTES = (Public, ); }; };
-		D0479970196670900066B267 /* UIStepper+RACSignalSupport.m in Sources */ = {isa = PBXBuildFile; fileRef = D04797D2196670900066B267 /* UIStepper+RACSignalSupport.m */; };
-		D0479972196670900066B267 /* UISwitch+RACSignalSupport.h in Headers */ = {isa = PBXBuildFile; fileRef = D04797D3196670900066B267 /* UISwitch+RACSignalSupport.h */; settings = {ATTRIBUTES = (Public, ); }; };
-		D0479974196670900066B267 /* UISwitch+RACSignalSupport.m in Sources */ = {isa = PBXBuildFile; fileRef = D04797D4196670900066B267 /* UISwitch+RACSignalSupport.m */; };
-		D0479976196670900066B267 /* UITableViewCell+RACSignalSupport.h in Headers */ = {isa = PBXBuildFile; fileRef = D04797D5196670900066B267 /* UITableViewCell+RACSignalSupport.h */; settings = {ATTRIBUTES = (Public, ); }; };
-		D0479978196670900066B267 /* UITableViewCell+RACSignalSupport.m in Sources */ = {isa = PBXBuildFile; fileRef = D04797D6196670900066B267 /* UITableViewCell+RACSignalSupport.m */; };
-		D047997A196670900066B267 /* UITableViewHeaderFooterView+RACSignalSupport.h in Headers */ = {isa = PBXBuildFile; fileRef = D04797D7196670900066B267 /* UITableViewHeaderFooterView+RACSignalSupport.h */; settings = {ATTRIBUTES = (Public, ); }; };
-		D047997C196670900066B267 /* UITableViewHeaderFooterView+RACSignalSupport.m in Sources */ = {isa = PBXBuildFile; fileRef = D04797D8196670900066B267 /* UITableViewHeaderFooterView+RACSignalSupport.m */; };
-		D047997E196670900066B267 /* UITextField+RACSignalSupport.h in Headers */ = {isa = PBXBuildFile; fileRef = D04797D9196670900066B267 /* UITextField+RACSignalSupport.h */; settings = {ATTRIBUTES = (Public, ); }; };
-		D0479980196670900066B267 /* UITextField+RACSignalSupport.m in Sources */ = {isa = PBXBuildFile; fileRef = D04797DA196670900066B267 /* UITextField+RACSignalSupport.m */; };
-		D0479982196670900066B267 /* UITextView+RACSignalSupport.h in Headers */ = {isa = PBXBuildFile; fileRef = D04797DB196670900066B267 /* UITextView+RACSignalSupport.h */; settings = {ATTRIBUTES = (Public, ); }; };
-		D0479984196670900066B267 /* UITextView+RACSignalSupport.m in Sources */ = {isa = PBXBuildFile; fileRef = D04797DC196670900066B267 /* UITextView+RACSignalSupport.m */; };
-		D0479985196670F50066B267 /* ReactiveCocoa.h in Headers */ = {isa = PBXBuildFile; fileRef = D047967819666BF30066B267 /* ReactiveCocoa.h */; settings = {ATTRIBUTES = (Public, ); }; };
-		D047998B196671DF0066B267 /* EXTKeyPathCoding.h in Headers */ = {isa = PBXBuildFile; fileRef = D0479986196671DF0066B267 /* EXTKeyPathCoding.h */; settings = {ATTRIBUTES = (Public, ); }; };
-		D047998C196671DF0066B267 /* EXTKeyPathCoding.h in Headers */ = {isa = PBXBuildFile; fileRef = D0479986196671DF0066B267 /* EXTKeyPathCoding.h */; settings = {ATTRIBUTES = (Public, ); }; };
-		D047998D196671DF0066B267 /* EXTRuntimeExtensions.h in Headers */ = {isa = PBXBuildFile; fileRef = D0479987196671DF0066B267 /* EXTRuntimeExtensions.h */; settings = {ATTRIBUTES = (Public, ); }; };
-		D047998E196671DF0066B267 /* EXTRuntimeExtensions.h in Headers */ = {isa = PBXBuildFile; fileRef = D0479987196671DF0066B267 /* EXTRuntimeExtensions.h */; settings = {ATTRIBUTES = (Public, ); }; };
-		D047998F196671DF0066B267 /* EXTRuntimeExtensions.m in Sources */ = {isa = PBXBuildFile; fileRef = D0479988196671DF0066B267 /* EXTRuntimeExtensions.m */; };
-		D0479990196671DF0066B267 /* EXTRuntimeExtensions.m in Sources */ = {isa = PBXBuildFile; fileRef = D0479988196671DF0066B267 /* EXTRuntimeExtensions.m */; };
-		D0479991196671DF0066B267 /* EXTScope.h in Headers */ = {isa = PBXBuildFile; fileRef = D0479989196671DF0066B267 /* EXTScope.h */; settings = {ATTRIBUTES = (Public, ); }; };
-		D0479992196671DF0066B267 /* EXTScope.h in Headers */ = {isa = PBXBuildFile; fileRef = D0479989196671DF0066B267 /* EXTScope.h */; settings = {ATTRIBUTES = (Public, ); }; };
-		D0479993196671DF0066B267 /* metamacros.h in Headers */ = {isa = PBXBuildFile; fileRef = D047998A196671DF0066B267 /* metamacros.h */; settings = {ATTRIBUTES = (Public, ); }; };
-		D0479994196671DF0066B267 /* metamacros.h in Headers */ = {isa = PBXBuildFile; fileRef = D047998A196671DF0066B267 /* metamacros.h */; settings = {ATTRIBUTES = (Public, ); }; };
-		D047999F196678F20066B267 /* ObjectiveCBridgingSpec.swift in Sources */ = {isa = PBXBuildFile; fileRef = D047999E196678F20066B267 /* ObjectiveCBridgingSpec.swift */; };
-		D04799A0196678F20066B267 /* ObjectiveCBridgingSpec.swift in Sources */ = {isa = PBXBuildFile; fileRef = D047999E196678F20066B267 /* ObjectiveCBridgingSpec.swift */; };
-		D095745E197344E3002D44C1 /* DisposableSpec.swift in Sources */ = {isa = PBXBuildFile; fileRef = D095745D197344E3002D44C1 /* DisposableSpec.swift */; };
-		D095745F197344E3002D44C1 /* DisposableSpec.swift in Sources */ = {isa = PBXBuildFile; fileRef = D095745D197344E3002D44C1 /* DisposableSpec.swift */; };
-		D09574611973506C002D44C1 /* SchedulerSpec.swift in Sources */ = {isa = PBXBuildFile; fileRef = D09574601973506C002D44C1 /* SchedulerSpec.swift */; };
-		D09574621973506C002D44C1 /* SchedulerSpec.swift in Sources */ = {isa = PBXBuildFile; fileRef = D09574601973506C002D44C1 /* SchedulerSpec.swift */; };
-		D09C6CBC198F4931008E129B /* Quick.framework in Frameworks */ = {isa = PBXBuildFile; fileRef = D09C6CBB198F4931008E129B /* Quick.framework */; };
-		D09C6CBD198F4934008E129B /* Quick.framework in Frameworks */ = {isa = PBXBuildFile; fileRef = D09C6CBB198F4931008E129B /* Quick.framework */; };
-		D0AFFF1A19CF2EF70078D030 /* Nimble.framework in Frameworks */ = {isa = PBXBuildFile; fileRef = D0AFFF1919CF2EF70078D030 /* Nimble.framework */; };
-		D0AFFF1C19CF2EFC0078D030 /* Nimble.framework in Frameworks */ = {isa = PBXBuildFile; fileRef = D0AFFF1B19CF2EFC0078D030 /* Nimble.framework */; };
-		D0CBD3F219EC8AB70049520D /* ColdSignal.swift in Sources */ = {isa = PBXBuildFile; fileRef = D0479748196670900066B267 /* ColdSignal.swift */; };
-		D0CBD3F319EC8AB80049520D /* ColdSignal.swift in Sources */ = {isa = PBXBuildFile; fileRef = D0479748196670900066B267 /* ColdSignal.swift */; };
-		D0CBD3F619EC8F290049520D /* ObjectiveCBridging.swift in Sources */ = {isa = PBXBuildFile; fileRef = D0479747196670900066B267 /* ObjectiveCBridging.swift */; };
-		D0CBD3F719EC8F290049520D /* ObjectiveCBridging.swift in Sources */ = {isa = PBXBuildFile; fileRef = D0479747196670900066B267 /* ObjectiveCBridging.swift */; };
-		D0CBD3FB19EC93E60049520D /* ObservableProperty.swift in Sources */ = {isa = PBXBuildFile; fileRef = D0CBD3FA19EC93E60049520D /* ObservableProperty.swift */; };
-		D0CBD3FC19EC93E60049520D /* ObservableProperty.swift in Sources */ = {isa = PBXBuildFile; fileRef = D0CBD3FA19EC93E60049520D /* ObservableProperty.swift */; };
-		D0E3CF551973AFC7004FD181 /* Errors.swift in Sources */ = {isa = PBXBuildFile; fileRef = D0E3CF541973AFC7004FD181 /* Errors.swift */; };
-		D0E3CF561973AFC7004FD181 /* Errors.swift in Sources */ = {isa = PBXBuildFile; fileRef = D0E3CF541973AFC7004FD181 /* Errors.swift */; };
-=======
 		D01B7B6219EDD8FE00D26E01 /* Nimble.framework in Copy Frameworks */ = {isa = PBXBuildFile; fileRef = D05E662419EDD82000904ACA /* Nimble.framework */; settings = {ATTRIBUTES = (RemoveHeadersOnCopy, ); }; };
 		D01B7B6319EDD8FE00D26E01 /* Quick.framework in Copy Frameworks */ = {isa = PBXBuildFile; fileRef = D037672B19EDA75D00A782A9 /* Quick.framework */; settings = {ATTRIBUTES = (RemoveHeadersOnCopy, ); }; };
 		D01B7B6419EDD94B00D26E01 /* ReactiveCocoa.framework in Copy Frameworks */ = {isa = PBXBuildFile; fileRef = D047260C19E49F82006002AA /* ReactiveCocoa.framework */; settings = {ATTRIBUTES = (RemoveHeadersOnCopy, ); }; };
@@ -776,14 +386,18 @@
 		D047261719E49F82006002AA /* ReactiveCocoa.framework in Frameworks */ = {isa = PBXBuildFile; fileRef = D047260C19E49F82006002AA /* ReactiveCocoa.framework */; };
 		D05E662519EDD82000904ACA /* Nimble.framework in Frameworks */ = {isa = PBXBuildFile; fileRef = D05E662419EDD82000904ACA /* Nimble.framework */; };
 		D05E662619EDD83000904ACA /* Nimble.framework in Frameworks */ = {isa = PBXBuildFile; fileRef = D05E662419EDD82000904ACA /* Nimble.framework */; };
+		D097CE3919EF7AF5005A201C /* ColdSignal.swift in Sources */ = {isa = PBXBuildFile; fileRef = D097CE3619EF7AF5005A201C /* ColdSignal.swift */; };
+		D097CE3A19EF7AF5005A201C /* ColdSignal.swift in Sources */ = {isa = PBXBuildFile; fileRef = D097CE3619EF7AF5005A201C /* ColdSignal.swift */; };
+		D097CE3B19EF7AF5005A201C /* HotSignal.swift in Sources */ = {isa = PBXBuildFile; fileRef = D097CE3719EF7AF5005A201C /* HotSignal.swift */; };
+		D097CE3C19EF7AF5005A201C /* HotSignal.swift in Sources */ = {isa = PBXBuildFile; fileRef = D097CE3719EF7AF5005A201C /* HotSignal.swift */; };
+		D097CE3D19EF7AF5005A201C /* ObservableProperty.swift in Sources */ = {isa = PBXBuildFile; fileRef = D097CE3819EF7AF5005A201C /* ObservableProperty.swift */; };
+		D097CE3E19EF7AF5005A201C /* ObservableProperty.swift in Sources */ = {isa = PBXBuildFile; fileRef = D097CE3819EF7AF5005A201C /* ObservableProperty.swift */; };
 		D0C312CB19EF2A5800984962 /* Action.swift in Sources */ = {isa = PBXBuildFile; fileRef = D0C312BA19EF2A5800984962 /* Action.swift */; };
 		D0C312CC19EF2A5800984962 /* Action.swift in Sources */ = {isa = PBXBuildFile; fileRef = D0C312BA19EF2A5800984962 /* Action.swift */; };
 		D0C312CD19EF2A5800984962 /* Atomic.swift in Sources */ = {isa = PBXBuildFile; fileRef = D0C312BB19EF2A5800984962 /* Atomic.swift */; };
 		D0C312CE19EF2A5800984962 /* Atomic.swift in Sources */ = {isa = PBXBuildFile; fileRef = D0C312BB19EF2A5800984962 /* Atomic.swift */; };
 		D0C312CF19EF2A5800984962 /* Bag.swift in Sources */ = {isa = PBXBuildFile; fileRef = D0C312BC19EF2A5800984962 /* Bag.swift */; };
 		D0C312D019EF2A5800984962 /* Bag.swift in Sources */ = {isa = PBXBuildFile; fileRef = D0C312BC19EF2A5800984962 /* Bag.swift */; };
-		D0C312D119EF2A5800984962 /* Consumer.swift in Sources */ = {isa = PBXBuildFile; fileRef = D0C312BD19EF2A5800984962 /* Consumer.swift */; };
-		D0C312D219EF2A5800984962 /* Consumer.swift in Sources */ = {isa = PBXBuildFile; fileRef = D0C312BD19EF2A5800984962 /* Consumer.swift */; };
 		D0C312D319EF2A5800984962 /* Disposable.swift in Sources */ = {isa = PBXBuildFile; fileRef = D0C312BE19EF2A5800984962 /* Disposable.swift */; };
 		D0C312D419EF2A5800984962 /* Disposable.swift in Sources */ = {isa = PBXBuildFile; fileRef = D0C312BE19EF2A5800984962 /* Disposable.swift */; };
 		D0C312D519EF2A5800984962 /* Errors.swift in Sources */ = {isa = PBXBuildFile; fileRef = D0C312BF19EF2A5800984962 /* Errors.swift */; };
@@ -800,16 +414,8 @@
 		D0C312E019EF2A5800984962 /* ObjectiveCBridging.swift in Sources */ = {isa = PBXBuildFile; fileRef = D0C312C419EF2A5800984962 /* ObjectiveCBridging.swift */; };
 		D0C312E119EF2A5800984962 /* OptionalExtensions.swift in Sources */ = {isa = PBXBuildFile; fileRef = D0C312C519EF2A5800984962 /* OptionalExtensions.swift */; };
 		D0C312E219EF2A5800984962 /* OptionalExtensions.swift in Sources */ = {isa = PBXBuildFile; fileRef = D0C312C519EF2A5800984962 /* OptionalExtensions.swift */; };
-		D0C312E319EF2A5800984962 /* Producer.swift in Sources */ = {isa = PBXBuildFile; fileRef = D0C312C619EF2A5800984962 /* Producer.swift */; };
-		D0C312E419EF2A5800984962 /* Producer.swift in Sources */ = {isa = PBXBuildFile; fileRef = D0C312C619EF2A5800984962 /* Producer.swift */; };
-		D0C312E519EF2A5800984962 /* Promise.swift in Sources */ = {isa = PBXBuildFile; fileRef = D0C312C719EF2A5800984962 /* Promise.swift */; };
-		D0C312E619EF2A5800984962 /* Promise.swift in Sources */ = {isa = PBXBuildFile; fileRef = D0C312C719EF2A5800984962 /* Promise.swift */; };
 		D0C312E719EF2A5800984962 /* Scheduler.swift in Sources */ = {isa = PBXBuildFile; fileRef = D0C312C819EF2A5800984962 /* Scheduler.swift */; };
 		D0C312E819EF2A5800984962 /* Scheduler.swift in Sources */ = {isa = PBXBuildFile; fileRef = D0C312C819EF2A5800984962 /* Scheduler.swift */; };
-		D0C312E919EF2A5800984962 /* Signal.swift in Sources */ = {isa = PBXBuildFile; fileRef = D0C312C919EF2A5800984962 /* Signal.swift */; };
-		D0C312EA19EF2A5800984962 /* Signal.swift in Sources */ = {isa = PBXBuildFile; fileRef = D0C312C919EF2A5800984962 /* Signal.swift */; };
-		D0C312EB19EF2A5800984962 /* SignalingProperty.swift in Sources */ = {isa = PBXBuildFile; fileRef = D0C312CA19EF2A5800984962 /* SignalingProperty.swift */; };
-		D0C312EC19EF2A5800984962 /* SignalingProperty.swift in Sources */ = {isa = PBXBuildFile; fileRef = D0C312CA19EF2A5800984962 /* SignalingProperty.swift */; };
 		D0C3130C19EF2B1F00984962 /* DisposableSpec.swift in Sources */ = {isa = PBXBuildFile; fileRef = D0C312F019EF2A7700984962 /* DisposableSpec.swift */; };
 		D0C3130D19EF2B1F00984962 /* ObjectiveCBridgingSpec.swift in Sources */ = {isa = PBXBuildFile; fileRef = D0C312F119EF2A7700984962 /* ObjectiveCBridgingSpec.swift */; };
 		D0C3130E19EF2B1F00984962 /* SchedulerSpec.swift in Sources */ = {isa = PBXBuildFile; fileRef = D0C312F219EF2A7700984962 /* SchedulerSpec.swift */; };
@@ -828,7 +434,6 @@
 		D0C3132D19EF2FAE00984962 /* LlamaKit.framework in Frameworks */ = {isa = PBXBuildFile; fileRef = D0C3132B19EF2FA300984962 /* LlamaKit.framework */; };
 		D0C3132E19EF2FB400984962 /* LlamaKit.framework in Frameworks */ = {isa = PBXBuildFile; fileRef = D0C3132B19EF2FA300984962 /* LlamaKit.framework */; };
 		D0C3133519EF311700984962 /* LlamaKit.framework in Copy Frameworks */ = {isa = PBXBuildFile; fileRef = D0C3132B19EF2FA300984962 /* LlamaKit.framework */; settings = {ATTRIBUTES = (CodeSignOnCopy, RemoveHeadersOnCopy, ); }; };
->>>>>>> 59656d4e
 /* End PBXBuildFile section */
 
 /* Begin PBXContainerItemProxy section */
@@ -866,256 +471,6 @@
 /* End PBXCopyFilesBuildPhase section */
 
 /* Begin PBXFileReference section */
-<<<<<<< HEAD
-		D011F1F219DD13F600A6F6C8 /* SignalSpec.swift */ = {isa = PBXFileReference; fileEncoding = 4; lastKnownFileType = sourcecode.swift; path = SignalSpec.swift; sourceTree = "<group>"; };
-		D0297D3519D67D42009986A9 /* Identity.swift */ = {isa = PBXFileReference; fileEncoding = 4; lastKnownFileType = sourcecode.swift; path = Identity.swift; sourceTree = "<group>"; };
-		D0297D3B19D67EF5009986A9 /* LlamaKit.framework */ = {isa = PBXFileReference; lastKnownFileType = wrapper.framework; name = LlamaKit.framework; path = "../External/LlamaKit/build/Debug-iphoneos/LlamaKit.framework"; sourceTree = "<group>"; };
-		D0297D3D19D67F01009986A9 /* LlamaKit.framework */ = {isa = PBXFileReference; lastKnownFileType = wrapper.framework; name = LlamaKit.framework; path = ../External/LlamaKit/build/Debug/LlamaKit.framework; sourceTree = "<group>"; };
-		D02C14B0197243CB007127D4 /* OptionalExtensions.swift */ = {isa = PBXFileReference; fileEncoding = 4; lastKnownFileType = sourcecode.swift; path = OptionalExtensions.swift; sourceTree = "<group>"; };
-		D036AA4A196FB7CB00B49B76 /* Bag.swift */ = {isa = PBXFileReference; fileEncoding = 4; lastKnownFileType = sourcecode.swift; path = Bag.swift; sourceTree = "<group>"; };
-		D047967319666BF30066B267 /* ReactiveCocoa.framework */ = {isa = PBXFileReference; explicitFileType = wrapper.framework; includeInIndex = 0; path = ReactiveCocoa.framework; sourceTree = BUILT_PRODUCTS_DIR; };
-		D047967719666BF30066B267 /* Info.plist */ = {isa = PBXFileReference; lastKnownFileType = text.plist.xml; path = Info.plist; sourceTree = "<group>"; };
-		D047967819666BF30066B267 /* ReactiveCocoa.h */ = {isa = PBXFileReference; lastKnownFileType = sourcecode.c.h; path = ReactiveCocoa.h; sourceTree = "<group>"; };
-		D047967E19666BF30066B267 /* ReactiveCocoa-MacTests.xctest */ = {isa = PBXFileReference; explicitFileType = wrapper.cfbundle; includeInIndex = 0; path = "ReactiveCocoa-MacTests.xctest"; sourceTree = BUILT_PRODUCTS_DIR; };
-		D047968419666BF30066B267 /* Info.plist */ = {isa = PBXFileReference; lastKnownFileType = text.plist.xml; path = Info.plist; sourceTree = "<group>"; };
-		D047969A19666CBF0066B267 /* ReactiveCocoa.framework */ = {isa = PBXFileReference; explicitFileType = wrapper.framework; includeInIndex = 0; path = ReactiveCocoa.framework; sourceTree = BUILT_PRODUCTS_DIR; };
-		D04796A419666CBF0066B267 /* ReactiveCocoa-iOSTests.xctest */ = {isa = PBXFileReference; explicitFileType = wrapper.cfbundle; includeInIndex = 0; path = "ReactiveCocoa-iOSTests.xctest"; sourceTree = BUILT_PRODUCTS_DIR; };
-		D04796D719666CE40066B267 /* Common.xcconfig */ = {isa = PBXFileReference; lastKnownFileType = text.xcconfig; path = Common.xcconfig; sourceTree = "<group>"; };
-		D04796D919666CE40066B267 /* Debug.xcconfig */ = {isa = PBXFileReference; lastKnownFileType = text.xcconfig; path = Debug.xcconfig; sourceTree = "<group>"; };
-		D04796DA19666CE40066B267 /* Profile.xcconfig */ = {isa = PBXFileReference; lastKnownFileType = text.xcconfig; path = Profile.xcconfig; sourceTree = "<group>"; };
-		D04796DB19666CE40066B267 /* Release.xcconfig */ = {isa = PBXFileReference; lastKnownFileType = text.xcconfig; path = Release.xcconfig; sourceTree = "<group>"; };
-		D04796DC19666CE40066B267 /* Test.xcconfig */ = {isa = PBXFileReference; lastKnownFileType = text.xcconfig; path = Test.xcconfig; sourceTree = "<group>"; };
-		D04796DE19666CE40066B267 /* Application.xcconfig */ = {isa = PBXFileReference; lastKnownFileType = text.xcconfig; path = Application.xcconfig; sourceTree = "<group>"; };
-		D04796DF19666CE40066B267 /* Framework.xcconfig */ = {isa = PBXFileReference; lastKnownFileType = text.xcconfig; path = Framework.xcconfig; sourceTree = "<group>"; };
-		D04796E019666CE40066B267 /* StaticLibrary.xcconfig */ = {isa = PBXFileReference; lastKnownFileType = text.xcconfig; path = StaticLibrary.xcconfig; sourceTree = "<group>"; };
-		D04796E219666CE40066B267 /* iOS-Application.xcconfig */ = {isa = PBXFileReference; lastKnownFileType = text.xcconfig; path = "iOS-Application.xcconfig"; sourceTree = "<group>"; };
-		D04796E319666CE40066B267 /* iOS-Base.xcconfig */ = {isa = PBXFileReference; lastKnownFileType = text.xcconfig; path = "iOS-Base.xcconfig"; sourceTree = "<group>"; };
-		D04796E419666CE40066B267 /* iOS-Framework.xcconfig */ = {isa = PBXFileReference; lastKnownFileType = text.xcconfig; path = "iOS-Framework.xcconfig"; sourceTree = "<group>"; };
-		D04796E519666CE40066B267 /* iOS-StaticLibrary.xcconfig */ = {isa = PBXFileReference; lastKnownFileType = text.xcconfig; path = "iOS-StaticLibrary.xcconfig"; sourceTree = "<group>"; };
-		D04796E719666CE40066B267 /* Mac-Application.xcconfig */ = {isa = PBXFileReference; lastKnownFileType = text.xcconfig; path = "Mac-Application.xcconfig"; sourceTree = "<group>"; };
-		D04796E819666CE40066B267 /* Mac-Base.xcconfig */ = {isa = PBXFileReference; lastKnownFileType = text.xcconfig; path = "Mac-Base.xcconfig"; sourceTree = "<group>"; };
-		D04796E919666CE40066B267 /* Mac-DynamicLibrary.xcconfig */ = {isa = PBXFileReference; lastKnownFileType = text.xcconfig; path = "Mac-DynamicLibrary.xcconfig"; sourceTree = "<group>"; };
-		D04796EA19666CE40066B267 /* Mac-Framework.xcconfig */ = {isa = PBXFileReference; lastKnownFileType = text.xcconfig; path = "Mac-Framework.xcconfig"; sourceTree = "<group>"; };
-		D04796EB19666CE40066B267 /* Mac-StaticLibrary.xcconfig */ = {isa = PBXFileReference; lastKnownFileType = text.xcconfig; path = "Mac-StaticLibrary.xcconfig"; sourceTree = "<group>"; };
-		D04796EC19666CE40066B267 /* README.md */ = {isa = PBXFileReference; lastKnownFileType = net.daringfireball.markdown; path = README.md; sourceTree = "<group>"; };
-		D0479709196670900066B267 /* Action.swift */ = {isa = PBXFileReference; fileEncoding = 4; lastKnownFileType = sourcecode.swift; path = Action.swift; sourceTree = "<group>"; };
-		D047970B196670900066B267 /* Atomic.swift */ = {isa = PBXFileReference; fileEncoding = 4; lastKnownFileType = sourcecode.swift; path = Atomic.swift; sourceTree = "<group>"; };
-		D047970F196670900066B267 /* Disposable.swift */ = {isa = PBXFileReference; fileEncoding = 4; lastKnownFileType = sourcecode.swift; path = Disposable.swift; sourceTree = "<group>"; };
-		D0479710196670900066B267 /* Event.swift */ = {isa = PBXFileReference; fileEncoding = 4; lastKnownFileType = sourcecode.swift; path = Event.swift; sourceTree = "<group>"; };
-		D0479712196670900066B267 /* NSArray+RACSequenceAdditions.h */ = {isa = PBXFileReference; fileEncoding = 4; lastKnownFileType = sourcecode.c.h; path = "NSArray+RACSequenceAdditions.h"; sourceTree = "<group>"; };
-		D0479713196670900066B267 /* NSArray+RACSequenceAdditions.m */ = {isa = PBXFileReference; fileEncoding = 4; lastKnownFileType = sourcecode.c.objc; path = "NSArray+RACSequenceAdditions.m"; sourceTree = "<group>"; };
-		D0479714196670900066B267 /* NSControl+RACCommandSupport.h */ = {isa = PBXFileReference; fileEncoding = 4; lastKnownFileType = sourcecode.c.h; path = "NSControl+RACCommandSupport.h"; sourceTree = "<group>"; };
-		D0479715196670900066B267 /* NSControl+RACCommandSupport.m */ = {isa = PBXFileReference; fileEncoding = 4; lastKnownFileType = sourcecode.c.objc; path = "NSControl+RACCommandSupport.m"; sourceTree = "<group>"; };
-		D0479716196670900066B267 /* NSControl+RACTextSignalSupport.h */ = {isa = PBXFileReference; fileEncoding = 4; lastKnownFileType = sourcecode.c.h; path = "NSControl+RACTextSignalSupport.h"; sourceTree = "<group>"; };
-		D0479717196670900066B267 /* NSControl+RACTextSignalSupport.m */ = {isa = PBXFileReference; fileEncoding = 4; lastKnownFileType = sourcecode.c.objc; path = "NSControl+RACTextSignalSupport.m"; sourceTree = "<group>"; };
-		D0479718196670900066B267 /* NSData+RACSupport.h */ = {isa = PBXFileReference; fileEncoding = 4; lastKnownFileType = sourcecode.c.h; path = "NSData+RACSupport.h"; sourceTree = "<group>"; };
-		D0479719196670900066B267 /* NSData+RACSupport.m */ = {isa = PBXFileReference; fileEncoding = 4; lastKnownFileType = sourcecode.c.objc; path = "NSData+RACSupport.m"; sourceTree = "<group>"; };
-		D047971A196670900066B267 /* NSDictionary+RACSequenceAdditions.h */ = {isa = PBXFileReference; fileEncoding = 4; lastKnownFileType = sourcecode.c.h; path = "NSDictionary+RACSequenceAdditions.h"; sourceTree = "<group>"; };
-		D047971B196670900066B267 /* NSDictionary+RACSequenceAdditions.m */ = {isa = PBXFileReference; fileEncoding = 4; lastKnownFileType = sourcecode.c.objc; path = "NSDictionary+RACSequenceAdditions.m"; sourceTree = "<group>"; };
-		D047971C196670900066B267 /* NSEnumerator+RACSequenceAdditions.h */ = {isa = PBXFileReference; fileEncoding = 4; lastKnownFileType = sourcecode.c.h; path = "NSEnumerator+RACSequenceAdditions.h"; sourceTree = "<group>"; };
-		D047971D196670900066B267 /* NSEnumerator+RACSequenceAdditions.m */ = {isa = PBXFileReference; fileEncoding = 4; lastKnownFileType = sourcecode.c.objc; path = "NSEnumerator+RACSequenceAdditions.m"; sourceTree = "<group>"; };
-		D047971E196670900066B267 /* NSFileHandle+RACSupport.h */ = {isa = PBXFileReference; fileEncoding = 4; lastKnownFileType = sourcecode.c.h; path = "NSFileHandle+RACSupport.h"; sourceTree = "<group>"; };
-		D047971F196670900066B267 /* NSFileHandle+RACSupport.m */ = {isa = PBXFileReference; fileEncoding = 4; lastKnownFileType = sourcecode.c.objc; path = "NSFileHandle+RACSupport.m"; sourceTree = "<group>"; };
-		D0479720196670900066B267 /* NSIndexSet+RACSequenceAdditions.h */ = {isa = PBXFileReference; fileEncoding = 4; lastKnownFileType = sourcecode.c.h; path = "NSIndexSet+RACSequenceAdditions.h"; sourceTree = "<group>"; };
-		D0479721196670900066B267 /* NSIndexSet+RACSequenceAdditions.m */ = {isa = PBXFileReference; fileEncoding = 4; lastKnownFileType = sourcecode.c.objc; path = "NSIndexSet+RACSequenceAdditions.m"; sourceTree = "<group>"; };
-		D0479722196670900066B267 /* NSInvocation+RACTypeParsing.h */ = {isa = PBXFileReference; fileEncoding = 4; lastKnownFileType = sourcecode.c.h; path = "NSInvocation+RACTypeParsing.h"; sourceTree = "<group>"; };
-		D0479723196670900066B267 /* NSInvocation+RACTypeParsing.m */ = {isa = PBXFileReference; fileEncoding = 4; lastKnownFileType = sourcecode.c.objc; path = "NSInvocation+RACTypeParsing.m"; sourceTree = "<group>"; };
-		D0479725196670900066B267 /* NSNotificationCenter+RACSupport.h */ = {isa = PBXFileReference; fileEncoding = 4; lastKnownFileType = sourcecode.c.h; path = "NSNotificationCenter+RACSupport.h"; sourceTree = "<group>"; };
-		D0479726196670900066B267 /* NSNotificationCenter+RACSupport.m */ = {isa = PBXFileReference; fileEncoding = 4; lastKnownFileType = sourcecode.c.objc; path = "NSNotificationCenter+RACSupport.m"; sourceTree = "<group>"; };
-		D0479727196670900066B267 /* NSNotificationCenterExtensions.swift */ = {isa = PBXFileReference; fileEncoding = 4; lastKnownFileType = sourcecode.swift; path = NSNotificationCenterExtensions.swift; sourceTree = "<group>"; };
-		D0479728196670900066B267 /* NSObject+RACAppKitBindings.h */ = {isa = PBXFileReference; fileEncoding = 4; lastKnownFileType = sourcecode.c.h; path = "NSObject+RACAppKitBindings.h"; sourceTree = "<group>"; };
-		D0479729196670900066B267 /* NSObject+RACAppKitBindings.m */ = {isa = PBXFileReference; fileEncoding = 4; lastKnownFileType = sourcecode.c.objc; path = "NSObject+RACAppKitBindings.m"; sourceTree = "<group>"; };
-		D047972A196670900066B267 /* NSObject+RACDeallocating.h */ = {isa = PBXFileReference; fileEncoding = 4; lastKnownFileType = sourcecode.c.h; path = "NSObject+RACDeallocating.h"; sourceTree = "<group>"; };
-		D047972B196670900066B267 /* NSObject+RACDeallocating.m */ = {isa = PBXFileReference; fileEncoding = 4; lastKnownFileType = sourcecode.c.objc; path = "NSObject+RACDeallocating.m"; sourceTree = "<group>"; };
-		D047972C196670900066B267 /* NSObject+RACDescription.h */ = {isa = PBXFileReference; fileEncoding = 4; lastKnownFileType = sourcecode.c.h; path = "NSObject+RACDescription.h"; sourceTree = "<group>"; };
-		D047972D196670900066B267 /* NSObject+RACDescription.m */ = {isa = PBXFileReference; fileEncoding = 4; lastKnownFileType = sourcecode.c.objc; path = "NSObject+RACDescription.m"; sourceTree = "<group>"; };
-		D047972E196670900066B267 /* NSObject+RACKVOWrapper.h */ = {isa = PBXFileReference; fileEncoding = 4; lastKnownFileType = sourcecode.c.h; path = "NSObject+RACKVOWrapper.h"; sourceTree = "<group>"; };
-		D047972F196670900066B267 /* NSObject+RACKVOWrapper.m */ = {isa = PBXFileReference; fileEncoding = 4; lastKnownFileType = sourcecode.c.objc; path = "NSObject+RACKVOWrapper.m"; sourceTree = "<group>"; };
-		D0479730196670900066B267 /* NSObject+RACLifting.h */ = {isa = PBXFileReference; fileEncoding = 4; lastKnownFileType = sourcecode.c.h; path = "NSObject+RACLifting.h"; sourceTree = "<group>"; };
-		D0479731196670900066B267 /* NSObject+RACLifting.m */ = {isa = PBXFileReference; fileEncoding = 4; lastKnownFileType = sourcecode.c.objc; path = "NSObject+RACLifting.m"; sourceTree = "<group>"; };
-		D0479732196670900066B267 /* NSObject+RACPropertySubscribing.h */ = {isa = PBXFileReference; fileEncoding = 4; lastKnownFileType = sourcecode.c.h; path = "NSObject+RACPropertySubscribing.h"; sourceTree = "<group>"; };
-		D0479733196670900066B267 /* NSObject+RACPropertySubscribing.m */ = {isa = PBXFileReference; fileEncoding = 4; lastKnownFileType = sourcecode.c.objc; path = "NSObject+RACPropertySubscribing.m"; sourceTree = "<group>"; };
-		D0479734196670900066B267 /* NSObject+RACSelectorSignal.h */ = {isa = PBXFileReference; fileEncoding = 4; lastKnownFileType = sourcecode.c.h; path = "NSObject+RACSelectorSignal.h"; sourceTree = "<group>"; };
-		D0479735196670900066B267 /* NSObject+RACSelectorSignal.m */ = {isa = PBXFileReference; fileEncoding = 4; lastKnownFileType = sourcecode.c.objc; path = "NSObject+RACSelectorSignal.m"; sourceTree = "<group>"; };
-		D0479736196670900066B267 /* NSOrderedSet+RACSequenceAdditions.h */ = {isa = PBXFileReference; fileEncoding = 4; lastKnownFileType = sourcecode.c.h; path = "NSOrderedSet+RACSequenceAdditions.h"; sourceTree = "<group>"; };
-		D0479737196670900066B267 /* NSOrderedSet+RACSequenceAdditions.m */ = {isa = PBXFileReference; fileEncoding = 4; lastKnownFileType = sourcecode.c.objc; path = "NSOrderedSet+RACSequenceAdditions.m"; sourceTree = "<group>"; };
-		D0479738196670900066B267 /* NSSet+RACSequenceAdditions.h */ = {isa = PBXFileReference; fileEncoding = 4; lastKnownFileType = sourcecode.c.h; path = "NSSet+RACSequenceAdditions.h"; sourceTree = "<group>"; };
-		D0479739196670900066B267 /* NSSet+RACSequenceAdditions.m */ = {isa = PBXFileReference; fileEncoding = 4; lastKnownFileType = sourcecode.c.objc; path = "NSSet+RACSequenceAdditions.m"; sourceTree = "<group>"; };
-		D047973A196670900066B267 /* NSString+RACKeyPathUtilities.h */ = {isa = PBXFileReference; fileEncoding = 4; lastKnownFileType = sourcecode.c.h; path = "NSString+RACKeyPathUtilities.h"; sourceTree = "<group>"; };
-		D047973B196670900066B267 /* NSString+RACKeyPathUtilities.m */ = {isa = PBXFileReference; fileEncoding = 4; lastKnownFileType = sourcecode.c.objc; path = "NSString+RACKeyPathUtilities.m"; sourceTree = "<group>"; };
-		D047973C196670900066B267 /* NSString+RACSequenceAdditions.h */ = {isa = PBXFileReference; fileEncoding = 4; lastKnownFileType = sourcecode.c.h; path = "NSString+RACSequenceAdditions.h"; sourceTree = "<group>"; };
-		D047973D196670900066B267 /* NSString+RACSequenceAdditions.m */ = {isa = PBXFileReference; fileEncoding = 4; lastKnownFileType = sourcecode.c.objc; path = "NSString+RACSequenceAdditions.m"; sourceTree = "<group>"; };
-		D047973E196670900066B267 /* NSString+RACSupport.h */ = {isa = PBXFileReference; fileEncoding = 4; lastKnownFileType = sourcecode.c.h; path = "NSString+RACSupport.h"; sourceTree = "<group>"; };
-		D047973F196670900066B267 /* NSString+RACSupport.m */ = {isa = PBXFileReference; fileEncoding = 4; lastKnownFileType = sourcecode.c.objc; path = "NSString+RACSupport.m"; sourceTree = "<group>"; };
-		D0479740196670900066B267 /* NSText+RACSignalSupport.h */ = {isa = PBXFileReference; fileEncoding = 4; lastKnownFileType = sourcecode.c.h; path = "NSText+RACSignalSupport.h"; sourceTree = "<group>"; };
-		D0479741196670900066B267 /* NSText+RACSignalSupport.m */ = {isa = PBXFileReference; fileEncoding = 4; lastKnownFileType = sourcecode.c.objc; path = "NSText+RACSignalSupport.m"; sourceTree = "<group>"; };
-		D0479742196670900066B267 /* NSURLConnection+RACSupport.h */ = {isa = PBXFileReference; fileEncoding = 4; lastKnownFileType = sourcecode.c.h; path = "NSURLConnection+RACSupport.h"; sourceTree = "<group>"; };
-		D0479743196670900066B267 /* NSURLConnection+RACSupport.m */ = {isa = PBXFileReference; fileEncoding = 4; lastKnownFileType = sourcecode.c.objc; path = "NSURLConnection+RACSupport.m"; sourceTree = "<group>"; };
-		D0479744196670900066B267 /* NSURLSessionExtensions.swift */ = {isa = PBXFileReference; fileEncoding = 4; lastKnownFileType = sourcecode.swift; path = NSURLSessionExtensions.swift; sourceTree = "<group>"; };
-		D0479745196670900066B267 /* NSUserDefaults+RACSupport.h */ = {isa = PBXFileReference; fileEncoding = 4; lastKnownFileType = sourcecode.c.h; path = "NSUserDefaults+RACSupport.h"; sourceTree = "<group>"; };
-		D0479746196670900066B267 /* NSUserDefaults+RACSupport.m */ = {isa = PBXFileReference; fileEncoding = 4; lastKnownFileType = sourcecode.c.objc; path = "NSUserDefaults+RACSupport.m"; sourceTree = "<group>"; };
-		D0479747196670900066B267 /* ObjectiveCBridging.swift */ = {isa = PBXFileReference; fileEncoding = 4; lastKnownFileType = sourcecode.swift; path = ObjectiveCBridging.swift; sourceTree = "<group>"; };
-		D0479748196670900066B267 /* ColdSignal.swift */ = {isa = PBXFileReference; fileEncoding = 4; lastKnownFileType = sourcecode.swift; path = ColdSignal.swift; sourceTree = "<group>"; };
-		D047974A196670900066B267 /* RACArraySequence.h */ = {isa = PBXFileReference; fileEncoding = 4; lastKnownFileType = sourcecode.c.h; path = RACArraySequence.h; sourceTree = "<group>"; };
-		D047974B196670900066B267 /* RACArraySequence.m */ = {isa = PBXFileReference; fileEncoding = 4; lastKnownFileType = sourcecode.c.objc; path = RACArraySequence.m; sourceTree = "<group>"; };
-		D047974C196670900066B267 /* RACBacktrace.h */ = {isa = PBXFileReference; fileEncoding = 4; lastKnownFileType = sourcecode.c.h; path = RACBacktrace.h; sourceTree = "<group>"; };
-		D047974D196670900066B267 /* RACBacktrace.m */ = {isa = PBXFileReference; fileEncoding = 4; lastKnownFileType = sourcecode.c.objc; path = RACBacktrace.m; sourceTree = "<group>"; };
-		D047974E196670900066B267 /* RACBehaviorSubject.h */ = {isa = PBXFileReference; fileEncoding = 4; lastKnownFileType = sourcecode.c.h; path = RACBehaviorSubject.h; sourceTree = "<group>"; };
-		D047974F196670900066B267 /* RACBehaviorSubject.m */ = {isa = PBXFileReference; fileEncoding = 4; lastKnownFileType = sourcecode.c.objc; path = RACBehaviorSubject.m; sourceTree = "<group>"; };
-		D0479750196670900066B267 /* RACBlockTrampoline.h */ = {isa = PBXFileReference; fileEncoding = 4; lastKnownFileType = sourcecode.c.h; path = RACBlockTrampoline.h; sourceTree = "<group>"; };
-		D0479751196670900066B267 /* RACBlockTrampoline.m */ = {isa = PBXFileReference; fileEncoding = 4; lastKnownFileType = sourcecode.c.objc; path = RACBlockTrampoline.m; sourceTree = "<group>"; };
-		D0479752196670900066B267 /* RACChannel.h */ = {isa = PBXFileReference; fileEncoding = 4; lastKnownFileType = sourcecode.c.h; path = RACChannel.h; sourceTree = "<group>"; };
-		D0479753196670900066B267 /* RACChannel.m */ = {isa = PBXFileReference; fileEncoding = 4; lastKnownFileType = sourcecode.c.objc; path = RACChannel.m; sourceTree = "<group>"; };
-		D0479754196670900066B267 /* RACCommand.h */ = {isa = PBXFileReference; fileEncoding = 4; lastKnownFileType = sourcecode.c.h; path = RACCommand.h; sourceTree = "<group>"; };
-		D0479755196670900066B267 /* RACCommand.m */ = {isa = PBXFileReference; fileEncoding = 4; lastKnownFileType = sourcecode.c.objc; path = RACCommand.m; sourceTree = "<group>"; };
-		D0479756196670900066B267 /* RACCompoundDisposable.h */ = {isa = PBXFileReference; fileEncoding = 4; lastKnownFileType = sourcecode.c.h; path = RACCompoundDisposable.h; sourceTree = "<group>"; };
-		D0479757196670900066B267 /* RACCompoundDisposable.m */ = {isa = PBXFileReference; fileEncoding = 4; lastKnownFileType = sourcecode.c.objc; path = RACCompoundDisposable.m; sourceTree = "<group>"; };
-		D0479758196670900066B267 /* RACCompoundDisposableProvider.d */ = {isa = PBXFileReference; fileEncoding = 4; lastKnownFileType = sourcecode.dtrace; path = RACCompoundDisposableProvider.d; sourceTree = "<group>"; };
-		D0479759196670900066B267 /* RACDelegateProxy.h */ = {isa = PBXFileReference; fileEncoding = 4; lastKnownFileType = sourcecode.c.h; path = RACDelegateProxy.h; sourceTree = "<group>"; };
-		D047975A196670900066B267 /* RACDelegateProxy.m */ = {isa = PBXFileReference; fileEncoding = 4; lastKnownFileType = sourcecode.c.objc; path = RACDelegateProxy.m; sourceTree = "<group>"; };
-		D047975B196670900066B267 /* RACDisposable.h */ = {isa = PBXFileReference; fileEncoding = 4; lastKnownFileType = sourcecode.c.h; path = RACDisposable.h; sourceTree = "<group>"; };
-		D047975C196670900066B267 /* RACDisposable.m */ = {isa = PBXFileReference; fileEncoding = 4; lastKnownFileType = sourcecode.c.objc; path = RACDisposable.m; sourceTree = "<group>"; };
-		D047975D196670900066B267 /* RACDynamicSequence.h */ = {isa = PBXFileReference; fileEncoding = 4; lastKnownFileType = sourcecode.c.h; path = RACDynamicSequence.h; sourceTree = "<group>"; };
-		D047975E196670900066B267 /* RACDynamicSequence.m */ = {isa = PBXFileReference; fileEncoding = 4; lastKnownFileType = sourcecode.c.objc; path = RACDynamicSequence.m; sourceTree = "<group>"; };
-		D047975F196670900066B267 /* RACDynamicSignal.h */ = {isa = PBXFileReference; fileEncoding = 4; lastKnownFileType = sourcecode.c.h; path = RACDynamicSignal.h; sourceTree = "<group>"; };
-		D0479760196670900066B267 /* RACDynamicSignal.m */ = {isa = PBXFileReference; fileEncoding = 4; lastKnownFileType = sourcecode.c.objc; path = RACDynamicSignal.m; sourceTree = "<group>"; };
-		D0479761196670900066B267 /* RACEagerSequence.h */ = {isa = PBXFileReference; fileEncoding = 4; lastKnownFileType = sourcecode.c.h; path = RACEagerSequence.h; sourceTree = "<group>"; };
-		D0479762196670900066B267 /* RACEagerSequence.m */ = {isa = PBXFileReference; fileEncoding = 4; lastKnownFileType = sourcecode.c.objc; path = RACEagerSequence.m; sourceTree = "<group>"; };
-		D0479763196670900066B267 /* RACEmptySequence.h */ = {isa = PBXFileReference; fileEncoding = 4; lastKnownFileType = sourcecode.c.h; path = RACEmptySequence.h; sourceTree = "<group>"; };
-		D0479764196670900066B267 /* RACEmptySequence.m */ = {isa = PBXFileReference; fileEncoding = 4; lastKnownFileType = sourcecode.c.objc; path = RACEmptySequence.m; sourceTree = "<group>"; };
-		D0479765196670900066B267 /* RACEmptySignal.h */ = {isa = PBXFileReference; fileEncoding = 4; lastKnownFileType = sourcecode.c.h; path = RACEmptySignal.h; sourceTree = "<group>"; };
-		D0479766196670900066B267 /* RACEmptySignal.m */ = {isa = PBXFileReference; fileEncoding = 4; lastKnownFileType = sourcecode.c.objc; path = RACEmptySignal.m; sourceTree = "<group>"; };
-		D0479767196670900066B267 /* RACErrorSignal.h */ = {isa = PBXFileReference; fileEncoding = 4; lastKnownFileType = sourcecode.c.h; path = RACErrorSignal.h; sourceTree = "<group>"; };
-		D0479768196670900066B267 /* RACErrorSignal.m */ = {isa = PBXFileReference; fileEncoding = 4; lastKnownFileType = sourcecode.c.objc; path = RACErrorSignal.m; sourceTree = "<group>"; };
-		D0479769196670900066B267 /* RACEvent.h */ = {isa = PBXFileReference; fileEncoding = 4; lastKnownFileType = sourcecode.c.h; path = RACEvent.h; sourceTree = "<group>"; };
-		D047976A196670900066B267 /* RACEvent.m */ = {isa = PBXFileReference; fileEncoding = 4; lastKnownFileType = sourcecode.c.objc; path = RACEvent.m; sourceTree = "<group>"; };
-		D047976B196670900066B267 /* RACGroupedSignal.h */ = {isa = PBXFileReference; fileEncoding = 4; lastKnownFileType = sourcecode.c.h; path = RACGroupedSignal.h; sourceTree = "<group>"; };
-		D047976C196670900066B267 /* RACGroupedSignal.m */ = {isa = PBXFileReference; fileEncoding = 4; lastKnownFileType = sourcecode.c.objc; path = RACGroupedSignal.m; sourceTree = "<group>"; };
-		D047976D196670900066B267 /* RACImmediateScheduler.h */ = {isa = PBXFileReference; fileEncoding = 4; lastKnownFileType = sourcecode.c.h; path = RACImmediateScheduler.h; sourceTree = "<group>"; };
-		D047976E196670900066B267 /* RACImmediateScheduler.m */ = {isa = PBXFileReference; fileEncoding = 4; lastKnownFileType = sourcecode.c.objc; path = RACImmediateScheduler.m; sourceTree = "<group>"; };
-		D047976F196670900066B267 /* RACIndexSetSequence.h */ = {isa = PBXFileReference; fileEncoding = 4; lastKnownFileType = sourcecode.c.h; path = RACIndexSetSequence.h; sourceTree = "<group>"; };
-		D0479770196670900066B267 /* RACIndexSetSequence.m */ = {isa = PBXFileReference; fileEncoding = 4; lastKnownFileType = sourcecode.c.objc; path = RACIndexSetSequence.m; sourceTree = "<group>"; };
-		D0479771196670900066B267 /* RACKVOChannel.h */ = {isa = PBXFileReference; fileEncoding = 4; lastKnownFileType = sourcecode.c.h; path = RACKVOChannel.h; sourceTree = "<group>"; };
-		D0479772196670900066B267 /* RACKVOChannel.m */ = {isa = PBXFileReference; fileEncoding = 4; lastKnownFileType = sourcecode.c.objc; path = RACKVOChannel.m; sourceTree = "<group>"; };
-		D0479773196670900066B267 /* RACKVOTrampoline.h */ = {isa = PBXFileReference; fileEncoding = 4; lastKnownFileType = sourcecode.c.h; path = RACKVOTrampoline.h; sourceTree = "<group>"; };
-		D0479774196670900066B267 /* RACKVOTrampoline.m */ = {isa = PBXFileReference; fileEncoding = 4; lastKnownFileType = sourcecode.c.objc; path = RACKVOTrampoline.m; sourceTree = "<group>"; };
-		D0479775196670900066B267 /* RACMulticastConnection.h */ = {isa = PBXFileReference; fileEncoding = 4; lastKnownFileType = sourcecode.c.h; path = RACMulticastConnection.h; sourceTree = "<group>"; };
-		D0479776196670900066B267 /* RACMulticastConnection.m */ = {isa = PBXFileReference; fileEncoding = 4; lastKnownFileType = sourcecode.c.objc; path = RACMulticastConnection.m; sourceTree = "<group>"; };
-		D0479777196670900066B267 /* RACMulticastConnection+Private.h */ = {isa = PBXFileReference; fileEncoding = 4; lastKnownFileType = sourcecode.c.h; path = "RACMulticastConnection+Private.h"; sourceTree = "<group>"; };
-		D0479778196670900066B267 /* RACObjCRuntime.h */ = {isa = PBXFileReference; fileEncoding = 4; lastKnownFileType = sourcecode.c.h; path = RACObjCRuntime.h; sourceTree = "<group>"; };
-		D0479779196670900066B267 /* RACObjCRuntime.m */ = {isa = PBXFileReference; fileEncoding = 4; lastKnownFileType = sourcecode.c.objc; path = RACObjCRuntime.m; sourceTree = "<group>"; };
-		D047977A196670900066B267 /* RACPassthroughSubscriber.h */ = {isa = PBXFileReference; fileEncoding = 4; lastKnownFileType = sourcecode.c.h; path = RACPassthroughSubscriber.h; sourceTree = "<group>"; };
-		D047977B196670900066B267 /* RACPassthroughSubscriber.m */ = {isa = PBXFileReference; fileEncoding = 4; lastKnownFileType = sourcecode.c.objc; path = RACPassthroughSubscriber.m; sourceTree = "<group>"; };
-		D047977C196670900066B267 /* RACQueueScheduler.h */ = {isa = PBXFileReference; fileEncoding = 4; lastKnownFileType = sourcecode.c.h; path = RACQueueScheduler.h; sourceTree = "<group>"; };
-		D047977D196670900066B267 /* RACQueueScheduler.m */ = {isa = PBXFileReference; fileEncoding = 4; lastKnownFileType = sourcecode.c.objc; path = RACQueueScheduler.m; sourceTree = "<group>"; };
-		D047977E196670900066B267 /* RACQueueScheduler+Subclass.h */ = {isa = PBXFileReference; fileEncoding = 4; lastKnownFileType = sourcecode.c.h; path = "RACQueueScheduler+Subclass.h"; sourceTree = "<group>"; };
-		D047977F196670900066B267 /* RACReplaySubject.h */ = {isa = PBXFileReference; fileEncoding = 4; lastKnownFileType = sourcecode.c.h; path = RACReplaySubject.h; sourceTree = "<group>"; };
-		D0479780196670900066B267 /* RACReplaySubject.m */ = {isa = PBXFileReference; fileEncoding = 4; lastKnownFileType = sourcecode.c.objc; path = RACReplaySubject.m; sourceTree = "<group>"; };
-		D0479781196670900066B267 /* RACReturnSignal.h */ = {isa = PBXFileReference; fileEncoding = 4; lastKnownFileType = sourcecode.c.h; path = RACReturnSignal.h; sourceTree = "<group>"; };
-		D0479782196670900066B267 /* RACReturnSignal.m */ = {isa = PBXFileReference; fileEncoding = 4; lastKnownFileType = sourcecode.c.objc; path = RACReturnSignal.m; sourceTree = "<group>"; };
-		D0479783196670900066B267 /* RACScheduler.h */ = {isa = PBXFileReference; fileEncoding = 4; lastKnownFileType = sourcecode.c.h; path = RACScheduler.h; sourceTree = "<group>"; };
-		D0479784196670900066B267 /* RACScheduler.m */ = {isa = PBXFileReference; fileEncoding = 4; lastKnownFileType = sourcecode.c.objc; path = RACScheduler.m; sourceTree = "<group>"; };
-		D0479785196670900066B267 /* RACScheduler+Private.h */ = {isa = PBXFileReference; fileEncoding = 4; lastKnownFileType = sourcecode.c.h; path = "RACScheduler+Private.h"; sourceTree = "<group>"; };
-		D0479786196670900066B267 /* RACScheduler+Subclass.h */ = {isa = PBXFileReference; fileEncoding = 4; lastKnownFileType = sourcecode.c.h; path = "RACScheduler+Subclass.h"; sourceTree = "<group>"; };
-		D0479787196670900066B267 /* RACScopedDisposable.h */ = {isa = PBXFileReference; fileEncoding = 4; lastKnownFileType = sourcecode.c.h; path = RACScopedDisposable.h; sourceTree = "<group>"; };
-		D0479788196670900066B267 /* RACScopedDisposable.m */ = {isa = PBXFileReference; fileEncoding = 4; lastKnownFileType = sourcecode.c.objc; path = RACScopedDisposable.m; sourceTree = "<group>"; };
-		D0479789196670900066B267 /* RACSequence.h */ = {isa = PBXFileReference; fileEncoding = 4; lastKnownFileType = sourcecode.c.h; path = RACSequence.h; sourceTree = "<group>"; };
-		D047978A196670900066B267 /* RACSequence.m */ = {isa = PBXFileReference; fileEncoding = 4; lastKnownFileType = sourcecode.c.objc; path = RACSequence.m; sourceTree = "<group>"; };
-		D047978B196670900066B267 /* RACSerialDisposable.h */ = {isa = PBXFileReference; fileEncoding = 4; lastKnownFileType = sourcecode.c.h; path = RACSerialDisposable.h; sourceTree = "<group>"; };
-		D047978C196670900066B267 /* RACSerialDisposable.m */ = {isa = PBXFileReference; fileEncoding = 4; lastKnownFileType = sourcecode.c.objc; path = RACSerialDisposable.m; sourceTree = "<group>"; };
-		D047978D196670900066B267 /* RACSignal.h */ = {isa = PBXFileReference; fileEncoding = 4; lastKnownFileType = sourcecode.c.h; path = RACSignal.h; sourceTree = "<group>"; };
-		D047978E196670900066B267 /* RACSignal.m */ = {isa = PBXFileReference; fileEncoding = 4; lastKnownFileType = sourcecode.c.objc; path = RACSignal.m; sourceTree = "<group>"; };
-		D047978F196670900066B267 /* RACSignal+Operations.h */ = {isa = PBXFileReference; fileEncoding = 4; lastKnownFileType = sourcecode.c.h; path = "RACSignal+Operations.h"; sourceTree = "<group>"; };
-		D0479790196670900066B267 /* RACSignal+Operations.m */ = {isa = PBXFileReference; fileEncoding = 4; lastKnownFileType = sourcecode.c.objc; path = "RACSignal+Operations.m"; sourceTree = "<group>"; };
-		D0479791196670900066B267 /* RACSignalProvider.d */ = {isa = PBXFileReference; fileEncoding = 4; lastKnownFileType = sourcecode.dtrace; path = RACSignalProvider.d; sourceTree = "<group>"; };
-		D0479792196670900066B267 /* RACSignalSequence.h */ = {isa = PBXFileReference; fileEncoding = 4; lastKnownFileType = sourcecode.c.h; path = RACSignalSequence.h; sourceTree = "<group>"; };
-		D0479793196670900066B267 /* RACSignalSequence.m */ = {isa = PBXFileReference; fileEncoding = 4; lastKnownFileType = sourcecode.c.objc; path = RACSignalSequence.m; sourceTree = "<group>"; };
-		D0479794196670900066B267 /* RACStream.h */ = {isa = PBXFileReference; fileEncoding = 4; lastKnownFileType = sourcecode.c.h; path = RACStream.h; sourceTree = "<group>"; };
-		D0479795196670900066B267 /* RACStream.m */ = {isa = PBXFileReference; fileEncoding = 4; lastKnownFileType = sourcecode.c.objc; path = RACStream.m; sourceTree = "<group>"; };
-		D0479796196670900066B267 /* RACStream+Private.h */ = {isa = PBXFileReference; fileEncoding = 4; lastKnownFileType = sourcecode.c.h; path = "RACStream+Private.h"; sourceTree = "<group>"; };
-		D0479797196670900066B267 /* RACStringSequence.h */ = {isa = PBXFileReference; fileEncoding = 4; lastKnownFileType = sourcecode.c.h; path = RACStringSequence.h; sourceTree = "<group>"; };
-		D0479798196670900066B267 /* RACStringSequence.m */ = {isa = PBXFileReference; fileEncoding = 4; lastKnownFileType = sourcecode.c.objc; path = RACStringSequence.m; sourceTree = "<group>"; };
-		D0479799196670900066B267 /* RACSubject.h */ = {isa = PBXFileReference; fileEncoding = 4; lastKnownFileType = sourcecode.c.h; path = RACSubject.h; sourceTree = "<group>"; };
-		D047979A196670900066B267 /* RACSubject.m */ = {isa = PBXFileReference; fileEncoding = 4; lastKnownFileType = sourcecode.c.objc; path = RACSubject.m; sourceTree = "<group>"; };
-		D047979B196670900066B267 /* RACSubscriber.h */ = {isa = PBXFileReference; fileEncoding = 4; lastKnownFileType = sourcecode.c.h; path = RACSubscriber.h; sourceTree = "<group>"; };
-		D047979C196670900066B267 /* RACSubscriber.m */ = {isa = PBXFileReference; fileEncoding = 4; lastKnownFileType = sourcecode.c.objc; path = RACSubscriber.m; sourceTree = "<group>"; };
-		D047979D196670900066B267 /* RACSubscriber+Private.h */ = {isa = PBXFileReference; fileEncoding = 4; lastKnownFileType = sourcecode.c.h; path = "RACSubscriber+Private.h"; sourceTree = "<group>"; };
-		D047979E196670900066B267 /* RACSubscriptingAssignmentTrampoline.h */ = {isa = PBXFileReference; fileEncoding = 4; lastKnownFileType = sourcecode.c.h; path = RACSubscriptingAssignmentTrampoline.h; sourceTree = "<group>"; };
-		D047979F196670900066B267 /* RACSubscriptingAssignmentTrampoline.m */ = {isa = PBXFileReference; fileEncoding = 4; lastKnownFileType = sourcecode.c.objc; path = RACSubscriptingAssignmentTrampoline.m; sourceTree = "<group>"; };
-		D04797A0196670900066B267 /* RACSubscriptionScheduler.h */ = {isa = PBXFileReference; fileEncoding = 4; lastKnownFileType = sourcecode.c.h; path = RACSubscriptionScheduler.h; sourceTree = "<group>"; };
-		D04797A1196670900066B267 /* RACSubscriptionScheduler.m */ = {isa = PBXFileReference; fileEncoding = 4; lastKnownFileType = sourcecode.c.objc; path = RACSubscriptionScheduler.m; sourceTree = "<group>"; };
-		D04797A2196670900066B267 /* RACTargetQueueScheduler.h */ = {isa = PBXFileReference; fileEncoding = 4; lastKnownFileType = sourcecode.c.h; path = RACTargetQueueScheduler.h; sourceTree = "<group>"; };
-		D04797A3196670900066B267 /* RACTargetQueueScheduler.m */ = {isa = PBXFileReference; fileEncoding = 4; lastKnownFileType = sourcecode.c.objc; path = RACTargetQueueScheduler.m; sourceTree = "<group>"; };
-		D04797A4196670900066B267 /* RACTestScheduler.h */ = {isa = PBXFileReference; fileEncoding = 4; lastKnownFileType = sourcecode.c.h; path = RACTestScheduler.h; sourceTree = "<group>"; };
-		D04797A5196670900066B267 /* RACTestScheduler.m */ = {isa = PBXFileReference; fileEncoding = 4; lastKnownFileType = sourcecode.c.objc; path = RACTestScheduler.m; sourceTree = "<group>"; };
-		D04797A6196670900066B267 /* RACTuple.h */ = {isa = PBXFileReference; fileEncoding = 4; lastKnownFileType = sourcecode.c.h; path = RACTuple.h; sourceTree = "<group>"; };
-		D04797A7196670900066B267 /* RACTuple.m */ = {isa = PBXFileReference; fileEncoding = 4; lastKnownFileType = sourcecode.c.objc; path = RACTuple.m; sourceTree = "<group>"; };
-		D04797A8196670900066B267 /* RACTupleSequence.h */ = {isa = PBXFileReference; fileEncoding = 4; lastKnownFileType = sourcecode.c.h; path = RACTupleSequence.h; sourceTree = "<group>"; };
-		D04797A9196670900066B267 /* RACTupleSequence.m */ = {isa = PBXFileReference; fileEncoding = 4; lastKnownFileType = sourcecode.c.objc; path = RACTupleSequence.m; sourceTree = "<group>"; };
-		D04797AA196670900066B267 /* RACUnarySequence.h */ = {isa = PBXFileReference; fileEncoding = 4; lastKnownFileType = sourcecode.c.h; path = RACUnarySequence.h; sourceTree = "<group>"; };
-		D04797AB196670900066B267 /* RACUnarySequence.m */ = {isa = PBXFileReference; fileEncoding = 4; lastKnownFileType = sourcecode.c.objc; path = RACUnarySequence.m; sourceTree = "<group>"; };
-		D04797AC196670900066B267 /* RACUnit.h */ = {isa = PBXFileReference; fileEncoding = 4; lastKnownFileType = sourcecode.c.h; path = RACUnit.h; sourceTree = "<group>"; };
-		D04797AD196670900066B267 /* RACUnit.m */ = {isa = PBXFileReference; fileEncoding = 4; lastKnownFileType = sourcecode.c.objc; path = RACUnit.m; sourceTree = "<group>"; };
-		D04797AE196670900066B267 /* RACValueTransformer.h */ = {isa = PBXFileReference; fileEncoding = 4; lastKnownFileType = sourcecode.c.h; path = RACValueTransformer.h; sourceTree = "<group>"; };
-		D04797AF196670900066B267 /* RACValueTransformer.m */ = {isa = PBXFileReference; fileEncoding = 4; lastKnownFileType = sourcecode.c.objc; path = RACValueTransformer.m; sourceTree = "<group>"; };
-		D04797B0196670900066B267 /* ReactiveCocoa-Bridging-Header.h */ = {isa = PBXFileReference; fileEncoding = 4; lastKnownFileType = sourcecode.c.h; path = "ReactiveCocoa-Bridging-Header.h"; sourceTree = "<group>"; };
-		D04797B3196670900066B267 /* Scheduler.swift */ = {isa = PBXFileReference; fileEncoding = 4; lastKnownFileType = sourcecode.swift; path = Scheduler.swift; sourceTree = "<group>"; };
-		D04797B4196670900066B267 /* HotSignal.swift */ = {isa = PBXFileReference; fileEncoding = 4; lastKnownFileType = sourcecode.swift; path = HotSignal.swift; sourceTree = "<group>"; };
-		D04797B7196670900066B267 /* UIActionSheet+RACSignalSupport.h */ = {isa = PBXFileReference; fileEncoding = 4; lastKnownFileType = sourcecode.c.h; path = "UIActionSheet+RACSignalSupport.h"; sourceTree = "<group>"; };
-		D04797B8196670900066B267 /* UIActionSheet+RACSignalSupport.m */ = {isa = PBXFileReference; fileEncoding = 4; lastKnownFileType = sourcecode.c.objc; path = "UIActionSheet+RACSignalSupport.m"; sourceTree = "<group>"; };
-		D04797B9196670900066B267 /* UIAlertView+RACSignalSupport.h */ = {isa = PBXFileReference; fileEncoding = 4; lastKnownFileType = sourcecode.c.h; path = "UIAlertView+RACSignalSupport.h"; sourceTree = "<group>"; };
-		D04797BA196670900066B267 /* UIAlertView+RACSignalSupport.m */ = {isa = PBXFileReference; fileEncoding = 4; lastKnownFileType = sourcecode.c.objc; path = "UIAlertView+RACSignalSupport.m"; sourceTree = "<group>"; };
-		D04797BB196670900066B267 /* UIBarButtonItem+RACCommandSupport.h */ = {isa = PBXFileReference; fileEncoding = 4; lastKnownFileType = sourcecode.c.h; path = "UIBarButtonItem+RACCommandSupport.h"; sourceTree = "<group>"; };
-		D04797BC196670900066B267 /* UIBarButtonItem+RACCommandSupport.m */ = {isa = PBXFileReference; fileEncoding = 4; lastKnownFileType = sourcecode.c.objc; path = "UIBarButtonItem+RACCommandSupport.m"; sourceTree = "<group>"; };
-		D04797BD196670900066B267 /* UIButton+RACCommandSupport.h */ = {isa = PBXFileReference; fileEncoding = 4; lastKnownFileType = sourcecode.c.h; path = "UIButton+RACCommandSupport.h"; sourceTree = "<group>"; };
-		D04797BE196670900066B267 /* UIButton+RACCommandSupport.m */ = {isa = PBXFileReference; fileEncoding = 4; lastKnownFileType = sourcecode.c.objc; path = "UIButton+RACCommandSupport.m"; sourceTree = "<group>"; };
-		D04797BF196670900066B267 /* UICollectionReusableView+RACSignalSupport.h */ = {isa = PBXFileReference; fileEncoding = 4; lastKnownFileType = sourcecode.c.h; path = "UICollectionReusableView+RACSignalSupport.h"; sourceTree = "<group>"; };
-		D04797C0196670900066B267 /* UICollectionReusableView+RACSignalSupport.m */ = {isa = PBXFileReference; fileEncoding = 4; lastKnownFileType = sourcecode.c.objc; path = "UICollectionReusableView+RACSignalSupport.m"; sourceTree = "<group>"; };
-		D04797C1196670900066B267 /* UIControl+RACSignalSupport.h */ = {isa = PBXFileReference; fileEncoding = 4; lastKnownFileType = sourcecode.c.h; path = "UIControl+RACSignalSupport.h"; sourceTree = "<group>"; };
-		D04797C2196670900066B267 /* UIControl+RACSignalSupport.m */ = {isa = PBXFileReference; fileEncoding = 4; lastKnownFileType = sourcecode.c.objc; path = "UIControl+RACSignalSupport.m"; sourceTree = "<group>"; };
-		D04797C3196670900066B267 /* UIControl+RACSignalSupportPrivate.h */ = {isa = PBXFileReference; fileEncoding = 4; lastKnownFileType = sourcecode.c.h; path = "UIControl+RACSignalSupportPrivate.h"; sourceTree = "<group>"; };
-		D04797C4196670900066B267 /* UIControl+RACSignalSupportPrivate.m */ = {isa = PBXFileReference; fileEncoding = 4; lastKnownFileType = sourcecode.c.objc; path = "UIControl+RACSignalSupportPrivate.m"; sourceTree = "<group>"; };
-		D04797C5196670900066B267 /* UIDatePicker+RACSignalSupport.h */ = {isa = PBXFileReference; fileEncoding = 4; lastKnownFileType = sourcecode.c.h; path = "UIDatePicker+RACSignalSupport.h"; sourceTree = "<group>"; };
-		D04797C6196670900066B267 /* UIDatePicker+RACSignalSupport.m */ = {isa = PBXFileReference; fileEncoding = 4; lastKnownFileType = sourcecode.c.objc; path = "UIDatePicker+RACSignalSupport.m"; sourceTree = "<group>"; };
-		D04797C7196670900066B267 /* UIGestureRecognizer+RACSignalSupport.h */ = {isa = PBXFileReference; fileEncoding = 4; lastKnownFileType = sourcecode.c.h; path = "UIGestureRecognizer+RACSignalSupport.h"; sourceTree = "<group>"; };
-		D04797C8196670900066B267 /* UIGestureRecognizer+RACSignalSupport.m */ = {isa = PBXFileReference; fileEncoding = 4; lastKnownFileType = sourcecode.c.objc; path = "UIGestureRecognizer+RACSignalSupport.m"; sourceTree = "<group>"; };
-		D04797C9196670900066B267 /* UIImagePickerController+RACSignalSupport.h */ = {isa = PBXFileReference; fileEncoding = 4; lastKnownFileType = sourcecode.c.h; path = "UIImagePickerController+RACSignalSupport.h"; sourceTree = "<group>"; };
-		D04797CA196670900066B267 /* UIImagePickerController+RACSignalSupport.m */ = {isa = PBXFileReference; fileEncoding = 4; lastKnownFileType = sourcecode.c.objc; path = "UIImagePickerController+RACSignalSupport.m"; sourceTree = "<group>"; };
-		D04797CB196670900066B267 /* UIRefreshControl+RACCommandSupport.h */ = {isa = PBXFileReference; fileEncoding = 4; lastKnownFileType = sourcecode.c.h; path = "UIRefreshControl+RACCommandSupport.h"; sourceTree = "<group>"; };
-		D04797CC196670900066B267 /* UIRefreshControl+RACCommandSupport.m */ = {isa = PBXFileReference; fileEncoding = 4; lastKnownFileType = sourcecode.c.objc; path = "UIRefreshControl+RACCommandSupport.m"; sourceTree = "<group>"; };
-		D04797CD196670900066B267 /* UISegmentedControl+RACSignalSupport.h */ = {isa = PBXFileReference; fileEncoding = 4; lastKnownFileType = sourcecode.c.h; path = "UISegmentedControl+RACSignalSupport.h"; sourceTree = "<group>"; };
-		D04797CE196670900066B267 /* UISegmentedControl+RACSignalSupport.m */ = {isa = PBXFileReference; fileEncoding = 4; lastKnownFileType = sourcecode.c.objc; path = "UISegmentedControl+RACSignalSupport.m"; sourceTree = "<group>"; };
-		D04797CF196670900066B267 /* UISlider+RACSignalSupport.h */ = {isa = PBXFileReference; fileEncoding = 4; lastKnownFileType = sourcecode.c.h; path = "UISlider+RACSignalSupport.h"; sourceTree = "<group>"; };
-		D04797D0196670900066B267 /* UISlider+RACSignalSupport.m */ = {isa = PBXFileReference; fileEncoding = 4; lastKnownFileType = sourcecode.c.objc; path = "UISlider+RACSignalSupport.m"; sourceTree = "<group>"; };
-		D04797D1196670900066B267 /* UIStepper+RACSignalSupport.h */ = {isa = PBXFileReference; fileEncoding = 4; lastKnownFileType = sourcecode.c.h; path = "UIStepper+RACSignalSupport.h"; sourceTree = "<group>"; };
-		D04797D2196670900066B267 /* UIStepper+RACSignalSupport.m */ = {isa = PBXFileReference; fileEncoding = 4; lastKnownFileType = sourcecode.c.objc; path = "UIStepper+RACSignalSupport.m"; sourceTree = "<group>"; };
-		D04797D3196670900066B267 /* UISwitch+RACSignalSupport.h */ = {isa = PBXFileReference; fileEncoding = 4; lastKnownFileType = sourcecode.c.h; path = "UISwitch+RACSignalSupport.h"; sourceTree = "<group>"; };
-		D04797D4196670900066B267 /* UISwitch+RACSignalSupport.m */ = {isa = PBXFileReference; fileEncoding = 4; lastKnownFileType = sourcecode.c.objc; path = "UISwitch+RACSignalSupport.m"; sourceTree = "<group>"; };
-		D04797D5196670900066B267 /* UITableViewCell+RACSignalSupport.h */ = {isa = PBXFileReference; fileEncoding = 4; lastKnownFileType = sourcecode.c.h; path = "UITableViewCell+RACSignalSupport.h"; sourceTree = "<group>"; };
-		D04797D6196670900066B267 /* UITableViewCell+RACSignalSupport.m */ = {isa = PBXFileReference; fileEncoding = 4; lastKnownFileType = sourcecode.c.objc; path = "UITableViewCell+RACSignalSupport.m"; sourceTree = "<group>"; };
-		D04797D7196670900066B267 /* UITableViewHeaderFooterView+RACSignalSupport.h */ = {isa = PBXFileReference; fileEncoding = 4; lastKnownFileType = sourcecode.c.h; path = "UITableViewHeaderFooterView+RACSignalSupport.h"; sourceTree = "<group>"; };
-		D04797D8196670900066B267 /* UITableViewHeaderFooterView+RACSignalSupport.m */ = {isa = PBXFileReference; fileEncoding = 4; lastKnownFileType = sourcecode.c.objc; path = "UITableViewHeaderFooterView+RACSignalSupport.m"; sourceTree = "<group>"; };
-		D04797D9196670900066B267 /* UITextField+RACSignalSupport.h */ = {isa = PBXFileReference; fileEncoding = 4; lastKnownFileType = sourcecode.c.h; path = "UITextField+RACSignalSupport.h"; sourceTree = "<group>"; };
-		D04797DA196670900066B267 /* UITextField+RACSignalSupport.m */ = {isa = PBXFileReference; fileEncoding = 4; lastKnownFileType = sourcecode.c.objc; path = "UITextField+RACSignalSupport.m"; sourceTree = "<group>"; };
-		D04797DB196670900066B267 /* UITextView+RACSignalSupport.h */ = {isa = PBXFileReference; fileEncoding = 4; lastKnownFileType = sourcecode.c.h; path = "UITextView+RACSignalSupport.h"; sourceTree = "<group>"; };
-		D04797DC196670900066B267 /* UITextView+RACSignalSupport.m */ = {isa = PBXFileReference; fileEncoding = 4; lastKnownFileType = sourcecode.c.objc; path = "UITextView+RACSignalSupport.m"; sourceTree = "<group>"; };
-		D0479986196671DF0066B267 /* EXTKeyPathCoding.h */ = {isa = PBXFileReference; fileEncoding = 4; lastKnownFileType = sourcecode.c.h; path = EXTKeyPathCoding.h; sourceTree = "<group>"; };
-		D0479987196671DF0066B267 /* EXTRuntimeExtensions.h */ = {isa = PBXFileReference; fileEncoding = 4; lastKnownFileType = sourcecode.c.h; path = EXTRuntimeExtensions.h; sourceTree = "<group>"; };
-		D0479988196671DF0066B267 /* EXTRuntimeExtensions.m */ = {isa = PBXFileReference; fileEncoding = 4; lastKnownFileType = sourcecode.c.objc; path = EXTRuntimeExtensions.m; sourceTree = "<group>"; };
-		D0479989196671DF0066B267 /* EXTScope.h */ = {isa = PBXFileReference; fileEncoding = 4; lastKnownFileType = sourcecode.c.h; path = EXTScope.h; sourceTree = "<group>"; };
-		D047998A196671DF0066B267 /* metamacros.h */ = {isa = PBXFileReference; fileEncoding = 4; lastKnownFileType = sourcecode.c.h; path = metamacros.h; sourceTree = "<group>"; };
-		D0479995196673730066B267 /* ReactiveCocoa-Prefix.pch */ = {isa = PBXFileReference; lastKnownFileType = sourcecode.c.h; path = "ReactiveCocoa-Prefix.pch"; sourceTree = "<group>"; };
-		D047999E196678F20066B267 /* ObjectiveCBridgingSpec.swift */ = {isa = PBXFileReference; fileEncoding = 4; lastKnownFileType = sourcecode.swift; path = ObjectiveCBridgingSpec.swift; sourceTree = "<group>"; };
-		D095745719733F74002D44C1 /* AtomicSpec.swift */ = {isa = PBXFileReference; fileEncoding = 4; lastKnownFileType = sourcecode.swift; path = AtomicSpec.swift; sourceTree = "<group>"; };
-		D095745A197341C2002D44C1 /* BagSpec.swift */ = {isa = PBXFileReference; fileEncoding = 4; lastKnownFileType = sourcecode.swift; path = BagSpec.swift; sourceTree = "<group>"; };
-		D095745D197344E3002D44C1 /* DisposableSpec.swift */ = {isa = PBXFileReference; fileEncoding = 4; lastKnownFileType = sourcecode.swift; path = DisposableSpec.swift; sourceTree = "<group>"; };
-		D09574601973506C002D44C1 /* SchedulerSpec.swift */ = {isa = PBXFileReference; fileEncoding = 4; lastKnownFileType = sourcecode.swift; path = SchedulerSpec.swift; sourceTree = "<group>"; };
-		D09C6CBB198F4931008E129B /* Quick.framework */ = {isa = PBXFileReference; lastKnownFileType = wrapper.framework; path = Quick.framework; sourceTree = BUILT_PRODUCTS_DIR; };
-		D0AFFF1919CF2EF70078D030 /* Nimble.framework */ = {isa = PBXFileReference; lastKnownFileType = wrapper.framework; name = Nimble.framework; path = ../External/Quick/Externals/Nimble/build/Debug/Nimble.framework; sourceTree = "<group>"; };
-		D0AFFF1B19CF2EFC0078D030 /* Nimble.framework */ = {isa = PBXFileReference; lastKnownFileType = wrapper.framework; name = Nimble.framework; path = "../External/Quick/Externals/Nimble/build/Debug-iphoneos/Nimble.framework"; sourceTree = "<group>"; };
-		D0CBD3FA19EC93E60049520D /* ObservableProperty.swift */ = {isa = PBXFileReference; fileEncoding = 4; lastKnownFileType = sourcecode.swift; path = ObservableProperty.swift; sourceTree = "<group>"; };
-		D0E3CF541973AFC7004FD181 /* Errors.swift */ = {isa = PBXFileReference; fileEncoding = 4; lastKnownFileType = sourcecode.swift; path = Errors.swift; sourceTree = "<group>"; };
-=======
 		D037642A19EDA41200A782A9 /* NSArray+RACSequenceAdditions.h */ = {isa = PBXFileReference; fileEncoding = 4; lastKnownFileType = sourcecode.c.h; path = "NSArray+RACSequenceAdditions.h"; sourceTree = "<group>"; };
 		D037642B19EDA41200A782A9 /* NSArray+RACSequenceAdditions.m */ = {isa = PBXFileReference; fileEncoding = 4; lastKnownFileType = sourcecode.c.objc; path = "NSArray+RACSequenceAdditions.m"; sourceTree = "<group>"; };
 		D037642C19EDA41200A782A9 /* NSControl+RACCommandSupport.h */ = {isa = PBXFileReference; fileEncoding = 4; lastKnownFileType = sourcecode.c.h; path = "NSControl+RACCommandSupport.h"; sourceTree = "<group>"; };
@@ -1392,10 +747,12 @@
 		D047263B19E49FE8006002AA /* Mac-StaticLibrary.xcconfig */ = {isa = PBXFileReference; lastKnownFileType = text.xcconfig; path = "Mac-StaticLibrary.xcconfig"; sourceTree = "<group>"; };
 		D047263C19E49FE8006002AA /* README.md */ = {isa = PBXFileReference; lastKnownFileType = net.daringfireball.markdown; path = README.md; sourceTree = "<group>"; };
 		D05E662419EDD82000904ACA /* Nimble.framework */ = {isa = PBXFileReference; explicitFileType = wrapper.framework; path = Nimble.framework; sourceTree = BUILT_PRODUCTS_DIR; };
+		D097CE3619EF7AF5005A201C /* ColdSignal.swift */ = {isa = PBXFileReference; fileEncoding = 4; lastKnownFileType = sourcecode.swift; path = ColdSignal.swift; sourceTree = "<group>"; };
+		D097CE3719EF7AF5005A201C /* HotSignal.swift */ = {isa = PBXFileReference; fileEncoding = 4; lastKnownFileType = sourcecode.swift; path = HotSignal.swift; sourceTree = "<group>"; };
+		D097CE3819EF7AF5005A201C /* ObservableProperty.swift */ = {isa = PBXFileReference; fileEncoding = 4; lastKnownFileType = sourcecode.swift; path = ObservableProperty.swift; sourceTree = "<group>"; };
 		D0C312BA19EF2A5800984962 /* Action.swift */ = {isa = PBXFileReference; fileEncoding = 4; lastKnownFileType = sourcecode.swift; path = Action.swift; sourceTree = "<group>"; };
 		D0C312BB19EF2A5800984962 /* Atomic.swift */ = {isa = PBXFileReference; fileEncoding = 4; lastKnownFileType = sourcecode.swift; path = Atomic.swift; sourceTree = "<group>"; };
 		D0C312BC19EF2A5800984962 /* Bag.swift */ = {isa = PBXFileReference; fileEncoding = 4; lastKnownFileType = sourcecode.swift; path = Bag.swift; sourceTree = "<group>"; };
-		D0C312BD19EF2A5800984962 /* Consumer.swift */ = {isa = PBXFileReference; fileEncoding = 4; lastKnownFileType = sourcecode.swift; path = Consumer.swift; sourceTree = "<group>"; };
 		D0C312BE19EF2A5800984962 /* Disposable.swift */ = {isa = PBXFileReference; fileEncoding = 4; lastKnownFileType = sourcecode.swift; path = Disposable.swift; sourceTree = "<group>"; };
 		D0C312BF19EF2A5800984962 /* Errors.swift */ = {isa = PBXFileReference; fileEncoding = 4; lastKnownFileType = sourcecode.swift; path = Errors.swift; sourceTree = "<group>"; };
 		D0C312C019EF2A5800984962 /* Event.swift */ = {isa = PBXFileReference; fileEncoding = 4; lastKnownFileType = sourcecode.swift; path = Event.swift; sourceTree = "<group>"; };
@@ -1404,11 +761,7 @@
 		D0C312C319EF2A5800984962 /* NSURLSessionExtensions.swift */ = {isa = PBXFileReference; fileEncoding = 4; lastKnownFileType = sourcecode.swift; path = NSURLSessionExtensions.swift; sourceTree = "<group>"; };
 		D0C312C419EF2A5800984962 /* ObjectiveCBridging.swift */ = {isa = PBXFileReference; fileEncoding = 4; lastKnownFileType = sourcecode.swift; path = ObjectiveCBridging.swift; sourceTree = "<group>"; };
 		D0C312C519EF2A5800984962 /* OptionalExtensions.swift */ = {isa = PBXFileReference; fileEncoding = 4; lastKnownFileType = sourcecode.swift; path = OptionalExtensions.swift; sourceTree = "<group>"; };
-		D0C312C619EF2A5800984962 /* Producer.swift */ = {isa = PBXFileReference; fileEncoding = 4; lastKnownFileType = sourcecode.swift; path = Producer.swift; sourceTree = "<group>"; };
-		D0C312C719EF2A5800984962 /* Promise.swift */ = {isa = PBXFileReference; fileEncoding = 4; lastKnownFileType = sourcecode.swift; path = Promise.swift; sourceTree = "<group>"; };
 		D0C312C819EF2A5800984962 /* Scheduler.swift */ = {isa = PBXFileReference; fileEncoding = 4; lastKnownFileType = sourcecode.swift; path = Scheduler.swift; sourceTree = "<group>"; };
-		D0C312C919EF2A5800984962 /* Signal.swift */ = {isa = PBXFileReference; fileEncoding = 4; lastKnownFileType = sourcecode.swift; path = Signal.swift; sourceTree = "<group>"; };
-		D0C312CA19EF2A5800984962 /* SignalingProperty.swift */ = {isa = PBXFileReference; fileEncoding = 4; lastKnownFileType = sourcecode.swift; path = SignalingProperty.swift; sourceTree = "<group>"; };
 		D0C312EE19EF2A7700984962 /* AtomicSpec.swift */ = {isa = PBXFileReference; fileEncoding = 4; lastKnownFileType = sourcecode.swift; path = AtomicSpec.swift; sourceTree = "<group>"; };
 		D0C312EF19EF2A7700984962 /* BagSpec.swift */ = {isa = PBXFileReference; fileEncoding = 4; lastKnownFileType = sourcecode.swift; path = BagSpec.swift; sourceTree = "<group>"; };
 		D0C312F019EF2A7700984962 /* DisposableSpec.swift */ = {isa = PBXFileReference; fileEncoding = 4; lastKnownFileType = sourcecode.swift; path = DisposableSpec.swift; sourceTree = "<group>"; };
@@ -1423,7 +776,6 @@
 		D0C3131C19EF2D9700984962 /* RACTestUIButton.h */ = {isa = PBXFileReference; fileEncoding = 4; lastKnownFileType = sourcecode.c.h; path = RACTestUIButton.h; sourceTree = "<group>"; };
 		D0C3131D19EF2D9700984962 /* RACTestUIButton.m */ = {isa = PBXFileReference; fileEncoding = 4; lastKnownFileType = sourcecode.c.objc; path = RACTestUIButton.m; sourceTree = "<group>"; };
 		D0C3132B19EF2FA300984962 /* LlamaKit.framework */ = {isa = PBXFileReference; lastKnownFileType = wrapper.framework; path = LlamaKit.framework; sourceTree = BUILT_PRODUCTS_DIR; };
->>>>>>> 59656d4e
 /* End PBXFileReference section */
 
 /* Begin PBXFrameworksBuildPhase section */
@@ -1874,41 +1226,21 @@
 		D0C312B919EF2A3000984962 /* Swift */ = {
 			isa = PBXGroup;
 			children = (
-<<<<<<< HEAD
-				D0479709196670900066B267 /* Action.swift */,
-				D047970B196670900066B267 /* Atomic.swift */,
-				D036AA4A196FB7CB00B49B76 /* Bag.swift */,
-				D0479748196670900066B267 /* ColdSignal.swift */,
-				D047970F196670900066B267 /* Disposable.swift */,
-				D0E3CF541973AFC7004FD181 /* Errors.swift */,
-				D0479710196670900066B267 /* Event.swift */,
-				D04797B4196670900066B267 /* HotSignal.swift */,
-				D0297D3519D67D42009986A9 /* Identity.swift */,
-				D0479727196670900066B267 /* NSNotificationCenterExtensions.swift */,
-				D0479744196670900066B267 /* NSURLSessionExtensions.swift */,
-				D0479747196670900066B267 /* ObjectiveCBridging.swift */,
-				D0CBD3FA19EC93E60049520D /* ObservableProperty.swift */,
-				D02C14B0197243CB007127D4 /* OptionalExtensions.swift */,
-				D04797B3196670900066B267 /* Scheduler.swift */,
-=======
 				D0C312BA19EF2A5800984962 /* Action.swift */,
 				D0C312BB19EF2A5800984962 /* Atomic.swift */,
 				D0C312BC19EF2A5800984962 /* Bag.swift */,
-				D0C312BD19EF2A5800984962 /* Consumer.swift */,
+				D097CE3619EF7AF5005A201C /* ColdSignal.swift */,
 				D0C312BE19EF2A5800984962 /* Disposable.swift */,
 				D0C312BF19EF2A5800984962 /* Errors.swift */,
 				D0C312C019EF2A5800984962 /* Event.swift */,
+				D097CE3719EF7AF5005A201C /* HotSignal.swift */,
 				D0C312C119EF2A5800984962 /* Identity.swift */,
 				D0C312C219EF2A5800984962 /* NSNotificationCenterExtensions.swift */,
 				D0C312C319EF2A5800984962 /* NSURLSessionExtensions.swift */,
 				D0C312C419EF2A5800984962 /* ObjectiveCBridging.swift */,
+				D097CE3819EF7AF5005A201C /* ObservableProperty.swift */,
 				D0C312C519EF2A5800984962 /* OptionalExtensions.swift */,
-				D0C312C619EF2A5800984962 /* Producer.swift */,
-				D0C312C719EF2A5800984962 /* Promise.swift */,
 				D0C312C819EF2A5800984962 /* Scheduler.swift */,
-				D0C312C919EF2A5800984962 /* Signal.swift */,
-				D0C312CA19EF2A5800984962 /* SignalingProperty.swift */,
->>>>>>> 59656d4e
 			);
 			path = Swift;
 			sourceTree = "<group>";
@@ -2220,95 +1552,6 @@
 			isa = PBXSourcesBuildPhase;
 			buildActionMask = 2147483647;
 			files = (
-<<<<<<< HEAD
-				D036AA4B196FB7CB00B49B76 /* Bag.swift in Sources */,
-				D04798AF196670900066B267 /* RACKVOChannel.m in Sources */,
-				D0479897196670900066B267 /* RACEmptySignal.m in Sources */,
-				D04798DB196670900066B267 /* RACScopedDisposable.m in Sources */,
-				D0479801196670900066B267 /* NSDictionary+RACSequenceAdditions.m in Sources */,
-				D0479903196670900066B267 /* RACSubscriber.m in Sources */,
-				D04798BD196670900066B267 /* RACObjCRuntime.m in Sources */,
-				D04798A7196670900066B267 /* RACImmediateScheduler.m in Sources */,
-				D04798AB196670900066B267 /* RACIndexSetSequence.m in Sources */,
-				D0479831196670900066B267 /* NSObject+RACPropertySubscribing.m in Sources */,
-				D0479879196670900066B267 /* RACCompoundDisposable.m in Sources */,
-				D04797EB196670900066B267 /* Event.swift in Sources */,
-				D0479883196670900066B267 /* RACDisposable.m in Sources */,
-				D047989F196670900066B267 /* RACEvent.m in Sources */,
-				D0479911196670900066B267 /* RACTargetQueueScheduler.m in Sources */,
-				D047986D196670900066B267 /* RACBlockTrampoline.m in Sources */,
-				D04798DF196670900066B267 /* RACSequence.m in Sources */,
-				D04797F9196670900066B267 /* NSControl+RACTextSignalSupport.m in Sources */,
-				D04798CB196670900066B267 /* RACReplaySubject.m in Sources */,
-				D0CBD3F219EC8AB70049520D /* ColdSignal.swift in Sources */,
-				D047988B196670900066B267 /* RACDynamicSignal.m in Sources */,
-				D0479893196670900066B267 /* RACEmptySequence.m in Sources */,
-				D047988F196670900066B267 /* RACEagerSequence.m in Sources */,
-				D0E3CF551973AFC7004FD181 /* Errors.swift in Sources */,
-				D0479805196670900066B267 /* NSEnumerator+RACSequenceAdditions.m in Sources */,
-				D0479925196670900066B267 /* RACUnit.m in Sources */,
-				D047984D196670900066B267 /* NSText+RACSignalSupport.m in Sources */,
-				D0479909196670900066B267 /* RACSubscriptingAssignmentTrampoline.m in Sources */,
-				D047989B196670900066B267 /* RACErrorSignal.m in Sources */,
-				D04797F5196670900066B267 /* NSControl+RACCommandSupport.m in Sources */,
-				D0479811196670900066B267 /* NSInvocation+RACTypeParsing.m in Sources */,
-				D04798FB196670900066B267 /* RACStringSequence.m in Sources */,
-				D0479825196670900066B267 /* NSObject+RACDescription.m in Sources */,
-				D04798C5196670900066B267 /* RACQueueScheduler.m in Sources */,
-				D0479875196670900066B267 /* RACCommand.m in Sources */,
-				D04798F1196670900066B267 /* RACSignalSequence.m in Sources */,
-				D0479845196670900066B267 /* NSString+RACSequenceAdditions.m in Sources */,
-				D04798B3196670900066B267 /* RACKVOTrampoline.m in Sources */,
-				D0479821196670900066B267 /* NSObject+RACDeallocating.m in Sources */,
-				D0479921196670900066B267 /* RACUnarySequence.m in Sources */,
-				D047987F196670900066B267 /* RACDelegateProxy.m in Sources */,
-				D04798CF196670900066B267 /* RACReturnSignal.m in Sources */,
-				D04798B7196670900066B267 /* RACMulticastConnection.m in Sources */,
-				D0479871196670900066B267 /* RACChannel.m in Sources */,
-				D0479849196670900066B267 /* NSString+RACSupport.m in Sources */,
-				D0479841196670900066B267 /* NSString+RACKeyPathUtilities.m in Sources */,
-				D04798E3196670900066B267 /* RACSerialDisposable.m in Sources */,
-				D04798D3196670900066B267 /* RACScheduler.m in Sources */,
-				D0479887196670900066B267 /* RACDynamicSequence.m in Sources */,
-				D04798F5196670900066B267 /* RACStream.m in Sources */,
-				D04797F1196670900066B267 /* NSArray+RACSequenceAdditions.m in Sources */,
-				D047982D196670900066B267 /* NSObject+RACLifting.m in Sources */,
-				D04798E7196670900066B267 /* RACSignal.m in Sources */,
-				D047980D196670900066B267 /* NSIndexSet+RACSequenceAdditions.m in Sources */,
-				D04798FF196670900066B267 /* RACSubject.m in Sources */,
-				D0CBD3F619EC8F290049520D /* ObjectiveCBridging.swift in Sources */,
-				D047990D196670900066B267 /* RACSubscriptionScheduler.m in Sources */,
-				D0479929196670900066B267 /* RACValueTransformer.m in Sources */,
-				D0479835196670900066B267 /* NSObject+RACSelectorSignal.m in Sources */,
-				D04797FD196670900066B267 /* NSData+RACSupport.m in Sources */,
-				D04797E1196670900066B267 /* Atomic.swift in Sources */,
-				D04797E9196670900066B267 /* Disposable.swift in Sources */,
-				D0297D3619D67D42009986A9 /* Identity.swift in Sources */,
-				D047983D196670900066B267 /* NSSet+RACSequenceAdditions.m in Sources */,
-				D0479915196670900066B267 /* RACTestScheduler.m in Sources */,
-				D0479865196670900066B267 /* RACBacktrace.m in Sources */,
-				D0479829196670900066B267 /* NSObject+RACKVOWrapper.m in Sources */,
-				D0479839196670900066B267 /* NSOrderedSet+RACSequenceAdditions.m in Sources */,
-				D0479869196670900066B267 /* RACBehaviorSubject.m in Sources */,
-				D04798ED196670900066B267 /* RACSignalProvider.d in Sources */,
-				D0479861196670900066B267 /* RACArraySequence.m in Sources */,
-				D0479933196670900066B267 /* HotSignal.swift in Sources */,
-				D0479851196670900066B267 /* NSURLConnection+RACSupport.m in Sources */,
-				D0479931196670900066B267 /* Scheduler.swift in Sources */,
-				D0479857196670900066B267 /* NSUserDefaults+RACSupport.m in Sources */,
-				D02C14B1197243CB007127D4 /* OptionalExtensions.swift in Sources */,
-				D0479817196670900066B267 /* NSNotificationCenter+RACSupport.m in Sources */,
-				D04798A3196670900066B267 /* RACGroupedSignal.m in Sources */,
-				D047991D196670900066B267 /* RACTupleSequence.m in Sources */,
-				D047998F196671DF0066B267 /* EXTRuntimeExtensions.m in Sources */,
-				D04798EB196670900066B267 /* RACSignal+Operations.m in Sources */,
-				D047981D196670900066B267 /* NSObject+RACAppKitBindings.m in Sources */,
-				D047987B196670900066B267 /* RACCompoundDisposableProvider.d in Sources */,
-				D0479809196670900066B267 /* NSFileHandle+RACSupport.m in Sources */,
-				D0CBD3FB19EC93E60049520D /* ObservableProperty.swift in Sources */,
-				D04798C1196670900066B267 /* RACPassthroughSubscriber.m in Sources */,
-				D0479919196670900066B267 /* RACTuple.m in Sources */,
-=======
 				D037654219EDA41200A782A9 /* NSText+RACSignalSupport.m in Sources */,
 				D0C312CB19EF2A5800984962 /* Action.swift in Sources */,
 				D037659C19EDA41200A782A9 /* RACKVOChannel.m in Sources */,
@@ -2324,6 +1567,7 @@
 				D03764F219EDA41200A782A9 /* NSControl+RACTextSignalSupport.m in Sources */,
 				D037650219EDA41200A782A9 /* NSFileHandle+RACSupport.m in Sources */,
 				D03765E219EDA41200A782A9 /* RACStream.m in Sources */,
+				D097CE3B19EF7AF5005A201C /* HotSignal.swift in Sources */,
 				D037655619EDA41200A782A9 /* RACBehaviorSubject.m in Sources */,
 				D037660219EDA41200A782A9 /* RACTestScheduler.m in Sources */,
 				D03765B819EDA41200A782A9 /* RACReplaySubject.m in Sources */,
@@ -2337,7 +1581,6 @@
 				D03764FA19EDA41200A782A9 /* NSDictionary+RACSequenceAdditions.m in Sources */,
 				D037656819EDA41200A782A9 /* RACCompoundDisposableProvider.d in Sources */,
 				D037653A19EDA41200A782A9 /* NSString+RACSequenceAdditions.m in Sources */,
-				D0C312D119EF2A5800984962 /* Consumer.swift in Sources */,
 				D03765E819EDA41200A782A9 /* RACStringSequence.m in Sources */,
 				D03764EE19EDA41200A782A9 /* NSControl+RACCommandSupport.m in Sources */,
 				D037660A19EDA41200A782A9 /* RACTupleSequence.m in Sources */,
@@ -2375,16 +1618,13 @@
 				D0C312E719EF2A5800984962 /* Scheduler.swift in Sources */,
 				D0C312CD19EF2A5800984962 /* Atomic.swift in Sources */,
 				D037658419EDA41200A782A9 /* RACEmptySignal.m in Sources */,
-				D0C312E519EF2A5800984962 /* Promise.swift in Sources */,
 				D037654619EDA41200A782A9 /* NSURLConnection+RACSupport.m in Sources */,
 				D03765F019EDA41200A782A9 /* RACSubscriber.m in Sources */,
 				D03764F619EDA41200A782A9 /* NSData+RACSupport.m in Sources */,
+				D097CE3D19EF7AF5005A201C /* ObservableProperty.swift in Sources */,
 				D037656219EDA41200A782A9 /* RACCommand.m in Sources */,
-				D0C312E919EF2A5800984962 /* Signal.swift in Sources */,
-				D0C312E319EF2A5800984962 /* Producer.swift in Sources */,
 				D037658819EDA41200A782A9 /* RACErrorSignal.m in Sources */,
 				D03765F619EDA41200A782A9 /* RACSubscriptingAssignmentTrampoline.m in Sources */,
-				D0C312EB19EF2A5800984962 /* SignalingProperty.swift in Sources */,
 				D037661219EDA41200A782A9 /* RACUnit.m in Sources */,
 				D03765A019EDA41200A782A9 /* RACKVOTrampoline.m in Sources */,
 				D037650A19EDA41200A782A9 /* NSInvocation+RACTypeParsing.m in Sources */,
@@ -2397,11 +1637,11 @@
 				D037652619EDA41200A782A9 /* NSObject+RACPropertySubscribing.m in Sources */,
 				D037658C19EDA41200A782A9 /* RACEvent.m in Sources */,
 				D03765B219EDA41200A782A9 /* RACQueueScheduler.m in Sources */,
+				D097CE3919EF7AF5005A201C /* ColdSignal.swift in Sources */,
 				D037655219EDA41200A782A9 /* RACBacktrace.m in Sources */,
 				D037652A19EDA41200A782A9 /* NSObject+RACSelectorSignal.m in Sources */,
 				D03765AE19EDA41200A782A9 /* RACPassthroughSubscriber.m in Sources */,
 				D03765BC19EDA41200A782A9 /* RACReturnSignal.m in Sources */,
->>>>>>> 59656d4e
 			);
 			runOnlyForDeploymentPostprocessing = 0;
 		};
@@ -2463,110 +1703,6 @@
 			isa = PBXSourcesBuildPhase;
 			buildActionMask = 2147483647;
 			files = (
-<<<<<<< HEAD
-				D0479984196670900066B267 /* UITextView+RACSignalSupport.m in Sources */,
-				D04798B0196670900066B267 /* RACKVOChannel.m in Sources */,
-				D0479898196670900066B267 /* RACEmptySignal.m in Sources */,
-				D0CBD3FC19EC93E60049520D /* ObservableProperty.swift in Sources */,
-				D0479950196670900066B267 /* UIControl+RACSignalSupport.m in Sources */,
-				D0479954196670900066B267 /* UIControl+RACSignalSupportPrivate.m in Sources */,
-				D0479960196670900066B267 /* UIImagePickerController+RACSignalSupport.m in Sources */,
-				D047996C196670900066B267 /* UISlider+RACSignalSupport.m in Sources */,
-				D04798DC196670900066B267 /* RACScopedDisposable.m in Sources */,
-				D0479802196670900066B267 /* NSDictionary+RACSequenceAdditions.m in Sources */,
-				D0479904196670900066B267 /* RACSubscriber.m in Sources */,
-				D04798BE196670900066B267 /* RACObjCRuntime.m in Sources */,
-				D0479940196670900066B267 /* UIAlertView+RACSignalSupport.m in Sources */,
-				D04798A8196670900066B267 /* RACImmediateScheduler.m in Sources */,
-				D0479970196670900066B267 /* UIStepper+RACSignalSupport.m in Sources */,
-				D04798AC196670900066B267 /* RACIndexSetSequence.m in Sources */,
-				D0479832196670900066B267 /* NSObject+RACPropertySubscribing.m in Sources */,
-				D047987A196670900066B267 /* RACCompoundDisposable.m in Sources */,
-				D04797EC196670900066B267 /* Event.swift in Sources */,
-				D0479884196670900066B267 /* RACDisposable.m in Sources */,
-				D04798A0196670900066B267 /* RACEvent.m in Sources */,
-				D0479912196670900066B267 /* RACTargetQueueScheduler.m in Sources */,
-				D047986E196670900066B267 /* RACBlockTrampoline.m in Sources */,
-				D04798E0196670900066B267 /* RACSequence.m in Sources */,
-				D0479990196671DF0066B267 /* EXTRuntimeExtensions.m in Sources */,
-				D047997C196670900066B267 /* UITableViewHeaderFooterView+RACSignalSupport.m in Sources */,
-				D04798CC196670900066B267 /* RACReplaySubject.m in Sources */,
-				D0479958196670900066B267 /* UIDatePicker+RACSignalSupport.m in Sources */,
-				D047988C196670900066B267 /* RACDynamicSignal.m in Sources */,
-				D0479894196670900066B267 /* RACEmptySequence.m in Sources */,
-				D0479890196670900066B267 /* RACEagerSequence.m in Sources */,
-				D0479806196670900066B267 /* NSEnumerator+RACSequenceAdditions.m in Sources */,
-				D047994C196670900066B267 /* UICollectionReusableView+RACSignalSupport.m in Sources */,
-				D0479926196670900066B267 /* RACUnit.m in Sources */,
-				D047990A196670900066B267 /* RACSubscriptingAssignmentTrampoline.m in Sources */,
-				D047989C196670900066B267 /* RACErrorSignal.m in Sources */,
-				D0479812196670900066B267 /* NSInvocation+RACTypeParsing.m in Sources */,
-				D04798FC196670900066B267 /* RACStringSequence.m in Sources */,
-				D0479826196670900066B267 /* NSObject+RACDescription.m in Sources */,
-				D0479968196670900066B267 /* UISegmentedControl+RACSignalSupport.m in Sources */,
-				D04798C6196670900066B267 /* RACQueueScheduler.m in Sources */,
-				D047995C196670900066B267 /* UIGestureRecognizer+RACSignalSupport.m in Sources */,
-				D0479876196670900066B267 /* RACCommand.m in Sources */,
-				D04798F2196670900066B267 /* RACSignalSequence.m in Sources */,
-				D0479948196670900066B267 /* UIButton+RACCommandSupport.m in Sources */,
-				D0479846196670900066B267 /* NSString+RACSequenceAdditions.m in Sources */,
-				D04798B4196670900066B267 /* RACKVOTrampoline.m in Sources */,
-				D0479822196670900066B267 /* NSObject+RACDeallocating.m in Sources */,
-				D0CBD3F719EC8F290049520D /* ObjectiveCBridging.swift in Sources */,
-				D0479922196670900066B267 /* RACUnarySequence.m in Sources */,
-				D0479880196670900066B267 /* RACDelegateProxy.m in Sources */,
-				D04798D0196670900066B267 /* RACReturnSignal.m in Sources */,
-				D0479980196670900066B267 /* UITextField+RACSignalSupport.m in Sources */,
-				D04798B8196670900066B267 /* RACMulticastConnection.m in Sources */,
-				D0479872196670900066B267 /* RACChannel.m in Sources */,
-				D047984A196670900066B267 /* NSString+RACSupport.m in Sources */,
-				D0479842196670900066B267 /* NSString+RACKeyPathUtilities.m in Sources */,
-				D047993C196670900066B267 /* UIActionSheet+RACSignalSupport.m in Sources */,
-				D0479964196670900066B267 /* UIRefreshControl+RACCommandSupport.m in Sources */,
-				D04798E4196670900066B267 /* RACSerialDisposable.m in Sources */,
-				D0297D3719D67D42009986A9 /* Identity.swift in Sources */,
-				D0CBD3F319EC8AB80049520D /* ColdSignal.swift in Sources */,
-				D04798D4196670900066B267 /* RACScheduler.m in Sources */,
-				D0479888196670900066B267 /* RACDynamicSequence.m in Sources */,
-				D04798F6196670900066B267 /* RACStream.m in Sources */,
-				D04797F2196670900066B267 /* NSArray+RACSequenceAdditions.m in Sources */,
-				D047982E196670900066B267 /* NSObject+RACLifting.m in Sources */,
-				D04798E8196670900066B267 /* RACSignal.m in Sources */,
-				D047980E196670900066B267 /* NSIndexSet+RACSequenceAdditions.m in Sources */,
-				D0479978196670900066B267 /* UITableViewCell+RACSignalSupport.m in Sources */,
-				D0479900196670900066B267 /* RACSubject.m in Sources */,
-				D047990E196670900066B267 /* RACSubscriptionScheduler.m in Sources */,
-				D047992A196670900066B267 /* RACValueTransformer.m in Sources */,
-				D02C14B2197243CB007127D4 /* OptionalExtensions.swift in Sources */,
-				D0479836196670900066B267 /* NSObject+RACSelectorSignal.m in Sources */,
-				D04797FE196670900066B267 /* NSData+RACSupport.m in Sources */,
-				D04797E2196670900066B267 /* Atomic.swift in Sources */,
-				D04797EA196670900066B267 /* Disposable.swift in Sources */,
-				D047983E196670900066B267 /* NSSet+RACSequenceAdditions.m in Sources */,
-				D0479916196670900066B267 /* RACTestScheduler.m in Sources */,
-				D0479866196670900066B267 /* RACBacktrace.m in Sources */,
-				D047982A196670900066B267 /* NSObject+RACKVOWrapper.m in Sources */,
-				D047983A196670900066B267 /* NSOrderedSet+RACSequenceAdditions.m in Sources */,
-				D047986A196670900066B267 /* RACBehaviorSubject.m in Sources */,
-				D04798EE196670900066B267 /* RACSignalProvider.d in Sources */,
-				D0479862196670900066B267 /* RACArraySequence.m in Sources */,
-				D0479934196670900066B267 /* HotSignal.swift in Sources */,
-				D0479852196670900066B267 /* NSURLConnection+RACSupport.m in Sources */,
-				D0479932196670900066B267 /* Scheduler.swift in Sources */,
-				D0479858196670900066B267 /* NSUserDefaults+RACSupport.m in Sources */,
-				D0479818196670900066B267 /* NSNotificationCenter+RACSupport.m in Sources */,
-				D04798A4196670900066B267 /* RACGroupedSignal.m in Sources */,
-				D047991E196670900066B267 /* RACTupleSequence.m in Sources */,
-				D04798EC196670900066B267 /* RACSignal+Operations.m in Sources */,
-				D0479944196670900066B267 /* UIBarButtonItem+RACCommandSupport.m in Sources */,
-				D047987C196670900066B267 /* RACCompoundDisposableProvider.d in Sources */,
-				D0479974196670900066B267 /* UISwitch+RACSignalSupport.m in Sources */,
-				D047980A196670900066B267 /* NSFileHandle+RACSupport.m in Sources */,
-				D0E3CF561973AFC7004FD181 /* Errors.swift in Sources */,
-				D04798C2196670900066B267 /* RACPassthroughSubscriber.m in Sources */,
-				D036AA4C196FBCCD00B49B76 /* Bag.swift in Sources */,
-				D047991A196670900066B267 /* RACTuple.m in Sources */,
-=======
 				D037659D19EDA41200A782A9 /* RACKVOChannel.m in Sources */,
 				D037666319EDA41200A782A9 /* UITextView+RACSignalSupport.m in Sources */,
 				D037662F19EDA41200A782A9 /* UIControl+RACSignalSupport.m in Sources */,
@@ -2574,18 +1710,14 @@
 				D0C312D619EF2A5800984962 /* Errors.swift in Sources */,
 				D03764FF19EDA41200A782A9 /* NSEnumerator+RACSequenceAdditions.m in Sources */,
 				D037664719EDA41200A782A9 /* UISegmentedControl+RACSignalSupport.m in Sources */,
-				D0C312E619EF2A5800984962 /* Promise.swift in Sources */,
 				D0C312E219EF2A5800984962 /* OptionalExtensions.swift in Sources */,
-				D0C312EC19EF2A5800984962 /* SignalingProperty.swift in Sources */,
 				D03764EB19EDA41200A782A9 /* NSArray+RACSequenceAdditions.m in Sources */,
 				D0C312D419EF2A5800984962 /* Disposable.swift in Sources */,
 				D03765C119EDA41200A782A9 /* RACScheduler.m in Sources */,
 				D037662B19EDA41200A782A9 /* UICollectionReusableView+RACSignalSupport.m in Sources */,
 				D037659919EDA41200A782A9 /* RACIndexSetSequence.m in Sources */,
 				D03765D919EDA41200A782A9 /* RACSignal+Operations.m in Sources */,
-				D0C312EA19EF2A5800984962 /* Signal.swift in Sources */,
 				D037661B19EDA41200A782A9 /* UIActionSheet+RACSignalSupport.m in Sources */,
-				D0C312E419EF2A5800984962 /* Producer.swift in Sources */,
 				D037650319EDA41200A782A9 /* NSFileHandle+RACSupport.m in Sources */,
 				D03765E319EDA41200A782A9 /* RACStream.m in Sources */,
 				D037655719EDA41200A782A9 /* RACBehaviorSubject.m in Sources */,
@@ -2622,6 +1754,7 @@
 				D0C312E019EF2A5800984962 /* ObjectiveCBridging.swift in Sources */,
 				D037654B19EDA41200A782A9 /* NSUserDefaults+RACSupport.m in Sources */,
 				D037660F19EDA41200A782A9 /* RACUnarySequence.m in Sources */,
+				D097CE3C19EF7AF5005A201C /* HotSignal.swift in Sources */,
 				D03765FF19EDA41200A782A9 /* RACTargetQueueScheduler.m in Sources */,
 				D03765DF19EDA41200A782A9 /* RACSignalSequence.m in Sources */,
 				D037656D19EDA41200A782A9 /* RACDelegateProxy.m in Sources */,
@@ -2637,7 +1770,9 @@
 				D037655B19EDA41200A782A9 /* RACBlockTrampoline.m in Sources */,
 				D037659119EDA41200A782A9 /* RACGroupedSignal.m in Sources */,
 				D037655F19EDA41200A782A9 /* RACChannel.m in Sources */,
+				D097CE3A19EF7AF5005A201C /* ColdSignal.swift in Sources */,
 				D037657D19EDA41200A782A9 /* RACEagerSequence.m in Sources */,
+				D097CE3E19EF7AF5005A201C /* ObservableProperty.swift in Sources */,
 				D037657919EDA41200A782A9 /* RACDynamicSignal.m in Sources */,
 				D037659519EDA41200A782A9 /* RACImmediateScheduler.m in Sources */,
 				D037651719EDA41200A782A9 /* NSObject+RACDeallocating.m in Sources */,
@@ -2673,8 +1808,6 @@
 				D037652B19EDA41200A782A9 /* NSObject+RACSelectorSignal.m in Sources */,
 				D03765AF19EDA41200A782A9 /* RACPassthroughSubscriber.m in Sources */,
 				D03765BD19EDA41200A782A9 /* RACReturnSignal.m in Sources */,
-				D0C312D219EF2A5800984962 /* Consumer.swift in Sources */,
->>>>>>> 59656d4e
 			);
 			runOnlyForDeploymentPostprocessing = 0;
 		};
