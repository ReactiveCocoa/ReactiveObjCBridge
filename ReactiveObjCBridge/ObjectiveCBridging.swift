--- conflicted
+++ resolved
@@ -418,15 +418,8 @@
 }
 
 extension Action {
-<<<<<<< HEAD
-	fileprivate var isCommandEnabled: RACSignal<NSNumber> {
+	fileprivate var isEnabled: RACSignal<NSNumber> {
 		return self.isEnabled.producer.map { $0 as NSNumber }.bridged
-=======
-	fileprivate var isEnabled: RACSignal<NSNumber> {
-		return self.isEnabled.producer
-			.map { $0 as NSNumber }
-			.toRACSignal()
->>>>>>> 61db7e4e
 	}
 }
 
@@ -463,28 +456,14 @@
 }
 
 extension Action where Input: AnyObject, Output: AnyObject {
-<<<<<<< HEAD
 	/// A bridged `RACCommand` that will execute the action.
 	///
 	/// - note: The returned command will not necessarily be marked as executing
 	///         when the action is. However, the reverse is always true: the Action
 	///         will always be marked as executing when the `RACCommand` is.
 	public var bridged: RACCommand<Input, Output> {
-		return RACCommand<Input, Output>(enabled: action.isCommandEnabled) { input -> RACSignal<Output> in
+		return RACCommand<Input, Output>(enabled: isEnabled) { input -> RACSignal<Output> in
 			return self.apply(input!).bridged
-=======
-	/// Creates a RACCommand that will execute the action.
-	///
-	/// - note: The returned command will not necessarily be marked as executing
-	///         when the action is. However, the reverse is always true: the Action
-	///         will always be marked as executing when the RACCommand is.
-	///
-	/// - returns: `RACCommand` with bound action.
-	public func toRACCommand() -> RACCommand<Input, Output> {
-		return RACCommand<Input, Output>(enabled: isEnabled) { input -> RACSignal<Output> in
-			return self.apply(input!)
-				.toRACSignal()
->>>>>>> 61db7e4e
 		}
 	}
 
@@ -493,29 +472,14 @@
 }
 
 extension Action where Input: OptionalProtocol, Input.Wrapped: AnyObject, Output: AnyObject {
-<<<<<<< HEAD
 	/// A bridged `RACCommand` that will execute the action.
 	///
 	/// - note: The returned command will not necessarily be marked as executing
 	///         when the action is. However, the reverse is always true: the Action
 	///         will always be marked as executing when the `RACCommand` is.
 	public var bridged: RACCommand<Input.Wrapped, Output> {
-		return RACCommand<Input.Wrapped, Output>(enabled: action.isCommandEnabled) { input -> RACSignal<Output> in
+		return RACCommand<Input.Wrapped, Output>(enabled: isEnabled) { input -> RACSignal<Output> in
 			return self.apply(Input(reconstructing: input)).bridged
-=======
-	/// Creates a RACCommand that will execute the action.
-	///
-	/// - note: The returned command will not necessarily be marked as executing
-	///         when the action is. However, the reverse is always true: the Action
-	///         will always be marked as executing when the RACCommand is.
-	///
-	/// - returns: `RACCommand` with bound action.
-	public func toRACCommand() -> RACCommand<Input.Wrapped, Output> {
-		return RACCommand<Input.Wrapped, Output>(enabled: isEnabled) { input -> RACSignal<Output> in
-			return self
-				.apply(Input(reconstructing: input))
-				.toRACSignal()
->>>>>>> 61db7e4e
 		}
 	}
 
@@ -524,59 +488,30 @@
 }
 
 extension Action where Input: AnyObject, Output: OptionalProtocol, Output.Wrapped: AnyObject {
-<<<<<<< HEAD
 	/// A bridged `RACCommand` that will execute the action.
 	///
 	/// - note: The returned command will not necessarily be marked as executing
 	///         when the action is. However, the reverse is always true: the Action
 	///         will always be marked as executing when the `RACCommand` is.
 	public var bridged: RACCommand<Input, Output.Wrapped> {
-		return RACCommand<Input, Output.Wrapped>(enabled: action.isCommandEnabled) { input -> RACSignal<Output.Wrapped> in
+		return RACCommand<Input, Output.Wrapped>(enabled: isEnabled) { input -> RACSignal<Output.Wrapped> in
 			return self.apply(input!).bridged
-=======
-	/// Creates a RACCommand that will execute the action.
+		}
+	}
+
+	@available(*, deprecated, message:"Use the `bridged` property instead.")
+	public func toRACCommand() -> RACCommand<Input, Output.Wrapped> { return bridged }
+}
+
+extension Action where Input: OptionalProtocol, Input.Wrapped: AnyObject, Output: OptionalProtocol, Output.Wrapped: AnyObject {
+	/// A bridged `RACCommand` that will execute the action.
 	///
 	/// - note: The returned command will not necessarily be marked as executing
 	///         when the action is. However, the reverse is always true: the Action
 	///         will always be marked as executing when the RACCommand is.
-	///
-	/// - returns: `RACCommand` with bound action.
-	public func toRACCommand() -> RACCommand<Input, Output.Wrapped> {
-		return RACCommand<Input, Output.Wrapped>(enabled: isEnabled) { input -> RACSignal<Output.Wrapped> in
-			return self
-				.apply(input!)
-				.toRACSignal()
->>>>>>> 61db7e4e
-		}
-	}
-
-	@available(*, deprecated, message:"Use the `bridged` property instead.")
-	public func toRACCommand() -> RACCommand<Input, Output.Wrapped> { return bridged }
-}
-
-extension Action where Input: OptionalProtocol, Input.Wrapped: AnyObject, Output: OptionalProtocol, Output.Wrapped: AnyObject {
-<<<<<<< HEAD
-	/// A bridged `RACCommand` that will execute the action.
-=======
-	/// Creates a RACCommand that will execute the action.
->>>>>>> 61db7e4e
-	///
-	/// - note: The returned command will not necessarily be marked as executing
-	///         when the action is. However, the reverse is always true: the Action
-	///         will always be marked as executing when the RACCommand is.
-<<<<<<< HEAD
 	public var bridged: RACCommand<Input.Wrapped, Output.Wrapped> {
-		return RACCommand<Input.Wrapped, Output.Wrapped>(enabled: action.isCommandEnabled) { input -> RACSignal<Output.Wrapped> in
+		return RACCommand<Input.Wrapped, Output.Wrapped>(enabled: isEnabled) { input -> RACSignal<Output.Wrapped> in
 			return self.apply(Input(reconstructing: input)).bridged
-=======
-	///
-	/// - returns: `RACCommand` with bound action.
-	public func toRACCommand() -> RACCommand<Input.Wrapped, Output.Wrapped> {
-		return RACCommand<Input.Wrapped, Output.Wrapped>(enabled: isEnabled) { input -> RACSignal<Output.Wrapped> in
-			return self
-				.apply(Input(reconstructing: input))
-				.toRACSignal()
->>>>>>> 61db7e4e
 		}
 	}
 
