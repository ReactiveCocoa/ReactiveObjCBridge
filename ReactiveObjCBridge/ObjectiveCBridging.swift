//
//  ObjectiveCBridging.swift
//  ReactiveObjCBridge
//
//  Created by Justin Spahr-Summers on 2014-07-02.
//  Copyright (c) 2014 GitHub, Inc. All rights reserved.
//

import Foundation
import ReactiveObjC
import ReactiveSwift
import Result

extension SignalProtocol {
	/// Turns each value into an Optional.
	fileprivate func optionalize() -> Signal<Value?, Error> {
		return map(Optional.init)
	}
}

extension SignalProducerProtocol {
	/// Turns each value into an Optional.
	fileprivate func optionalize() -> SignalProducer<Value?, Error> {
		return lift { $0.optionalize() }
	}
}

extension RACDisposable: Disposable {
	public convenience init(_ disposable: Disposable?) {
		if let disposable = disposable {
			self.init(block: disposable.dispose)
		} else {
			self.init()
		}
	}
}

extension RACScheduler: DateScheduler {
	/// The current date, as determined by this scheduler.
	public var currentDate: Date {
		return Date()
	}

	/// Schedule an action for immediate execution.
	///
	/// - note: This method calls the Objective-C implementation of `schedule:`
	///         method.
	///
	/// - parameters:
	///   - action: Closure to perform.
	///
	/// - returns: Disposable that can be used to cancel the work before it
	///            begins.
	@discardableResult
	public func schedule(_ action: @escaping () -> Void) -> Disposable? {
		let disposable: RACDisposable? = self.schedule(action) // Call the Objective-C implementation
		return disposable as Disposable?
	}

	/// Schedule an action for execution at or after the given date.
	///
	/// - parameters:
	///   - date: Starting date.
	///   - action: Closure to perform.
	///
	/// - returns: Optional disposable that can be used to cancel the work
	///            before it begins.
	@discardableResult
	public func schedule(after date: Date, action: @escaping () -> Void) -> Disposable? {
		return self.after(date, schedule: action)
	}

	/// Schedule a recurring action at the given interval, beginning at the
	/// given start time.
	///
	/// - parameters:
	///   - date: Starting date.
	///   - repeatingEvery: Repetition interval.
	///   - withLeeway: Some delta for repetition.
	///   - action: Closure of the action to perform.
	///
	/// - returns: Optional `Disposable` that can be used to cancel the work
	///            before it begins.
	@discardableResult
	public func schedule(after date: Date, interval: DispatchTimeInterval, leeway: DispatchTimeInterval, action: @escaping () -> Void) -> Disposable? {
		return self.after(date, repeatingEvery: interval.timeInterval, withLeeway: leeway.timeInterval, schedule: action)
	}
}

extension ImmediateScheduler {
	/// Create `RACScheduler` that performs actions instantly.
	///
	/// - returns: `RACScheduler` that instantly performs actions.
	@available(*, deprecated, message:"Use `RACScheduler.immediate` directly, or `RACScheduler.init` in a generic context.")
	public func toRACScheduler() -> RACScheduler {
		return RACScheduler.immediate()
	}
}

extension UIScheduler {
	/// Create `RACScheduler` for `UIScheduler`
	///
	/// - returns: `RACScheduler` instance that queues events on main thread.
	@available(*, deprecated, message:"Use `RACScheduler.init` to wrap an `UIScheduler` instead.")
	public func toRACScheduler() -> RACScheduler {
		return RACScheduler(self)
	}
}

extension QueueScheduler {
	/// Create `RACScheduler` backed with own queue
	///
	/// - returns: Instance `RACScheduler` that queues events on
	///            `QueueScheduler`'s queue.
	@available(*, deprecated, message:"Use `RACScheduler.init` to wrap a `QueueScheduler` instead.")
	public func toRACScheduler() -> RACScheduler {
		return RACScheduler(self)
	}
}

extension RACScheduler {
	/// Create a `RACScheduler` that wraps the given scheduler.
	///
	/// - parameters:
	///   - scheduler: The `Scheduler` to wrap.
	///
	/// - returns: A `RACScheduler` that schedules blocks to `scheduler`.
	public convenience init(_ scheduler: Scheduler) {
		self.init(racSwiftScheduler: RACSwiftScheduler(wrapping: scheduler))
	}

	/// Create a `RACScheduler` that wraps the given scheduler.
	///
	/// - parameters:
	///   - scheduler: The `DateScheduler` to wrap.
	///
	/// - returns: A `RACScheduler` that schedules blocks to `scheduler`.
	public convenience init(_ scheduler: DateScheduler) {
		self.init(racSwiftScheduler: RACSwiftScheduler(wrapping: scheduler))
	}
}

<<<<<<< HEAD
private final class RACSwiftScheduler: RACScheduler {
	enum Backing {
		case scheduler(Scheduler)
		case dateScheduler(DateScheduler)
	}

	private let base: Backing

	init(wrapping base: Scheduler) {
		self.base = .scheduler(base)
	}

	init(wrapping base: DateScheduler) {
		self.base = .dateScheduler(base)
	}

	private func wrap(_ block: @escaping () -> Void) -> () -> Void {
		return {
			Thread.current.threadDictionary["RACSchedulerCurrentSchedulerKey"] = self
			block()
			Thread.current.threadDictionary["RACSchedulerCurrentSchedulerKey"] = nil
=======
/// Create a `SignalProducer` which will subscribe to the provided signal once
/// for each invocation of `start()`.
///
/// - parameters:
///   - signal: The signal to bridge to a signal producer.
///   - file: Current file name.
///   - line: Current line in file.
///
/// - returns: Signal producer created from the provided signal.
public func bridgedSignalProducer<Value>(from signal: RACSignal<Value>, file: String = #file, line: Int = #line) -> SignalProducer<Value?, AnyError> {
	return _bridgedSignalProducer(from: signal, file: file, line: line)
}

private func _bridgedSignalProducer<Value>(from signal: RACSignal<Value>, file: String = #file, line: Int = #line) -> SignalProducer<Value?, AnyError> {
	return SignalProducer<Value?, AnyError> { observer, disposable in
		let next: (_ value: Value?) -> Void = { obj in
			observer.send(value: obj)
>>>>>>> 332f39d6
		}
	}

	open override func schedule(_ block: @escaping () -> Void) -> RACDisposable? {
		switch base {
		case let .scheduler(scheduler):
			return scheduler.schedule(wrap(block)).map(RACDisposable.init)

		case let .dateScheduler(scheduler):
			return scheduler.schedule(wrap(block)).map(RACDisposable.init)
		}
	}

	open override func after(_ date: Date, schedule block: @escaping () -> Swift.Void) -> RACDisposable? {
		switch base {
		case let .scheduler(scheduler):
			Thread.sleep(until: date)
			return scheduler.schedule(wrap(block)).map(RACDisposable.init)

		case let .dateScheduler(scheduler):
			return scheduler.schedule(after: date,
			                          action: wrap(block)).map(RACDisposable.init)
		}
	}

	open override func after(_ date: Date, repeatingEvery interval: TimeInterval, withLeeway leeway: TimeInterval, schedule block: @escaping () -> Void) -> RACDisposable? {
		switch base {
		case let .scheduler(scheduler):
			assertionFailure("Undefined behavior.")
			return scheduler.schedule(wrap(block)).map(RACDisposable.init)

		case let .dateScheduler(scheduler):
			return scheduler.schedule(after: date,
			                          interval: .milliseconds(Int(interval * 1000)),
			                          leeway: .milliseconds(Int(leeway * 1000)),
			                          action: wrap(block))
				.map(RACDisposable.init)
		}
	}
}

private func defaultNSError(_ message: String) -> NSError {
	return Result<(), NSError>.error(message)
}

private func defaultNSError(_ message: String, file: String, line: Int) -> NSError {
	return Result<(), NSError>.error(message, file: file, line: line)
}

@available(*, unavailable, renamed:"SignalProducer(_:)")
public func bridgedSignalProducer<Value>(from signal: RACSignal<Value>) -> SignalProducer<Value?, AnyError> {
	fatalError()
}

extension SignalProducer where Error == AnyError {
	/// Create a `SignalProducer` which will subscribe to the provided signal once
	/// for each invocation of `start()`.
	///
	/// - parameters:
	///   - signal: The signal to bridge to a signal producer.
	public init<SignalValue>(_ signal: RACSignal<SignalValue>) where Value == SignalValue? {
		self.init { observer, disposable in
			let failed: (_ error: Swift.Error?) -> () = { error in
				observer.send(error: AnyError(error ?? defaultNSError("Nil RACSignal error")))
			}

			disposable += signal.subscribeNext(observer.send(value:),
			                                   error: failed,
			                                   completed: observer.sendCompleted)
		}
	}
}

/// Create a `SignalProducer` of 1-tuples which will subscribe to the provided
/// signal once for each invocation of `start()`.
///
/// - parameters:
///   - signal: The signal of `RACOneTuple` objects to bridge to a signal producer of 1-tuples.
///   - file: Current file name.
///   - line: Current line in file.
///
/// - returns: Signal producer created from the provided signal.
public func bridgedSignalProducer<First>(from signal: RACSignal<RACOneTuple<First>>, file: String = #file, line: Int = #line) -> SignalProducer<(First?)?, AnyError> {
	return _bridgedSignalProducer(from: signal, file: file, line: line).map { $0.map(bridgedTuple) }
}

/// Create a `SignalProducer` of 2-tuples which will subscribe to the provided
/// signal once for each invocation of `start()`.
///
/// - parameters:
///   - signal: The signal of `RACTwoTuple` objects to bridge to a signal producer of 2-tuples.
///   - file: Current file name.
///   - line: Current line in file.
///
/// - returns: Signal producer created from the provided signal.
public func bridgedSignalProducer<First, Second>(from signal: RACSignal<RACTwoTuple<First, Second>>, file: String = #file, line: Int = #line) -> SignalProducer<(First?, Second?)?, AnyError> {
	return _bridgedSignalProducer(from: signal, file: file, line: line).map { $0.map(bridgedTuple) }
}

/// Create a `SignalProducer` of 3-tuples which will subscribe to the provided
/// signal once for each invocation of `start()`.
///
/// - parameters:
///   - signal: The signal of `RACThreeTuple` objects to bridge to a signal producer of 3-tuples.
///   - file: Current file name.
///   - line: Current line in file.
///
/// - returns: Signal producer created from the provided signal.
public func bridgedSignalProducer<First, Second, Third>(from signal: RACSignal<RACThreeTuple<First, Second, Third>>, file: String = #file, line: Int = #line) -> SignalProducer<(First?, Second?, Third?)?, AnyError> {
	return _bridgedSignalProducer(from: signal, file: file, line: line).map { $0.map(bridgedTuple) }
}

/// Create a `SignalProducer` of 4-tuples which will subscribe to the provided
/// signal once for each invocation of `start()`.
///
/// - parameters:
///   - signal: The signal of `RACFourTuple` objects to bridge to a signal producer of 4-tuples.
///   - file: Current file name.
///   - line: Current line in file.
///
/// - returns: Signal producer created from the provided signal.
public func bridgedSignalProducer<First, Second, Third, Fourth>(from signal: RACSignal<RACFourTuple<First, Second, Third, Fourth>>, file: String = #file, line: Int = #line) -> SignalProducer<(First?, Second?, Third?, Fourth?)?, AnyError> {
	return _bridgedSignalProducer(from: signal, file: file, line: line).map { $0.map(bridgedTuple) }
}

/// Create a `SignalProducer` of 5-tuples which will subscribe to the provided
/// signal once for each invocation of `start()`.
///
/// - parameters:
///   - signal: The signal of `RACFiveTuple` objects to bridge to a signal producer of 5-tuples.
///   - file: Current file name.
///   - line: Current line in file.
///
/// - returns: Signal producer created from the provided signal.
public func bridgedSignalProducer<First, Second, Third, Fourth, Fifth>(from signal: RACSignal<RACFiveTuple<First, Second, Third, Fourth, Fifth>>, file: String = #file, line: Int = #line) -> SignalProducer<(First?, Second?, Third?, Fourth?, Fifth?)?, AnyError> {
	return _bridgedSignalProducer(from: signal, file: file, line: line).map { $0.map(bridgedTuple) }
}

extension SignalProducerProtocol where Value: AnyObject {
	/// A bridged `RACSignal` that will `start()` the producer once for each subscription.
	///
	/// - note: Any `interrupted` events will be silently discarded.
	public var bridged: RACSignal<Value> {
		return RACSignal<Value>.createSignal { subscriber in
			let selfDisposable = self.start { event in
				switch event {
				case let .value(value):
					subscriber.sendNext(value)
				case let .failed(error):
					subscriber.sendError(error)
				case .completed:
					subscriber.sendCompleted()
				case .interrupted:
					break
				}
			}

			return RACDisposable(selfDisposable)
		}
	}

	@available(*, deprecated, message:"Use the `bridged` property instead.")
	public func toRACSignal() -> RACSignal<Value> { return bridged }
}

extension SignalProducerProtocol where Value: OptionalProtocol, Value.Wrapped: AnyObject {
	/// A bridged `RACSignal` that will `start()` the producer once for each subscription.
	///
	/// - note: Any `interrupted` events will be silently discarded.
	///
	/// - note: This overload is necessary to prevent `Optional.none` from
	///         being bridged to `NSNull` (instead of `nil`).
	///         See ReactiveObjCBridge#5 for more details.
	public var bridged: RACSignal<Value.Wrapped> {
		return RACSignal<Value.Wrapped>.createSignal { subscriber in
			let selfDisposable = self.start { event in
				switch event {
				case let .value(value):
					subscriber.sendNext(value.optional)
				case let .failed(error):
					subscriber.sendError(error)
				case .completed:
					subscriber.sendCompleted()
				case .interrupted:
					break
				}
			}
			
			return RACDisposable(selfDisposable)
		}
	}

	@available(*, deprecated, message:"Use the `bridged` property instead.")
	public func toRACSignal() -> RACSignal<Value.Wrapped> { return bridged }
}

extension SignalProtocol where Value: AnyObject {
	/// A bridged `RACSignal` that will observe the given signal.
	///
	/// - note: Any `interrupted` events will be silently discarded.
	public var bridged: RACSignal<Value> {
		return RACSignal<Value>.createSignal { subscriber in
			let selfDisposable = self.observe { event in
				switch event {
				case let .value(value):
					subscriber.sendNext(value)
				case let .failed(error):
					subscriber.sendError(error)
				case .completed:
					subscriber.sendCompleted()
				case .interrupted:
					break
				}
			}

			return RACDisposable(selfDisposable)
		}
	}

	@available(*, deprecated, message:"Use the `bridged` property instead.")
	public func toRACSignal() -> RACSignal<Value> { return bridged }
}

extension SignalProtocol where Value: OptionalProtocol, Value.Wrapped: AnyObject {
	/// A bridged `RACSignal` that will observe the given signal.
	///
	/// - note: Any `interrupted` events will be silently discarded.
	///
	/// - note: This overload is necessary to prevent `Optional.none` from 
	///         being bridged to `NSNull` (instead of `nil`).
	///         See ReactiveObjCBridge#5 for more details.
	public var bridged: RACSignal<Value.Wrapped> {
		return RACSignal<Value.Wrapped>.createSignal { subscriber in
			let selfDisposable = self.observe { event in
				switch event {
				case let .value(value):
					subscriber.sendNext(value.optional)
				case let .failed(error):
					subscriber.sendError(error)
				case .completed:
					subscriber.sendCompleted()
				case .interrupted:
					break
				}
			}
			
			return RACDisposable(selfDisposable)
		}
	}

	@available(*, deprecated, message:"Use the `bridged` property instead.")
	public func toRACSignal() -> RACSignal<Value.Wrapped> { return bridged }
}

extension Action {
	fileprivate var isCommandEnabled: RACSignal<NSNumber> {
		return self.isEnabled.producer.map { $0 as NSNumber }.bridged
	}
}

<<<<<<< HEAD
@available(*, unavailable, renamed:"Action(_:)")
public func bridgedAction<Input, Output>(from command: RACCommand<Input, Output>) -> Action<Input?, Output?, AnyError> {
	fatalError()
}

extension Action where Error == AnyError {
	/// Create an Action that wraps the given command.
	///
	/// - note: The created `Action` will not necessarily be marked as executing
	///         when the command is. However, the reverse is always true: the
	///         `RACCommand` will always be marked as executing when the action
	///         is.
	///
	/// - parameters:
	///   - command: The command to wrap.
	public convenience init<CommandInput, CommandOutput>(
		_ command: RACCommand<CommandInput, CommandOutput>
	) where Input == CommandInput?, Output == CommandOutput? {
		let enabledProperty = MutableProperty(true)

		enabledProperty <~ SignalProducer(command.enabled)
			.map { $0 as! Bool }
			.flatMapError { _ in SignalProducer<Bool, NoError>(value: false) }

		self.init(enabledIf: enabledProperty) { input -> SignalProducer<Output, AnyError> in
			let signal: RACSignal<CommandOutput> = command.execute(input)

			return SignalProducer(signal)
		}
=======
/// Creates an Action that will execute the receiver.
///
/// - note: The returned Action will not necessarily be marked as executing
///         when the command is. However, the reverse is always true: the
///         RACCommand will always be marked as executing when the action
///         is.
///
/// - parameters:
///   - command: The command to bridge to an action.
///   - file: Current file name.
///   - line: Current line in file.
///
/// - returns: Action created from `self`.
public func bridgedAction<Input, Output>(from command: RACCommand<Input, Output>, file: String = #file, line: Int = #line) -> Action<Input?, Output?, AnyError> {
	let enabledProperty = MutableProperty(true)

	enabledProperty <~ bridgedSignalProducer(from: command.enabled)
		.map { $0 as! Bool }
		.flatMapError { _ in SignalProducer<Bool, NoError>(value: false) }

	return Action<Input?, Output?, AnyError>(enabledIf: enabledProperty) { input -> SignalProducer<Output?, AnyError> in
		let signal: RACSignal<Output> = command.execute(input)

		return bridgedSignalProducer(from: signal)
>>>>>>> 332f39d6
	}
}

extension Action where Input: AnyObject, Output: AnyObject {
	/// A bridged `RACCommand` that will execute the action.
	///
	/// - note: The returned command will not necessarily be marked as executing
	///         when the action is. However, the reverse is always true: the Action
	///         will always be marked as executing when the `RACCommand` is.
	public var bridged: RACCommand<Input, Output> {
		return RACCommand<Input, Output>(enabled: action.isCommandEnabled) { input -> RACSignal<Output> in
			return self.apply(input!).bridged
		}
	}

	@available(*, deprecated, message:"Use the `bridged` property instead.")
	public func toRACCommand() -> RACCommand<Input, Output> { return bridged }
}

extension Action where Input: OptionalProtocol, Input.Wrapped: AnyObject, Output: AnyObject {
	/// A bridged `RACCommand` that will execute the action.
	///
	/// - note: The returned command will not necessarily be marked as executing
	///         when the action is. However, the reverse is always true: the Action
	///         will always be marked as executing when the `RACCommand` is.
	public var bridged: RACCommand<Input.Wrapped, Output> {
		return RACCommand<Input.Wrapped, Output>(enabled: action.isCommandEnabled) { input -> RACSignal<Output> in
			return self.apply(Input(reconstructing: input)).bridged
		}
	}

	@available(*, deprecated, message:"Use the `bridged` property instead.")
	public func toRACCommand() -> RACCommand<Input.Wrapped, Output> { return bridged }
}

extension Action where Input: AnyObject, Output: OptionalProtocol, Output.Wrapped: AnyObject {
	/// A bridged `RACCommand` that will execute the action.
	///
	/// - note: The returned command will not necessarily be marked as executing
	///         when the action is. However, the reverse is always true: the Action
	///         will always be marked as executing when the `RACCommand` is.
	public var bridged: RACCommand<Input, Output.Wrapped> {
		return RACCommand<Input, Output.Wrapped>(enabled: action.isCommandEnabled) { input -> RACSignal<Output.Wrapped> in
			return self.apply(input!).bridged
		}
	}

	@available(*, deprecated, message:"Use the `bridged` property instead.")
	public func toRACCommand() -> RACCommand<Input, Output.Wrapped> { return bridged }
}

extension Action where Input: OptionalProtocol, Input.Wrapped: AnyObject, Output: OptionalProtocol, Output.Wrapped: AnyObject {
	/// A bridged `RACCommand` that will execute the action.
	///
	/// - note: The returned command will not necessarily be marked as executing
	///         when the action is. However, the reverse is always true: the Action
	///         will always be marked as executing when the RACCommand is.
	public var bridged: RACCommand<Input.Wrapped, Output.Wrapped> {
		return RACCommand<Input.Wrapped, Output.Wrapped>(enabled: action.isCommandEnabled) { input -> RACSignal<Output.Wrapped> in
			return self.apply(Input(reconstructing: input)).bridged
		}
	}

	@available(*, deprecated, message:"Use the `bridged` property instead.")
	public func toRACCommand() -> RACCommand<Input.Wrapped, Output.Wrapped> { return bridged }
}

// MARK: Tuples

/// Creates a Swift tuple with one element.
///
/// - parameters:
///   - tuple: The `RACOneTuple` to bridge to a Swift tuple.
///
/// - returns: Swift tuple created from the provided `RACOneTuple` object.
public func bridgedTuple<First>(from tuple: RACOneTuple<First>) -> (First?) {
	return (tuple.first)
}

/// Creates a Swift tuple with two elements.
///
/// - parameters:
///   - tuple: The `RACTwoTuple` to bridge to a Swift tuple.
///
/// - returns: Swift tuple created from the provided `RACTwoTuple` object.
public func bridgedTuple<First, Second>(from tuple: RACTwoTuple<First, Second>) -> (First?, Second?) {
	return (tuple.first, tuple.second)
}

/// Creates a Swift tuple with three elements.
///
/// - parameters:
///   - tuple: The `RACThreeTuple` to bridge to a Swift tuple.
///
/// - returns: Swift tuple created from the provided `RACThreeTuple` object.
public func bridgedTuple<First, Second, Third>(from tuple: RACThreeTuple<First, Second, Third>) -> (First?, Second?, Third?) {
	return (tuple.first, tuple.second, tuple.third)
}

/// Creates a Swift tuple with four elements.
///
/// - parameters:
///   - tuple: The `RACFourTuple` to bridge to a Swift tuple.
///
/// - returns: Swift tuple created from the provided `RACFourTuple` object.
public func bridgedTuple<First, Second, Third, Fourth>(from tuple: RACFourTuple<First, Second, Third, Fourth>) -> (First?, Second?, Third?, Fourth?) {
	return (tuple.first, tuple.second, tuple.third, tuple.fourth)
}

/// Creates a Swift tuple with five elements.
///
/// - parameters:
///   - tuple: The `RACFiveTuple` to bridge to a Swift tuple.
///
/// - returns: Swift tuple created from the provided `RACFiveTuple` object.
public func bridgedTuple<First, Second, Third, Fourth, Fifth>(from tuple: RACFiveTuple<First, Second, Third, Fourth, Fifth>) -> (First?, Second?, Third?, Fourth?, Fifth?) {
	return (tuple.first, tuple.second, tuple.third, tuple.fourth, tuple.fifth)
}

// MARK: - Helpers

extension DispatchTimeInterval {
	fileprivate var timeInterval: TimeInterval {
		#if swift(>=3.2)
			switch self {
			case let .seconds(s):
				return TimeInterval(s)
			case let .milliseconds(ms):
				return TimeInterval(TimeInterval(ms) / 1000.0)
			case let .microseconds(us):
				return TimeInterval(Int64(us) * Int64(NSEC_PER_USEC)) / TimeInterval(NSEC_PER_SEC)
			case let .nanoseconds(ns):
				return TimeInterval(ns) / TimeInterval(NSEC_PER_SEC)
			case .never:
				return .infinity
			}
		#else
			switch self {
			case let .seconds(s):
				return TimeInterval(s)
			case let .milliseconds(ms):
				return TimeInterval(TimeInterval(ms) / 1000.0)
			case let .microseconds(us):
				return TimeInterval(Int64(us) * Int64(NSEC_PER_USEC)) / TimeInterval(NSEC_PER_SEC)
			case let .nanoseconds(ns):
				return TimeInterval(ns) / TimeInterval(NSEC_PER_SEC)
			}
		#endif
	}
}<|MERGE_RESOLUTION|>--- conflicted
+++ resolved
@@ -140,7 +140,6 @@
 	}
 }
 
-<<<<<<< HEAD
 private final class RACSwiftScheduler: RACScheduler {
 	enum Backing {
 		case scheduler(Scheduler)
@@ -162,25 +161,6 @@
 			Thread.current.threadDictionary["RACSchedulerCurrentSchedulerKey"] = self
 			block()
 			Thread.current.threadDictionary["RACSchedulerCurrentSchedulerKey"] = nil
-=======
-/// Create a `SignalProducer` which will subscribe to the provided signal once
-/// for each invocation of `start()`.
-///
-/// - parameters:
-///   - signal: The signal to bridge to a signal producer.
-///   - file: Current file name.
-///   - line: Current line in file.
-///
-/// - returns: Signal producer created from the provided signal.
-public func bridgedSignalProducer<Value>(from signal: RACSignal<Value>, file: String = #file, line: Int = #line) -> SignalProducer<Value?, AnyError> {
-	return _bridgedSignalProducer(from: signal, file: file, line: line)
-}
-
-private func _bridgedSignalProducer<Value>(from signal: RACSignal<Value>, file: String = #file, line: Int = #line) -> SignalProducer<Value?, AnyError> {
-	return SignalProducer<Value?, AnyError> { observer, disposable in
-		let next: (_ value: Value?) -> Void = { obj in
-			observer.send(value: obj)
->>>>>>> 332f39d6
 		}
 	}
 
@@ -254,69 +234,71 @@
 	}
 }
 
-/// Create a `SignalProducer` of 1-tuples which will subscribe to the provided
-/// signal once for each invocation of `start()`.
-///
-/// - parameters:
-///   - signal: The signal of `RACOneTuple` objects to bridge to a signal producer of 1-tuples.
-///   - file: Current file name.
-///   - line: Current line in file.
-///
-/// - returns: Signal producer created from the provided signal.
-public func bridgedSignalProducer<First>(from signal: RACSignal<RACOneTuple<First>>, file: String = #file, line: Int = #line) -> SignalProducer<(First?)?, AnyError> {
-	return _bridgedSignalProducer(from: signal, file: file, line: line).map { $0.map(bridgedTuple) }
-}
-
-/// Create a `SignalProducer` of 2-tuples which will subscribe to the provided
-/// signal once for each invocation of `start()`.
-///
-/// - parameters:
-///   - signal: The signal of `RACTwoTuple` objects to bridge to a signal producer of 2-tuples.
-///   - file: Current file name.
-///   - line: Current line in file.
-///
-/// - returns: Signal producer created from the provided signal.
-public func bridgedSignalProducer<First, Second>(from signal: RACSignal<RACTwoTuple<First, Second>>, file: String = #file, line: Int = #line) -> SignalProducer<(First?, Second?)?, AnyError> {
-	return _bridgedSignalProducer(from: signal, file: file, line: line).map { $0.map(bridgedTuple) }
-}
-
-/// Create a `SignalProducer` of 3-tuples which will subscribe to the provided
-/// signal once for each invocation of `start()`.
-///
-/// - parameters:
-///   - signal: The signal of `RACThreeTuple` objects to bridge to a signal producer of 3-tuples.
-///   - file: Current file name.
-///   - line: Current line in file.
-///
-/// - returns: Signal producer created from the provided signal.
-public func bridgedSignalProducer<First, Second, Third>(from signal: RACSignal<RACThreeTuple<First, Second, Third>>, file: String = #file, line: Int = #line) -> SignalProducer<(First?, Second?, Third?)?, AnyError> {
-	return _bridgedSignalProducer(from: signal, file: file, line: line).map { $0.map(bridgedTuple) }
-}
-
-/// Create a `SignalProducer` of 4-tuples which will subscribe to the provided
-/// signal once for each invocation of `start()`.
-///
-/// - parameters:
-///   - signal: The signal of `RACFourTuple` objects to bridge to a signal producer of 4-tuples.
-///   - file: Current file name.
-///   - line: Current line in file.
-///
-/// - returns: Signal producer created from the provided signal.
-public func bridgedSignalProducer<First, Second, Third, Fourth>(from signal: RACSignal<RACFourTuple<First, Second, Third, Fourth>>, file: String = #file, line: Int = #line) -> SignalProducer<(First?, Second?, Third?, Fourth?)?, AnyError> {
-	return _bridgedSignalProducer(from: signal, file: file, line: line).map { $0.map(bridgedTuple) }
-}
-
-/// Create a `SignalProducer` of 5-tuples which will subscribe to the provided
-/// signal once for each invocation of `start()`.
-///
-/// - parameters:
-///   - signal: The signal of `RACFiveTuple` objects to bridge to a signal producer of 5-tuples.
-///   - file: Current file name.
-///   - line: Current line in file.
-///
-/// - returns: Signal producer created from the provided signal.
-public func bridgedSignalProducer<First, Second, Third, Fourth, Fifth>(from signal: RACSignal<RACFiveTuple<First, Second, Third, Fourth, Fifth>>, file: String = #file, line: Int = #line) -> SignalProducer<(First?, Second?, Third?, Fourth?, Fifth?)?, AnyError> {
-	return _bridgedSignalProducer(from: signal, file: file, line: line).map { $0.map(bridgedTuple) }
+extension SignalProducer where Error == AnyError {
+	/// Create a `SignalProducer` of 1-tuples which will subscribe to the provided
+	/// signal once for each invocation of `start()`.
+	///
+	/// - parameters:
+	///   - signal: The signal of `RACOneTuple` objects to bridge to a signal producer of 1-tuples.
+	public init<First>(tupleSignal: RACSignal<RACOneTuple<First>>) where Value == First? {
+		self.init(tupleSignal, transform: bridgedTuple(from:))
+	}
+
+	/// Create a `SignalProducer` of 2-tuples which will subscribe to the provided
+	/// signal once for each invocation of `start()`.
+	///
+	/// - parameters:
+	///   - signal: The signal of `RACTwoTuple` objects to bridge to a signal producer of 2-tuples.
+	public init<First, Second>(tupleSignal: RACSignal<RACTwoTuple<First, Second>>) where Value == (First?, Second?)? {
+		self.init(tupleSignal, transform: bridgedTuple(from:))
+	}
+
+	/// Create a `SignalProducer` of 3-tuples which will subscribe to the provided
+	/// signal once for each invocation of `start()`.
+	///
+	/// - parameters:
+	///   - signal: The signal of `RACThreeTuple` objects to bridge to a signal producer of 3-tuples.
+	public init<First, Second, Third>(tupleSignal: RACSignal<RACThreeTuple<First, Second, Third>>) where Value == (First?, Second?, Third?)? {
+		self.init(tupleSignal, transform: bridgedTuple(from:))
+	}
+
+	/// Create a `SignalProducer` of 4-tuples which will subscribe to the provided
+	/// signal once for each invocation of `start()`.
+	///
+	/// - parameters:
+	///   - signal: The signal of `RACFourTuple` objects to bridge to a signal producer of 4-tuples.
+	public init<First, Second, Third, Fourth>(tupleSignal: RACSignal<RACFourTuple<First, Second, Third, Fourth>>) where Value == (First?, Second?, Third?, Fourth?)? {
+		self.init(tupleSignal, transform: bridgedTuple(from:))
+	}
+
+	/// Create a `SignalProducer` of 5-tuples which will subscribe to the provided
+	/// signal once for each invocation of `start()`.
+	///
+	/// - parameters:
+	///   - signal: The signal of `RACFiveTuple` objects to bridge to a signal producer of 5-tuples.
+	public init<First, Second, Third, Fourth, Fifth>(tupleSignal: RACSignal<RACFiveTuple<First, Second, Third, Fourth, Fifth>>) where Value == (First?, Second?, Third?, Fourth?, Fifth?)? {
+		self.init(tupleSignal, transform: bridgedTuple(from:))
+	}
+
+	/// Create a `SignalProducer` which will subscribe to the provided signal once
+	/// for each invocation of `start()`, mapping its values with the given
+	/// transform.
+	///
+	/// - parameters:
+	///   - signal: The signal to bridge to a signal producer.
+	///   - transform: The mapping closure to be applied to each of the resulting
+	///				   producer's values.
+	internal init<OriginalValue, NewValue>(_ signal: RACSignal<OriginalValue>, transform: @escaping (OriginalValue) -> NewValue?) where Value == NewValue? {
+		self.init { observer, disposable in
+			let failed: (_ error: Swift.Error?) -> () = { error in
+				observer.send(error: AnyError(error ?? defaultNSError("Nil RACSignal error")))
+			}
+
+			disposable += signal.subscribeNext({ observer.send(value: $0.flatMap(transform)) },
+			                                   error: failed,
+			                                   completed: observer.sendCompleted)
+		}
+	}
 }
 
 extension SignalProducerProtocol where Value: AnyObject {
@@ -441,7 +423,6 @@
 	}
 }
 
-<<<<<<< HEAD
 @available(*, unavailable, renamed:"Action(_:)")
 public func bridgedAction<Input, Output>(from command: RACCommand<Input, Output>) -> Action<Input?, Output?, AnyError> {
 	fatalError()
@@ -471,32 +452,6 @@
 
 			return SignalProducer(signal)
 		}
-=======
-/// Creates an Action that will execute the receiver.
-///
-/// - note: The returned Action will not necessarily be marked as executing
-///         when the command is. However, the reverse is always true: the
-///         RACCommand will always be marked as executing when the action
-///         is.
-///
-/// - parameters:
-///   - command: The command to bridge to an action.
-///   - file: Current file name.
-///   - line: Current line in file.
-///
-/// - returns: Action created from `self`.
-public func bridgedAction<Input, Output>(from command: RACCommand<Input, Output>, file: String = #file, line: Int = #line) -> Action<Input?, Output?, AnyError> {
-	let enabledProperty = MutableProperty(true)
-
-	enabledProperty <~ bridgedSignalProducer(from: command.enabled)
-		.map { $0 as! Bool }
-		.flatMapError { _ in SignalProducer<Bool, NoError>(value: false) }
-
-	return Action<Input?, Output?, AnyError>(enabledIf: enabledProperty) { input -> SignalProducer<Output?, AnyError> in
-		let signal: RACSignal<Output> = command.execute(input)
-
-		return bridgedSignalProducer(from: signal)
->>>>>>> 332f39d6
 	}
 }
 
